<?xml version="1.0" encoding="utf-8"?>
<Project ToolsVersion="4.0" xmlns="http://schemas.microsoft.com/developer/msbuild/2003">
  <ItemGroup>
    <Filter Include="configuration">
      <UniqueIdentifier>{ecab533c-e26e-4872-970e-b22949f84306}</UniqueIdentifier>
    </Filter>
    <Filter Include="marketdata">
      <UniqueIdentifier>{d447af73-724f-4cbe-b0ec-d02637d38a33}</UniqueIdentifier>
    </Filter>
    <Filter Include="model">
      <UniqueIdentifier>{6b362543-416a-4e63-9523-94909a20cfb1}</UniqueIdentifier>
    </Filter>
    <Filter Include="portfolio">
      <UniqueIdentifier>{dc15951b-6ddd-41a2-9085-9bc3ffbeaca3}</UniqueIdentifier>
    </Filter>
    <Filter Include="utilities">
      <UniqueIdentifier>{81cb95be-3ece-4f69-8759-2a3b4d022e6a}</UniqueIdentifier>
    </Filter>
    <Filter Include="portfolio\builders">
      <UniqueIdentifier>{366dc296-9975-4787-a9f4-6e3e3d30a55c}</UniqueIdentifier>
    </Filter>
    <Filter Include="report">
      <UniqueIdentifier>{f56268ea-d150-4fb7-b75b-9618e16d7c3d}</UniqueIdentifier>
    </Filter>
    <Filter Include="model\calibrationinstruments">
      <UniqueIdentifier>{1fec87df-dbce-4a0c-a47b-9bcc5cec4efe}</UniqueIdentifier>
    </Filter>
    <Filter Include="model\inflation">
      <UniqueIdentifier>{4b38d6b7-ea6f-4969-adba-91114fef3272}</UniqueIdentifier>
    </Filter>
  </ItemGroup>
  <ItemGroup>
    <ClInclude Include="ored\configuration\capfloorvolcurveconfig.hpp">
      <Filter>configuration</Filter>
    </ClInclude>
    <ClInclude Include="ored\configuration\conventions.hpp">
      <Filter>configuration</Filter>
    </ClInclude>
    <ClInclude Include="ored\configuration\curveconfigurations.hpp">
      <Filter>configuration</Filter>
    </ClInclude>
    <ClInclude Include="ored\configuration\defaultcurveconfig.hpp">
      <Filter>configuration</Filter>
    </ClInclude>
    <ClInclude Include="ored\configuration\fxvolcurveconfig.hpp">
      <Filter>configuration</Filter>
    </ClInclude>
    <ClInclude Include="ored\configuration\swaptionvolcurveconfig.hpp">
      <Filter>configuration</Filter>
    </ClInclude>
    <ClInclude Include="ored\configuration\yieldcurveconfig.hpp">
      <Filter>configuration</Filter>
    </ClInclude>
    <ClInclude Include="ored\marketdata\capfloorvolcurve.hpp">
      <Filter>marketdata</Filter>
    </ClInclude>
    <ClInclude Include="ored\marketdata\csvloader.hpp">
      <Filter>marketdata</Filter>
    </ClInclude>
    <ClInclude Include="ored\marketdata\curvespec.hpp">
      <Filter>marketdata</Filter>
    </ClInclude>
    <ClInclude Include="ored\marketdata\curvespecparser.hpp">
      <Filter>marketdata</Filter>
    </ClInclude>
    <ClInclude Include="ored\marketdata\defaultcurve.hpp">
      <Filter>marketdata</Filter>
    </ClInclude>
    <ClInclude Include="ored\marketdata\fixings.hpp">
      <Filter>marketdata</Filter>
    </ClInclude>
    <ClInclude Include="ored\marketdata\fxspot.hpp">
      <Filter>marketdata</Filter>
    </ClInclude>
    <ClInclude Include="ored\marketdata\fxtriangulation.hpp">
      <Filter>marketdata</Filter>
    </ClInclude>
    <ClInclude Include="ored\marketdata\fxvolcurve.hpp">
      <Filter>marketdata</Filter>
    </ClInclude>
    <ClInclude Include="ored\marketdata\loader.hpp">
      <Filter>marketdata</Filter>
    </ClInclude>
    <ClInclude Include="ored\marketdata\market.hpp">
      <Filter>marketdata</Filter>
    </ClInclude>
    <ClInclude Include="ored\marketdata\marketdatum.hpp">
      <Filter>marketdata</Filter>
    </ClInclude>
    <ClInclude Include="ored\marketdata\marketdatumparser.hpp">
      <Filter>marketdata</Filter>
    </ClInclude>
    <ClInclude Include="ored\marketdata\marketimpl.hpp">
      <Filter>marketdata</Filter>
    </ClInclude>
    <ClInclude Include="ored\marketdata\swaptionvolcurve.hpp">
      <Filter>marketdata</Filter>
    </ClInclude>
    <ClInclude Include="ored\marketdata\todaysmarket.hpp">
      <Filter>marketdata</Filter>
    </ClInclude>
    <ClInclude Include="ored\marketdata\todaysmarketcalibrationinfo.hpp">
      <Filter>marketdata</Filter>
    </ClInclude>
    <ClInclude Include="ored\marketdata\todaysmarketparameters.hpp">
      <Filter>marketdata</Filter>
    </ClInclude>
    <ClInclude Include="ored\marketdata\yieldcurve.hpp">
      <Filter>marketdata</Filter>
    </ClInclude>
    <ClInclude Include="ored\model\crossassetmodelbuilder.hpp">
      <Filter>model</Filter>
    </ClInclude>
    <ClInclude Include="ored\model\crossassetmodeldata.hpp">
      <Filter>model</Filter>
    </ClInclude>
    <ClInclude Include="ored\model\fxbsbuilder.hpp">
      <Filter>model</Filter>
    </ClInclude>
    <ClInclude Include="ored\model\fxbsdata.hpp">
      <Filter>model</Filter>
    </ClInclude>
    <ClInclude Include="ored\model\lgmbuilder.hpp">
      <Filter>model</Filter>
    </ClInclude>
    <ClInclude Include="ored\model\lgmdata.hpp">
      <Filter>model</Filter>
    </ClInclude>
    <ClInclude Include="ored\model\utilities.hpp">
      <Filter>model</Filter>
    </ClInclude>
    <ClInclude Include="ored\utilities\correlationmatrix.hpp">
      <Filter>utilities</Filter>
    </ClInclude>
    <ClInclude Include="ored\utilities\currencycheck.hpp">
      <Filter>utilities</Filter>
    </ClInclude>
    <ClInclude Include="ored\utilities\currencyconfig.hpp">
      <Filter>utilities</Filter>
    </ClInclude>
    <ClInclude Include="ored\utilities\flowanalysis.hpp">
      <Filter>utilities</Filter>
    </ClInclude>
    <ClInclude Include="ored\utilities\indexparser.hpp">
      <Filter>utilities</Filter>
    </ClInclude>
    <ClInclude Include="ored\utilities\log.hpp">
      <Filter>utilities</Filter>
    </ClInclude>
    <ClInclude Include="ored\utilities\osutils.hpp">
      <Filter>utilities</Filter>
    </ClInclude>
    <ClInclude Include="ored\utilities\parsers.hpp">
      <Filter>utilities</Filter>
    </ClInclude>
    <ClInclude Include="ored\utilities\progressbar.hpp">
      <Filter>utilities</Filter>
    </ClInclude>
    <ClInclude Include="ored\utilities\strike.hpp">
      <Filter>utilities</Filter>
    </ClInclude>
    <ClInclude Include="ored\utilities\wildcard.hpp">
      <Filter>utilities</Filter>
    </ClInclude>
    <ClInclude Include="ored\utilities\xmlutils.hpp">
      <Filter>utilities</Filter>
    </ClInclude>
    <ClInclude Include="ored\portfolio\capfloor.hpp">
      <Filter>portfolio</Filter>
    </ClInclude>
    <ClInclude Include="ored\portfolio\enginedata.hpp">
      <Filter>portfolio</Filter>
    </ClInclude>
    <ClInclude Include="ored\portfolio\enginefactory.hpp">
      <Filter>portfolio</Filter>
    </ClInclude>
    <ClInclude Include="ored\portfolio\envelope.hpp">
      <Filter>portfolio</Filter>
    </ClInclude>
    <ClInclude Include="ored\portfolio\fxforward.hpp">
      <Filter>portfolio</Filter>
    </ClInclude>
    <ClInclude Include="ored\portfolio\fxoption.hpp">
      <Filter>portfolio</Filter>
    </ClInclude>
    <ClInclude Include="ored\portfolio\fxswap.hpp">
      <Filter>portfolio</Filter>
    </ClInclude>
    <ClInclude Include="ored\portfolio\instrumentwrapper.hpp">
      <Filter>portfolio</Filter>
    </ClInclude>
    <ClInclude Include="ored\portfolio\legdata.hpp">
      <Filter>portfolio</Filter>
    </ClInclude>
    <ClInclude Include="ored\portfolio\nettingsetdefinition.hpp">
      <Filter>portfolio</Filter>
    </ClInclude>
    <ClInclude Include="ored\portfolio\nettingsetmanager.hpp">
      <Filter>portfolio</Filter>
    </ClInclude>
    <ClInclude Include="ored\portfolio\optiondata.hpp">
      <Filter>portfolio</Filter>
    </ClInclude>
    <ClInclude Include="ored\portfolio\optionwrapper.hpp">
      <Filter>portfolio</Filter>
    </ClInclude>
    <ClInclude Include="ored\portfolio\portfolio.hpp">
      <Filter>portfolio</Filter>
    </ClInclude>
    <ClInclude Include="ored\portfolio\schedule.hpp">
      <Filter>portfolio</Filter>
    </ClInclude>
    <ClInclude Include="ored\portfolio\swap.hpp">
      <Filter>portfolio</Filter>
    </ClInclude>
    <ClInclude Include="ored\portfolio\swaption.hpp">
      <Filter>portfolio</Filter>
    </ClInclude>
    <ClInclude Include="ored\portfolio\trade.hpp">
      <Filter>portfolio</Filter>
    </ClInclude>
    <ClInclude Include="ored\portfolio\tradeactions.hpp">
      <Filter>portfolio</Filter>
    </ClInclude>
    <ClInclude Include="ored\portfolio\tradefactory.hpp">
      <Filter>portfolio</Filter>
    </ClInclude>
    <ClInclude Include="ored\portfolio\builders\cachingenginebuilder.hpp">
      <Filter>portfolio\builders</Filter>
    </ClInclude>
    <ClInclude Include="ored\portfolio\builders\capfloor.hpp">
      <Filter>portfolio\builders</Filter>
    </ClInclude>
    <ClInclude Include="ored\portfolio\builders\fxforward.hpp">
      <Filter>portfolio\builders</Filter>
    </ClInclude>
    <ClInclude Include="ored\portfolio\builders\fxoption.hpp">
      <Filter>portfolio\builders</Filter>
    </ClInclude>
    <ClInclude Include="ored\portfolio\builders\swap.hpp">
      <Filter>portfolio\builders</Filter>
    </ClInclude>
    <ClInclude Include="ored\portfolio\builders\swaption.hpp">
      <Filter>portfolio\builders</Filter>
    </ClInclude>
    <ClInclude Include="ored\auto_link.hpp" />
    <ClInclude Include="ored\ored.hpp" />
    <ClInclude Include="ored\portfolio\builders\capfloorediborleg.hpp">
      <Filter>portfolio\builders</Filter>
    </ClInclude>
    <ClInclude Include="ored\portfolio\builders\capflooredovernightindexedcouponleg.hpp">
      <Filter>portfolio\builders</Filter>
    </ClInclude>
    <ClInclude Include="ored\version.hpp" />
    <ClInclude Include="ored\utilities\to_string.hpp">
      <Filter>utilities</Filter>
    </ClInclude>
    <ClInclude Include="ored\utilities\vectorutils.hpp">
      <Filter>utilities</Filter>
    </ClInclude>
    <ClInclude Include="ored\utilities\serializationdate.hpp">
      <Filter>utilities</Filter>
    </ClInclude>
    <ClInclude Include="ored\marketdata\equitycurve.hpp">
      <Filter>marketdata</Filter>
    </ClInclude>
    <ClInclude Include="ored\marketdata\equityvolcurve.hpp">
      <Filter>marketdata</Filter>
    </ClInclude>
    <ClInclude Include="ored\configuration\equitycurveconfig.hpp">
      <Filter>configuration</Filter>
    </ClInclude>
    <ClInclude Include="ored\configuration\equityvolcurveconfig.hpp">
      <Filter>configuration</Filter>
    </ClInclude>
    <ClInclude Include="ored\portfolio\equityforward.hpp">
      <Filter>portfolio</Filter>
    </ClInclude>
    <ClInclude Include="ored\portfolio\equityoption.hpp">
      <Filter>portfolio</Filter>
    </ClInclude>
    <ClInclude Include="ored\portfolio\builders\equityforward.hpp">
      <Filter>portfolio\builders</Filter>
    </ClInclude>
    <ClInclude Include="ored\report\report.hpp">
      <Filter>report</Filter>
    </ClInclude>
    <ClInclude Include="ored\report\inmemoryreport.hpp">
      <Filter>report</Filter>
    </ClInclude>
    <ClInclude Include="ored\report\csvreport.hpp">
      <Filter>report</Filter>
    </ClInclude>
    <ClInclude Include="ored\portfolio\bond.hpp">
      <Filter>portfolio</Filter>
    </ClInclude>
    <ClInclude Include="ored\portfolio\builders\bond.hpp">
      <Filter>portfolio\builders</Filter>
    </ClInclude>
    <ClInclude Include="ored\configuration\inflationcurveconfig.hpp">
      <Filter>configuration</Filter>
    </ClInclude>
    <ClInclude Include="ored\marketdata\inflationcurve.hpp">
      <Filter>marketdata</Filter>
    </ClInclude>
    <ClInclude Include="ored\model\eqbsbuilder.hpp">
      <Filter>model</Filter>
    </ClInclude>
    <ClInclude Include="ored\model\eqbsdata.hpp">
      <Filter>model</Filter>
    </ClInclude>
    <ClInclude Include="ored\portfolio\builders\cms.hpp">
      <Filter>portfolio\builders</Filter>
    </ClInclude>
    <ClInclude Include="ored\marketdata\basecorrelationcurve.hpp">
      <Filter>marketdata</Filter>
    </ClInclude>
    <ClInclude Include="ored\configuration\basecorrelationcurveconfig.hpp">
      <Filter>configuration</Filter>
    </ClInclude>
    <ClInclude Include="ored\marketdata\cdsvolcurve.hpp">
      <Filter>marketdata</Filter>
    </ClInclude>
    <ClInclude Include="ored\configuration\cdsvolcurveconfig.hpp">
      <Filter>configuration</Filter>
    </ClInclude>
    <ClInclude Include="ored\portfolio\creditdefaultswap.hpp">
      <Filter>portfolio</Filter>
    </ClInclude>
    <ClInclude Include="ored\portfolio\builders\creditdefaultswap.hpp">
      <Filter>portfolio\builders</Filter>
    </ClInclude>
    <ClInclude Include="ored\portfolio\creditdefaultswapdata.hpp">
      <Filter>portfolio</Filter>
    </ClInclude>
    <ClInclude Include="ored\model\modelbuilder.hpp">
      <Filter>model</Filter>
    </ClInclude>
    <ClInclude Include="ored\configuration\curveconfig.hpp">
      <Filter>configuration</Filter>
    </ClInclude>
    <ClInclude Include="ored\utilities\csvfilereader.hpp">
      <Filter>utilities</Filter>
    </ClInclude>
    <ClInclude Include="ored\utilities\timeperiod.hpp">
      <Filter>utilities</Filter>
    </ClInclude>
    <ClInclude Include="ored\portfolio\forwardrateagreement.hpp">
      <Filter>portfolio</Filter>
    </ClInclude>
    <ClInclude Include="ored\configuration\securityconfig.hpp">
      <Filter>configuration</Filter>
    </ClInclude>
    <ClInclude Include="ored\configuration\fxspotconfig.hpp">
      <Filter>configuration</Filter>
    </ClInclude>
    <ClInclude Include="ored\marketdata\security.hpp">
      <Filter>marketdata</Filter>
    </ClInclude>
    <ClInclude Include="ored\model\irlgmdata.hpp">
      <Filter>model</Filter>
    </ClInclude>
    <ClInclude Include="ored\marketdata\commoditycurve.hpp">
      <Filter>marketdata</Filter>
    </ClInclude>
    <ClInclude Include="ored\configuration\commoditycurveconfig.hpp">
      <Filter>configuration</Filter>
    </ClInclude>
    <ClInclude Include="ored\portfolio\commodityforward.hpp">
      <Filter>portfolio</Filter>
    </ClInclude>
    <ClInclude Include="ored\portfolio\builders\commodityforward.hpp">
      <Filter>portfolio\builders</Filter>
    </ClInclude>
    <ClInclude Include="ored\configuration\commodityvolcurveconfig.hpp">
      <Filter>configuration</Filter>
    </ClInclude>
    <ClInclude Include="ored\marketdata\commodityvolcurve.hpp">
      <Filter>marketdata</Filter>
    </ClInclude>
    <ClInclude Include="ored\portfolio\commodityoption.hpp">
      <Filter>portfolio</Filter>
    </ClInclude>
    <ClInclude Include="ored\portfolio\legbuilders.hpp">
      <Filter>portfolio</Filter>
    </ClInclude>
    <ClInclude Include="ored\portfolio\builders\yoycapfloor.hpp">
      <Filter>portfolio\builders</Filter>
    </ClInclude>
    <ClInclude Include="ored\marketdata\inflationcapfloorvolcurve.hpp">
      <Filter>marketdata</Filter>
    </ClInclude>
    <ClInclude Include="ored\configuration\inflationcapfloorvolcurveconfig.hpp">
      <Filter>configuration</Filter>
    </ClInclude>
    <ClInclude Include="ored\portfolio\builders\equityoption.hpp">
      <Filter>portfolio\builders</Filter>
    </ClInclude>
    <ClInclude Include="ored\portfolio\builders\cmsspread.hpp">
      <Filter>portfolio\builders</Filter>
    </ClInclude>
    <ClInclude Include="ored\portfolio\equityswap.hpp">
      <Filter>portfolio</Filter>
    </ClInclude>
    <ClInclude Include="ored\marketdata\inmemoryloader.hpp">
      <Filter>marketdata</Filter>
    </ClInclude>
    <ClInclude Include="ored\configuration\correlationcurveconfig.hpp">
      <Filter>configuration</Filter>
    </ClInclude>
    <ClInclude Include="ored\marketdata\correlationcurve.hpp">
      <Filter>marketdata</Filter>
    </ClInclude>
    <ClInclude Include="ored\configuration\yieldvolcurveconfig.hpp">
      <Filter>configuration</Filter>
    </ClInclude>
    <ClInclude Include="ored\marketdata\yieldvolcurve.hpp">
      <Filter>marketdata</Filter>
    </ClInclude>
    <ClInclude Include="ored\portfolio\fixingdates.hpp">
      <Filter>portfolio</Filter>
    </ClInclude>
    <ClInclude Include="ored\configuration\genericyieldvolcurveconfig.hpp">
      <Filter>configuration</Filter>
    </ClInclude>
    <ClInclude Include="ored\marketdata\genericyieldvolcurve.hpp">
      <Filter>marketdata</Filter>
    </ClInclude>
    <ClInclude Include="ored\utilities\calendaradjustmentconfig.hpp">
      <Filter>utilities</Filter>
    </ClInclude>
    <ClInclude Include="ored\portfolio\builders\capflooredyoyleg.hpp">
      <Filter>portfolio\builders</Filter>
    </ClInclude>
    <ClInclude Include="ored\portfolio\builders\forwardbond.hpp">
      <Filter>portfolio\builders</Filter>
    </ClInclude>
    <ClInclude Include="ored\portfolio\forwardbond.hpp">
      <Filter>portfolio</Filter>
    </ClInclude>
    <ClInclude Include="ored\portfolio\vanillaoption.hpp">
      <Filter>portfolio</Filter>
    </ClInclude>
    <ClInclude Include="ored\portfolio\builders\vanillaoption.hpp">
      <Filter>portfolio\builders</Filter>
    </ClInclude>
    <ClInclude Include="ored\marketdata\structuredcurveerror.hpp">
      <Filter>utilities</Filter>
    </ClInclude>
    <ClInclude Include="ored\portfolio\structuredtradeerror.hpp">
      <Filter>utilities</Filter>
    </ClInclude>
    <ClInclude Include="ored\portfolio\legdatafactory.hpp">
      <Filter>portfolio</Filter>
    </ClInclude>
    <ClInclude Include="ored\utilities\conventionsbasedfutureexpiry.hpp">
      <Filter>utilities</Filter>
    </ClInclude>
    <ClInclude Include="ored\configuration\bootstrapconfig.hpp">
      <Filter>configuration</Filter>
    </ClInclude>
    <ClInclude Include="ored\marketdata\strike.hpp">
      <Filter>marketdata</Filter>
    </ClInclude>
    <ClInclude Include="ored\marketdata\expiry.hpp">
      <Filter>marketdata</Filter>
    </ClInclude>
    <ClInclude Include="ored\configuration\volatilityconfig.hpp">
      <Filter>configuration</Filter>
    </ClInclude>
    <ClInclude Include="ored\model\structuredmodelerror.hpp">
      <Filter>model</Filter>
    </ClInclude>
    <ClInclude Include="ored\portfolio\builders\cpicapfloor.hpp">
      <Filter>portfolio\builders</Filter>
    </ClInclude>
    <ClInclude Include="ored\portfolio\builders\capflooredcpileg.hpp">
      <Filter>portfolio\builders</Filter>
    </ClInclude>
    <ClInclude Include="ored\utilities\dategrid.hpp">
      <Filter>utilities</Filter>
    </ClInclude>
    <ClInclude Include="ored\portfolio\referencedata.hpp">
      <Filter>portfolio</Filter>
    </ClInclude>
    <ClInclude Include="ored\utilities\serializationdaycounter.hpp">
      <Filter>utilities</Filter>
    </ClInclude>
    <ClInclude Include="ored\utilities\serializationperiod.hpp">
      <Filter>utilities</Filter>
    </ClInclude>
    <ClInclude Include="ored\portfolio\referencedatafactory.hpp">
      <Filter>portfolio</Filter>
    </ClInclude>
    <ClInclude Include="ored\portfolio\underlying.hpp">
      <Filter>portfolio</Filter>
    </ClInclude>
    <ClInclude Include="ored\marketdata\fittedbondcurvehelpermarket.hpp">
      <Filter>marketdata</Filter>
    </ClInclude>
    <ClInclude Include="ored\portfolio\bondutils.hpp">
      <Filter>portfolio</Filter>
    </ClInclude>
    <ClInclude Include="ored\portfolio\indexing.hpp">
      <Filter>portfolio</Filter>
    </ClInclude>
    <ClInclude Include="ored\portfolio\builders\commodityoption.hpp">
      <Filter>portfolio\builders</Filter>
    </ClInclude>
    <ClInclude Include="ored\utilities\marketdata.hpp">
      <Filter>utilities</Filter>
    </ClInclude>
    <ClInclude Include="ored\portfolio\optionpaymentdata.hpp">
      <Filter>portfolio</Filter>
    </ClInclude>
    <ClInclude Include="ored\portfolio\optionexercisedata.hpp">
      <Filter>portfolio</Filter>
    </ClInclude>
    <ClInclude Include="ored\model\modelparameter.hpp">
      <Filter>model</Filter>
    </ClInclude>
    <ClInclude Include="ored\model\calibrationbasket.hpp">
      <Filter>model</Filter>
    </ClInclude>
    <ClInclude Include="ored\model\calibrationinstruments\cpicapfloor.hpp">
      <Filter>model\calibrationinstruments</Filter>
    </ClInclude>
    <ClInclude Include="ored\model\calibrationinstrumentfactory.hpp">
      <Filter>model</Filter>
    </ClInclude>
    <ClInclude Include="ored\model\modeldata.hpp">
      <Filter>model</Filter>
    </ClInclude>
    <ClInclude Include="ored\model\inflation\infdkbuilder.hpp">
      <Filter>model\inflation</Filter>
    </ClInclude>
    <ClInclude Include="ored\model\inflation\infdkdata.hpp">
      <Filter>model\inflation</Filter>
    </ClInclude>
    <ClInclude Include="ored\model\inflation\infjydata.hpp">
      <Filter>model\inflation</Filter>
    </ClInclude>
    <ClInclude Include="ored\model\inflation\inflationmodeldata.hpp">
      <Filter>model\inflation</Filter>
    </ClInclude>
    <ClInclude Include="ored\model\inflation\infjybuilder.hpp">
      <Filter>model\inflation</Filter>
    </ClInclude>
    <ClInclude Include="ored\model\calibrationinstruments\yoycapfloor.hpp">
      <Filter>model\calibrationinstruments</Filter>
    </ClInclude>
    <ClInclude Include="ored\model\calibrationinstruments\yoyswap.hpp">
      <Filter>model\calibrationinstruments</Filter>
    </ClInclude>
    <ClInclude Include="ored\model\calibrationconfiguration.hpp">
      <Filter>model</Filter>
    </ClInclude>
    <ClInclude Include="ored\portfolio\creditdefaultswapoption.hpp">
      <Filter>portfolio</Filter>
    </ClInclude>
    <ClInclude Include="ored\model\crcirbuilder.hpp">
      <Filter>model</Filter>
    </ClInclude>
    <ClInclude Include="ored\model\crcirdata.hpp">
      <Filter>model</Filter>
    </ClInclude>
    <ClInclude Include="ored\model\crlgmbuilder.hpp">
      <Filter>model</Filter>
    </ClInclude>
    <ClInclude Include="ored\model\crlgmdata.hpp">
      <Filter>model</Filter>
    </ClInclude>
    <ClInclude Include="ored\portfolio\equityfuturesoption.hpp">
      <Filter>portfolio</Filter>
    </ClInclude>
    <ClInclude Include="ored\portfolio\builders\equityfuturesoption.hpp">
      <Filter>portfolio\builders</Filter>
    </ClInclude>
    <ClInclude Include="ored\marketdata\wrappedmarket.hpp">
      <Filter>marketdata</Filter>
    </ClInclude>
    <ClInclude Include="ored\marketdata\compositeloader.hpp">
      <Filter>marketdata</Filter>
    </ClInclude>
    <ClInclude Include="ored\portfolio\durationadjustedcmslegbuilder.hpp">
      <Filter>portfolio</Filter>
    </ClInclude>
    <ClInclude Include="ored\portfolio\durationadjustedcmslegdata.hpp">
      <Filter>portfolio</Filter>
    </ClInclude>
    <ClInclude Include="ored\portfolio\builders\durationadjustedcms.hpp">
      <Filter>portfolio\builders</Filter>
    </ClInclude>
    <ClInclude Include="ored\configuration\onedimsolverconfig.hpp">
      <Filter>configuration</Filter>
    </ClInclude>
    <ClInclude Include="ored\marketdata\dependencygraph.hpp">
      <Filter>marketdata</Filter>
    </ClInclude>
    <ClInclude Include="ored\configuration\reportconfig.hpp">
      <Filter>configuration</Filter>
    </ClInclude>
    <ClInclude Include="ored\model\marketobserver.hpp">
      <Filter>model</Filter>
    </ClInclude>
    <ClInclude Include="ored\portfolio\builders\creditdefaultswapoption.hpp">
      <Filter>portfolio\builders</Filter>
    </ClInclude>
<<<<<<< HEAD
    <ClInclude Include="ored\portfolio\builders\quantovanillaoption.hpp">
      <Filter>portfolio\builders</Filter>
    </ClInclude>
    <ClInclude Include="ored\portfolio\builders\quantoequityoption.hpp">
=======
    <ClInclude Include="ored\configuration\iborfallbackconfig.hpp">
      <Filter>configuration</Filter>
    </ClInclude>
    <ClInclude Include="ored\portfolio\builders\capflooredaverageonindexedcouponleg.hpp">
>>>>>>> e3b16e92
      <Filter>portfolio\builders</Filter>
    </ClInclude>
  </ItemGroup>
  <ItemGroup>
    <ClCompile Include="ored\configuration\capfloorvolcurveconfig.cpp">
      <Filter>configuration</Filter>
    </ClCompile>
    <ClCompile Include="ored\configuration\conventions.cpp">
      <Filter>configuration</Filter>
    </ClCompile>
    <ClCompile Include="ored\configuration\curveconfigurations.cpp">
      <Filter>configuration</Filter>
    </ClCompile>
    <ClCompile Include="ored\configuration\defaultcurveconfig.cpp">
      <Filter>configuration</Filter>
    </ClCompile>
    <ClCompile Include="ored\configuration\fxvolcurveconfig.cpp">
      <Filter>configuration</Filter>
    </ClCompile>
    <ClCompile Include="ored\configuration\yieldcurveconfig.cpp">
      <Filter>configuration</Filter>
    </ClCompile>
    <ClCompile Include="ored\marketdata\capfloorvolcurve.cpp">
      <Filter>marketdata</Filter>
    </ClCompile>
    <ClCompile Include="ored\marketdata\csvloader.cpp">
      <Filter>marketdata</Filter>
    </ClCompile>
    <ClCompile Include="ored\marketdata\curvespec.cpp">
      <Filter>marketdata</Filter>
    </ClCompile>
    <ClCompile Include="ored\marketdata\curvespecparser.cpp">
      <Filter>marketdata</Filter>
    </ClCompile>
    <ClCompile Include="ored\marketdata\defaultcurve.cpp">
      <Filter>marketdata</Filter>
    </ClCompile>
    <ClCompile Include="ored\marketdata\fixings.cpp">
      <Filter>marketdata</Filter>
    </ClCompile>
    <ClCompile Include="ored\marketdata\fxspot.cpp">
      <Filter>marketdata</Filter>
    </ClCompile>
    <ClCompile Include="ored\marketdata\fxtriangulation.cpp">
      <Filter>marketdata</Filter>
    </ClCompile>
    <ClCompile Include="ored\marketdata\fxvolcurve.cpp">
      <Filter>marketdata</Filter>
    </ClCompile>
    <ClCompile Include="ored\marketdata\market.cpp">
      <Filter>marketdata</Filter>
    </ClCompile>
    <ClCompile Include="ored\marketdata\marketdatum.cpp">
      <Filter>marketdata</Filter>
    </ClCompile>
    <ClCompile Include="ored\marketdata\marketdatumparser.cpp">
      <Filter>marketdata</Filter>
    </ClCompile>
    <ClCompile Include="ored\marketdata\marketimpl.cpp">
      <Filter>marketdata</Filter>
    </ClCompile>
    <ClCompile Include="ored\marketdata\swaptionvolcurve.cpp">
      <Filter>marketdata</Filter>
    </ClCompile>
    <ClCompile Include="ored\marketdata\todaysmarket.cpp">
      <Filter>marketdata</Filter>
    </ClCompile>
    <ClCompile Include="ored\marketdata\todaysmarketcalibrationinfo.cpp">
      <Filter>marketdata</Filter>
    </ClCompile>
    <ClCompile Include="ored\marketdata\todaysmarketparameters.cpp">
      <Filter>marketdata</Filter>
    </ClCompile>
    <ClCompile Include="ored\marketdata\yieldcurve.cpp">
      <Filter>marketdata</Filter>
    </ClCompile>
    <ClCompile Include="ored\model\crossassetmodelbuilder.cpp">
      <Filter>model</Filter>
    </ClCompile>
    <ClCompile Include="ored\model\crossassetmodeldata.cpp">
      <Filter>model</Filter>
    </ClCompile>
    <ClCompile Include="ored\model\fxbsbuilder.cpp">
      <Filter>model</Filter>
    </ClCompile>
    <ClCompile Include="ored\model\fxbsdata.cpp">
      <Filter>model</Filter>
    </ClCompile>
    <ClCompile Include="ored\model\lgmbuilder.cpp">
      <Filter>model</Filter>
    </ClCompile>
    <ClCompile Include="ored\model\lgmdata.cpp">
      <Filter>model</Filter>
    </ClCompile>
    <ClCompile Include="ored\model\utilities.cpp">
      <Filter>model</Filter>
    </ClCompile>
    <ClCompile Include="ored\utilities\correlationmatrix.cpp">
      <Filter>utilities</Filter>
    </ClCompile>
    <ClCompile Include="ored\utilities\currencycheck.cpp">
      <Filter>utilities</Filter>
    </ClCompile>
    <ClCompile Include="ored\utilities\currencyconfig.cpp">
      <Filter>utilities</Filter>
    </ClCompile>
    <ClCompile Include="ored\utilities\flowanalysis.cpp">
      <Filter>utilities</Filter>
    </ClCompile>
    <ClCompile Include="ored\utilities\indexparser.cpp">
      <Filter>utilities</Filter>
    </ClCompile>
    <ClCompile Include="ored\utilities\log.cpp">
      <Filter>utilities</Filter>
    </ClCompile>
    <ClCompile Include="ored\utilities\osutils.cpp">
      <Filter>utilities</Filter>
    </ClCompile>
    <ClCompile Include="ored\utilities\parsers.cpp">
      <Filter>utilities</Filter>
    </ClCompile>
    <ClCompile Include="ored\utilities\progressbar.cpp">
      <Filter>utilities</Filter>
    </ClCompile>
    <ClCompile Include="ored\utilities\strike.cpp">
      <Filter>utilities</Filter>
    </ClCompile>
    <ClCompile Include="ored\utilities\wildcard.cpp">
      <Filter>utilities</Filter>
    </ClCompile>
    <ClCompile Include="ored\utilities\xmlutils.cpp">
      <Filter>utilities</Filter>
    </ClCompile>
    <ClCompile Include="ored\portfolio\capfloor.cpp">
      <Filter>portfolio</Filter>
    </ClCompile>
    <ClCompile Include="ored\portfolio\enginedata.cpp">
      <Filter>portfolio</Filter>
    </ClCompile>
    <ClCompile Include="ored\portfolio\enginefactory.cpp">
      <Filter>portfolio</Filter>
    </ClCompile>
    <ClCompile Include="ored\portfolio\envelope.cpp">
      <Filter>portfolio</Filter>
    </ClCompile>
    <ClCompile Include="ored\portfolio\fxforward.cpp">
      <Filter>portfolio</Filter>
    </ClCompile>
    <ClCompile Include="ored\portfolio\fxoption.cpp">
      <Filter>portfolio</Filter>
    </ClCompile>
    <ClCompile Include="ored\portfolio\fxswap.cpp">
      <Filter>portfolio</Filter>
    </ClCompile>
    <ClCompile Include="ored\portfolio\legdata.cpp">
      <Filter>portfolio</Filter>
    </ClCompile>
    <ClCompile Include="ored\portfolio\nettingsetdefinition.cpp">
      <Filter>portfolio</Filter>
    </ClCompile>
    <ClCompile Include="ored\portfolio\nettingsetmanager.cpp">
      <Filter>portfolio</Filter>
    </ClCompile>
    <ClCompile Include="ored\portfolio\optiondata.cpp">
      <Filter>portfolio</Filter>
    </ClCompile>
    <ClCompile Include="ored\portfolio\optionwrapper.cpp">
      <Filter>portfolio</Filter>
    </ClCompile>
    <ClCompile Include="ored\portfolio\portfolio.cpp">
      <Filter>portfolio</Filter>
    </ClCompile>
    <ClCompile Include="ored\portfolio\schedule.cpp">
      <Filter>portfolio</Filter>
    </ClCompile>
    <ClCompile Include="ored\portfolio\swap.cpp">
      <Filter>portfolio</Filter>
    </ClCompile>
    <ClCompile Include="ored\portfolio\swaption.cpp">
      <Filter>portfolio</Filter>
    </ClCompile>
    <ClCompile Include="ored\portfolio\trade.cpp">
      <Filter>portfolio</Filter>
    </ClCompile>
    <ClCompile Include="ored\portfolio\tradeactions.cpp">
      <Filter>portfolio</Filter>
    </ClCompile>
    <ClCompile Include="ored\portfolio\tradefactory.cpp">
      <Filter>portfolio</Filter>
    </ClCompile>
    <ClCompile Include="ored\portfolio\builders\capfloor.cpp">
      <Filter>portfolio\builders</Filter>
    </ClCompile>
    <ClCompile Include="ored\portfolio\builders\swaption.cpp">
      <Filter>portfolio\builders</Filter>
    </ClCompile>
    <ClCompile Include="ored\portfolio\builders\capfloorediborleg.cpp">
      <Filter>portfolio\builders</Filter>
    </ClCompile>
    <ClCompile Include="ored\portfolio\builders\capflooredovernightindexedcouponleg.cpp">
      <Filter>portfolio\builders</Filter>
    </ClCompile>
    <ClCompile Include="ored\utilities\to_string.cpp">
      <Filter>utilities</Filter>
    </ClCompile>
    <ClCompile Include="ored\marketdata\equitycurve.cpp">
      <Filter>marketdata</Filter>
    </ClCompile>
    <ClCompile Include="ored\marketdata\equityvolcurve.cpp">
      <Filter>marketdata</Filter>
    </ClCompile>
    <ClCompile Include="ored\configuration\equitycurveconfig.cpp">
      <Filter>configuration</Filter>
    </ClCompile>
    <ClCompile Include="ored\configuration\equityvolcurveconfig.cpp">
      <Filter>configuration</Filter>
    </ClCompile>
    <ClCompile Include="ored\portfolio\equityforward.cpp">
      <Filter>portfolio</Filter>
    </ClCompile>
    <ClCompile Include="ored\portfolio\equityoption.cpp">
      <Filter>portfolio</Filter>
    </ClCompile>
    <ClCompile Include="ored\report\csvreport.cpp">
      <Filter>report</Filter>
    </ClCompile>
    <ClCompile Include="ored\portfolio\bond.cpp">
      <Filter>portfolio</Filter>
    </ClCompile>
    <ClCompile Include="ored\configuration\inflationcurveconfig.cpp">
      <Filter>configuration</Filter>
    </ClCompile>
    <ClCompile Include="ored\marketdata\inflationcurve.cpp">
      <Filter>marketdata</Filter>
    </ClCompile>
    <ClCompile Include="ored\model\eqbsbuilder.cpp">
      <Filter>model</Filter>
    </ClCompile>
    <ClCompile Include="ored\model\eqbsdata.cpp">
      <Filter>model</Filter>
    </ClCompile>
    <ClCompile Include="ored\portfolio\builders\cms.cpp">
      <Filter>portfolio\builders</Filter>
    </ClCompile>
    <ClCompile Include="ored\marketdata\basecorrelationcurve.cpp">
      <Filter>marketdata</Filter>
    </ClCompile>
    <ClCompile Include="ored\configuration\basecorrelationcurveconfig.cpp">
      <Filter>configuration</Filter>
    </ClCompile>
    <ClCompile Include="ored\marketdata\cdsvolcurve.cpp">
      <Filter>marketdata</Filter>
    </ClCompile>
    <ClCompile Include="ored\configuration\cdsvolcurveconfig.cpp">
      <Filter>configuration</Filter>
    </ClCompile>
    <ClCompile Include="ored\portfolio\creditdefaultswap.cpp">
      <Filter>portfolio</Filter>
    </ClCompile>
    <ClCompile Include="ored\portfolio\creditdefaultswapdata.cpp">
      <Filter>portfolio</Filter>
    </ClCompile>
    <ClCompile Include="ored\utilities\csvfilereader.cpp">
      <Filter>utilities</Filter>
    </ClCompile>
    <ClCompile Include="ored\portfolio\forwardrateagreement.cpp">
      <Filter>portfolio</Filter>
    </ClCompile>
    <ClCompile Include="ored\marketdata\security.cpp">
      <Filter>marketdata</Filter>
    </ClCompile>
    <ClCompile Include="ored\model\irlgmdata.cpp">
      <Filter>model</Filter>
    </ClCompile>
    <ClCompile Include="ored\marketdata\commoditycurve.cpp">
      <Filter>marketdata</Filter>
    </ClCompile>
    <ClCompile Include="ored\configuration\commoditycurveconfig.cpp">
      <Filter>configuration</Filter>
    </ClCompile>
    <ClCompile Include="ored\portfolio\commodityforward.cpp">
      <Filter>portfolio</Filter>
    </ClCompile>
    <ClCompile Include="ored\configuration\commodityvolcurveconfig.cpp">
      <Filter>configuration</Filter>
    </ClCompile>
    <ClCompile Include="ored\marketdata\commodityvolcurve.cpp">
      <Filter>marketdata</Filter>
    </ClCompile>
    <ClCompile Include="ored\portfolio\commodityoption.cpp">
      <Filter>portfolio</Filter>
    </ClCompile>
    <ClCompile Include="ored\portfolio\legbuilders.cpp">
      <Filter>portfolio</Filter>
    </ClCompile>
    <ClCompile Include="ored\portfolio\builders\yoycapfloor.cpp">
      <Filter>portfolio\builders</Filter>
    </ClCompile>
    <ClCompile Include="ored\marketdata\inflationcapfloorvolcurve.cpp">
      <Filter>marketdata</Filter>
    </ClCompile>
    <ClCompile Include="ored\configuration\inflationcapfloorvolcurveconfig.cpp">
      <Filter>configuration</Filter>
    </ClCompile>
    <ClCompile Include="ored\portfolio\builders\cmsspread.cpp">
      <Filter>portfolio\builders</Filter>
    </ClCompile>
    <ClCompile Include="ored\portfolio\equityswap.cpp">
      <Filter>portfolio</Filter>
    </ClCompile>
    <ClCompile Include="ored\marketdata\inmemoryloader.cpp">
      <Filter>marketdata</Filter>
    </ClCompile>
    <ClCompile Include="ored\configuration\correlationcurveconfig.cpp">
      <Filter>configuration</Filter>
    </ClCompile>
    <ClCompile Include="ored\marketdata\correlationcurve.cpp">
      <Filter>marketdata</Filter>
    </ClCompile>
    <ClCompile Include="ored\marketdata\yieldvolcurve.cpp">
      <Filter>marketdata</Filter>
    </ClCompile>
    <ClCompile Include="ored\portfolio\fixingdates.cpp">
      <Filter>portfolio</Filter>
    </ClCompile>
    <ClCompile Include="ored\configuration\genericyieldvolcurveconfig.cpp">
      <Filter>configuration</Filter>
    </ClCompile>
    <ClCompile Include="ored\marketdata\genericyieldvolcurve.cpp">
      <Filter>marketdata</Filter>
    </ClCompile>
    <ClCompile Include="ored\utilities\calendaradjustmentconfig.cpp">
      <Filter>utilities</Filter>
    </ClCompile>
    <ClCompile Include="ored\portfolio\forwardbond.cpp">
      <Filter>portfolio</Filter>
    </ClCompile>
    <ClCompile Include="ored\portfolio\vanillaoption.cpp">
      <Filter>portfolio</Filter>
    </ClCompile>
    <ClCompile Include="ored\portfolio\legdatafactory.cpp">
      <Filter>portfolio</Filter>
    </ClCompile>
    <ClCompile Include="ored\utilities\conventionsbasedfutureexpiry.cpp">
      <Filter>utilities</Filter>
    </ClCompile>
    <ClCompile Include="ored\configuration\bootstrapconfig.cpp">
      <Filter>configuration</Filter>
    </ClCompile>
    <ClCompile Include="ored\marketdata\strike.cpp">
      <Filter>marketdata</Filter>
    </ClCompile>
    <ClCompile Include="ored\marketdata\expiry.cpp">
      <Filter>marketdata</Filter>
    </ClCompile>
    <ClCompile Include="ored\configuration\volatilityconfig.cpp">
      <Filter>configuration</Filter>
    </ClCompile>
    <ClCompile Include="ored\portfolio\builders\cpicapfloor.cpp">
      <Filter>portfolio\builders</Filter>
    </ClCompile>
    <ClCompile Include="ored\utilities\dategrid.cpp">
      <Filter>utilities</Filter>
    </ClCompile>
    <ClCompile Include="ored\portfolio\referencedata.cpp">
      <Filter>portfolio</Filter>
    </ClCompile>
    <ClCompile Include="ored\portfolio\referencedatafactory.cpp">
      <Filter>portfolio</Filter>
    </ClCompile>
    <ClCompile Include="ored\portfolio\underlying.cpp">
      <Filter>portfolio</Filter>
    </ClCompile>
    <ClCompile Include="ored\marketdata\fittedbondcurvehelpermarket.cpp">
      <Filter>marketdata</Filter>
    </ClCompile>
    <ClCompile Include="ored\portfolio\bondutils.cpp">
      <Filter>portfolio</Filter>
    </ClCompile>
    <ClCompile Include="ored\portfolio\indexing.cpp">
      <Filter>portfolio</Filter>
    </ClCompile>
    <ClCompile Include="ored\utilities\marketdata.cpp">
      <Filter>utilities</Filter>
    </ClCompile>
    <ClCompile Include="ored\portfolio\optionpaymentdata.cpp">
      <Filter>portfolio</Filter>
    </ClCompile>
    <ClCompile Include="ored\portfolio\optionexercisedata.cpp">
      <Filter>portfolio</Filter>
    </ClCompile>
    <ClCompile Include="ored\configuration\curveconfig.cpp">
      <Filter>configuration</Filter>
    </ClCompile>
    <ClCompile Include="ored\model\modelparameter.cpp">
      <Filter>model</Filter>
    </ClCompile>
    <ClCompile Include="ored\model\calibrationbasket.cpp">
      <Filter>model</Filter>
    </ClCompile>
    <ClCompile Include="ored\model\calibrationinstruments\cpicapfloor.cpp">
      <Filter>model\calibrationinstruments</Filter>
    </ClCompile>
    <ClCompile Include="ored\model\calibrationinstrumentfactory.cpp">
      <Filter>model</Filter>
    </ClCompile>
    <ClCompile Include="ored\model\modeldata.cpp">
      <Filter>model</Filter>
    </ClCompile>
    <ClCompile Include="ored\model\inflation\infdkbuilder.cpp">
      <Filter>model\inflation</Filter>
    </ClCompile>
    <ClCompile Include="ored\model\inflation\infdkdata.cpp">
      <Filter>model\inflation</Filter>
    </ClCompile>
    <ClCompile Include="ored\model\inflation\infjydata.cpp">
      <Filter>model\inflation</Filter>
    </ClCompile>
    <ClCompile Include="ored\model\inflation\inflationmodeldata.cpp">
      <Filter>model\inflation</Filter>
    </ClCompile>
    <ClCompile Include="ored\model\inflation\infjybuilder.cpp">
      <Filter>model\inflation</Filter>
    </ClCompile>
    <ClCompile Include="ored\model\calibrationinstruments\yoycapfloor.cpp">
      <Filter>model\calibrationinstruments</Filter>
    </ClCompile>
    <ClCompile Include="ored\model\calibrationinstruments\yoyswap.cpp">
      <Filter>model\calibrationinstruments</Filter>
    </ClCompile>
    <ClCompile Include="ored\model\calibrationconfiguration.cpp">
      <Filter>model</Filter>
    </ClCompile>
    <ClCompile Include="ored\portfolio\creditdefaultswapoption.cpp">
      <Filter>portfolio</Filter>
    </ClCompile>
    <ClCompile Include="ored\model\crcirbuilder.cpp">
      <Filter>model</Filter>
    </ClCompile>
    <ClCompile Include="ored\model\crcirdata.cpp">
      <Filter>model</Filter>
    </ClCompile>
    <ClCompile Include="ored\model\crlgmbuilder.cpp">
      <Filter>model</Filter>
    </ClCompile>
    <ClCompile Include="ored\model\crlgmdata.cpp">
      <Filter>model</Filter>
    </ClCompile>
    <ClCompile Include="ored\portfolio\equityfuturesoption.cpp">
      <Filter>portfolio</Filter>
    </ClCompile>
    <ClCompile Include="ored\marketdata\wrappedmarket.cpp">
      <Filter>marketdata</Filter>
    </ClCompile>
    <ClCompile Include="ored\portfolio\durationadjustedcmslegbuilder.cpp">
      <Filter>portfolio</Filter>
    </ClCompile>
    <ClCompile Include="ored\portfolio\durationadjustedcmslegdata.cpp">
      <Filter>portfolio</Filter>
    </ClCompile>
    <ClCompile Include="ored\portfolio\builders\durationadjustedcms.cpp">
      <Filter>portfolio\builders</Filter>
    </ClCompile>
    <ClCompile Include="ored\configuration\onedimsolverconfig.cpp">
      <Filter>configuration</Filter>
    </ClCompile>
    <ClCompile Include="ored\marketdata\dependencygraph.cpp">
      <Filter>marketdata</Filter>
    </ClCompile>
    <ClCompile Include="ored\configuration\reportconfig.cpp">
      <Filter>configuration</Filter>
    </ClCompile>
    <ClCompile Include="ored\configuration\iborfallbackconfig.cpp">
      <Filter>configuration</Filter>
    </ClCompile>
    <ClCompile Include="ored\portfolio\builders\capflooredaverageonindexedcouponleg.cpp">
      <Filter>portfolio\builders</Filter>
    </ClCompile>
  </ItemGroup>
</Project><|MERGE_RESOLUTION|>--- conflicted
+++ resolved
@@ -606,17 +606,16 @@
     <ClInclude Include="ored\portfolio\builders\creditdefaultswapoption.hpp">
       <Filter>portfolio\builders</Filter>
     </ClInclude>
-<<<<<<< HEAD
     <ClInclude Include="ored\portfolio\builders\quantovanillaoption.hpp">
       <Filter>portfolio\builders</Filter>
     </ClInclude>
     <ClInclude Include="ored\portfolio\builders\quantoequityoption.hpp">
-=======
+      <Filter>portfolio\builders</Filter>
+    </ClInclude>
     <ClInclude Include="ored\configuration\iborfallbackconfig.hpp">
       <Filter>configuration</Filter>
     </ClInclude>
     <ClInclude Include="ored\portfolio\builders\capflooredaverageonindexedcouponleg.hpp">
->>>>>>> e3b16e92
       <Filter>portfolio\builders</Filter>
     </ClInclude>
   </ItemGroup>
