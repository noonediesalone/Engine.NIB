--- conflicted
+++ resolved
@@ -1,2411 +1,1208 @@
-<<<<<<< HEAD
-<?xml version="1.0" encoding="utf-8"?>
-<Project ToolsVersion="4.0" xmlns="http://schemas.microsoft.com/developer/msbuild/2003">
-  <ItemGroup>
-    <Filter Include="configuration">
-      <UniqueIdentifier>{ecab533c-e26e-4872-970e-b22949f84306}</UniqueIdentifier>
-    </Filter>
-    <Filter Include="marketdata">
-      <UniqueIdentifier>{d447af73-724f-4cbe-b0ec-d02637d38a33}</UniqueIdentifier>
-    </Filter>
-    <Filter Include="model">
-      <UniqueIdentifier>{6b362543-416a-4e63-9523-94909a20cfb1}</UniqueIdentifier>
-    </Filter>
-    <Filter Include="portfolio">
-      <UniqueIdentifier>{dc15951b-6ddd-41a2-9085-9bc3ffbeaca3}</UniqueIdentifier>
-    </Filter>
-    <Filter Include="utilities">
-      <UniqueIdentifier>{81cb95be-3ece-4f69-8759-2a3b4d022e6a}</UniqueIdentifier>
-    </Filter>
-    <Filter Include="portfolio\builders">
-      <UniqueIdentifier>{366dc296-9975-4787-a9f4-6e3e3d30a55c}</UniqueIdentifier>
-    </Filter>
-    <Filter Include="report">
-      <UniqueIdentifier>{f56268ea-d150-4fb7-b75b-9618e16d7c3d}</UniqueIdentifier>
-    </Filter>
-    <Filter Include="model\calibrationinstruments">
-      <UniqueIdentifier>{1fec87df-dbce-4a0c-a47b-9bcc5cec4efe}</UniqueIdentifier>
-    </Filter>
-    <Filter Include="model\inflation">
-      <UniqueIdentifier>{4b38d6b7-ea6f-4969-adba-91114fef3272}</UniqueIdentifier>
-    </Filter>
-  </ItemGroup>
-  <ItemGroup>
-    <ClInclude Include="ored\configuration\capfloorvolcurveconfig.hpp">
-      <Filter>configuration</Filter>
-    </ClInclude>
-    <ClInclude Include="ored\configuration\conventions.hpp">
-      <Filter>configuration</Filter>
-    </ClInclude>
-    <ClInclude Include="ored\configuration\curveconfigurations.hpp">
-      <Filter>configuration</Filter>
-    </ClInclude>
-    <ClInclude Include="ored\configuration\defaultcurveconfig.hpp">
-      <Filter>configuration</Filter>
-    </ClInclude>
-    <ClInclude Include="ored\configuration\fxvolcurveconfig.hpp">
-      <Filter>configuration</Filter>
-    </ClInclude>
-    <ClInclude Include="ored\configuration\swaptionvolcurveconfig.hpp">
-      <Filter>configuration</Filter>
-    </ClInclude>
-    <ClInclude Include="ored\configuration\yieldcurveconfig.hpp">
-      <Filter>configuration</Filter>
-    </ClInclude>
-    <ClInclude Include="ored\marketdata\capfloorvolcurve.hpp">
-      <Filter>marketdata</Filter>
-    </ClInclude>
-    <ClInclude Include="ored\marketdata\csvloader.hpp">
-      <Filter>marketdata</Filter>
-    </ClInclude>
-    <ClInclude Include="ored\marketdata\curvespec.hpp">
-      <Filter>marketdata</Filter>
-    </ClInclude>
-    <ClInclude Include="ored\marketdata\curvespecparser.hpp">
-      <Filter>marketdata</Filter>
-    </ClInclude>
-    <ClInclude Include="ored\marketdata\defaultcurve.hpp">
-      <Filter>marketdata</Filter>
-    </ClInclude>
-    <ClInclude Include="ored\marketdata\fixings.hpp">
-      <Filter>marketdata</Filter>
-    </ClInclude>
-    <ClInclude Include="ored\marketdata\fxspot.hpp">
-      <Filter>marketdata</Filter>
-    </ClInclude>
-    <ClInclude Include="ored\marketdata\fxtriangulation.hpp">
-      <Filter>marketdata</Filter>
-    </ClInclude>
-    <ClInclude Include="ored\marketdata\fxvolcurve.hpp">
-      <Filter>marketdata</Filter>
-    </ClInclude>
-    <ClInclude Include="ored\marketdata\loader.hpp">
-      <Filter>marketdata</Filter>
-    </ClInclude>
-    <ClInclude Include="ored\marketdata\market.hpp">
-      <Filter>marketdata</Filter>
-    </ClInclude>
-    <ClInclude Include="ored\marketdata\marketdatum.hpp">
-      <Filter>marketdata</Filter>
-    </ClInclude>
-    <ClInclude Include="ored\marketdata\marketdatumparser.hpp">
-      <Filter>marketdata</Filter>
-    </ClInclude>
-    <ClInclude Include="ored\marketdata\marketimpl.hpp">
-      <Filter>marketdata</Filter>
-    </ClInclude>
-    <ClInclude Include="ored\marketdata\swaptionvolcurve.hpp">
-      <Filter>marketdata</Filter>
-    </ClInclude>
-    <ClInclude Include="ored\marketdata\todaysmarket.hpp">
-      <Filter>marketdata</Filter>
-    </ClInclude>
-    <ClInclude Include="ored\marketdata\todaysmarketcalibrationinfo.hpp">
-      <Filter>marketdata</Filter>
-    </ClInclude>
-    <ClInclude Include="ored\marketdata\todaysmarketparameters.hpp">
-      <Filter>marketdata</Filter>
-    </ClInclude>
-    <ClInclude Include="ored\marketdata\yieldcurve.hpp">
-      <Filter>marketdata</Filter>
-    </ClInclude>
-    <ClInclude Include="ored\model\crossassetmodelbuilder.hpp">
-      <Filter>model</Filter>
-    </ClInclude>
-    <ClInclude Include="ored\model\crossassetmodeldata.hpp">
-      <Filter>model</Filter>
-    </ClInclude>
-    <ClInclude Include="ored\model\fxbsbuilder.hpp">
-      <Filter>model</Filter>
-    </ClInclude>
-    <ClInclude Include="ored\model\fxbsdata.hpp">
-      <Filter>model</Filter>
-    </ClInclude>
-    <ClInclude Include="ored\model\lgmbuilder.hpp">
-      <Filter>model</Filter>
-    </ClInclude>
-    <ClInclude Include="ored\model\lgmdata.hpp">
-      <Filter>model</Filter>
-    </ClInclude>
-    <ClInclude Include="ored\model\utilities.hpp">
-      <Filter>model</Filter>
-    </ClInclude>
-    <ClInclude Include="ored\utilities\correlationmatrix.hpp">
-      <Filter>utilities</Filter>
-    </ClInclude>
-    <ClInclude Include="ored\utilities\currencyconfig.hpp">
-      <Filter>utilities</Filter>
-    </ClInclude>
-    <ClInclude Include="ored\utilities\flowanalysis.hpp">
-      <Filter>utilities</Filter>
-    </ClInclude>
-    <ClInclude Include="ored\utilities\indexparser.hpp">
-      <Filter>utilities</Filter>
-    </ClInclude>
-    <ClInclude Include="ored\utilities\log.hpp">
-      <Filter>utilities</Filter>
-    </ClInclude>
-    <ClInclude Include="ored\utilities\osutils.hpp">
-      <Filter>utilities</Filter>
-    </ClInclude>
-    <ClInclude Include="ored\utilities\parsers.hpp">
-      <Filter>utilities</Filter>
-    </ClInclude>
-    <ClInclude Include="ored\utilities\progressbar.hpp">
-      <Filter>utilities</Filter>
-    </ClInclude>
-    <ClInclude Include="ored\utilities\strike.hpp">
-      <Filter>utilities</Filter>
-    </ClInclude>
-    <ClInclude Include="ored\utilities\wildcard.hpp">
-      <Filter>utilities</Filter>
-    </ClInclude>
-    <ClInclude Include="ored\utilities\xmlutils.hpp">
-      <Filter>utilities</Filter>
-    </ClInclude>
-    <ClInclude Include="ored\portfolio\capfloor.hpp">
-      <Filter>portfolio</Filter>
-    </ClInclude>
-    <ClInclude Include="ored\portfolio\failedtrade.hpp">
-      <Filter>portfolio</Filter>
-    </ClInclude>
-    <ClInclude Include="ored\portfolio\enginedata.hpp">
-      <Filter>portfolio</Filter>
-    </ClInclude>
-    <ClInclude Include="ored\portfolio\enginefactory.hpp">
-      <Filter>portfolio</Filter>
-    </ClInclude>
-    <ClInclude Include="ored\portfolio\envelope.hpp">
-      <Filter>portfolio</Filter>
-    </ClInclude>
-    <ClInclude Include="ored\portfolio\fxaverageforward.hpp">
-      <Filter>portfolio</Filter>
-    </ClInclude>
-    <ClInclude Include="ored\portfolio\fxforward.hpp">
-      <Filter>portfolio</Filter>
-    </ClInclude>
-    <ClInclude Include="ored\portfolio\fxoption.hpp">
-      <Filter>portfolio</Filter>
-    </ClInclude>
-    <ClInclude Include="ored\portfolio\fxswap.hpp">
-      <Filter>portfolio</Filter>
-    </ClInclude>
-    <ClInclude Include="ored\portfolio\instrumentwrapper.hpp">
-      <Filter>portfolio</Filter>
-    </ClInclude>
-    <ClInclude Include="ored\portfolio\legdata.hpp">
-      <Filter>portfolio</Filter>
-    </ClInclude>
-    <ClInclude Include="ored\portfolio\nettingsetdefinition.hpp">
-      <Filter>portfolio</Filter>
-    </ClInclude>
-    <ClInclude Include="ored\portfolio\nettingsetmanager.hpp">
-      <Filter>portfolio</Filter>
-    </ClInclude>
-    <ClInclude Include="ored\portfolio\optiondata.hpp">
-      <Filter>portfolio</Filter>
-    </ClInclude>
-    <ClInclude Include="ored\portfolio\optionwrapper.hpp">
-      <Filter>portfolio</Filter>
-    </ClInclude>
-    <ClInclude Include="ored\portfolio\portfolio.hpp">
-      <Filter>portfolio</Filter>
-    </ClInclude>
-    <ClInclude Include="ored\portfolio\premiumdata.hpp">
-      <Filter>portfolio</Filter>
-    </ClInclude>
-    <ClInclude Include="ored\portfolio\schedule.hpp">
-      <Filter>portfolio</Filter>
-    </ClInclude>
-    <ClInclude Include="ored\portfolio\swap.hpp">
-      <Filter>portfolio</Filter>
-    </ClInclude>
-    <ClInclude Include="ored\portfolio\swaption.hpp">
-      <Filter>portfolio</Filter>
-    </ClInclude>
-    <ClInclude Include="ored\portfolio\trade.hpp">
-      <Filter>portfolio</Filter>
-    </ClInclude>
-    <ClInclude Include="ored\portfolio\tradeactions.hpp">
-      <Filter>portfolio</Filter>
-    </ClInclude>
-    <ClInclude Include="ored\portfolio\tradefactory.hpp">
-      <Filter>portfolio</Filter>
-    </ClInclude>
-    <ClInclude Include="ored\portfolio\builders\cachingenginebuilder.hpp">
-      <Filter>portfolio\builders</Filter>
-    </ClInclude>
-    <ClInclude Include="ored\portfolio\builders\capfloor.hpp">
-      <Filter>portfolio\builders</Filter>
-    </ClInclude>
-    <ClInclude Include="ored\portfolio\builders\fxforward.hpp">
-      <Filter>portfolio\builders</Filter>
-    </ClInclude>
-    <ClInclude Include="ored\portfolio\builders\fxoption.hpp">
-      <Filter>portfolio\builders</Filter>
-    </ClInclude>
-    <ClInclude Include="ored\portfolio\builders\swap.hpp">
-      <Filter>portfolio\builders</Filter>
-    </ClInclude>
-    <ClInclude Include="ored\portfolio\builders\swaption.hpp">
-      <Filter>portfolio\builders</Filter>
-    </ClInclude>
-    <ClInclude Include="ored\auto_link.hpp" />
-    <ClInclude Include="ored\ored.hpp" />
-    <ClInclude Include="ored\portfolio\builders\capfloorediborleg.hpp">
-      <Filter>portfolio\builders</Filter>
-    </ClInclude>
-    <ClInclude Include="ored\portfolio\builders\capflooredovernightindexedcouponleg.hpp">
-      <Filter>portfolio\builders</Filter>
-    </ClInclude>
-    <ClInclude Include="ored\version.hpp" />
-    <ClInclude Include="ored\utilities\to_string.hpp">
-      <Filter>utilities</Filter>
-    </ClInclude>
-    <ClInclude Include="ored\utilities\vectorutils.hpp">
-      <Filter>utilities</Filter>
-    </ClInclude>
-    <ClInclude Include="ored\utilities\serializationdate.hpp">
-      <Filter>utilities</Filter>
-    </ClInclude>
-    <ClInclude Include="ored\marketdata\equitycurve.hpp">
-      <Filter>marketdata</Filter>
-    </ClInclude>
-    <ClInclude Include="ored\marketdata\equityvolcurve.hpp">
-      <Filter>marketdata</Filter>
-    </ClInclude>
-    <ClInclude Include="ored\configuration\equitycurveconfig.hpp">
-      <Filter>configuration</Filter>
-    </ClInclude>
-    <ClInclude Include="ored\configuration\equityvolcurveconfig.hpp">
-      <Filter>configuration</Filter>
-    </ClInclude>
-    <ClInclude Include="ored\portfolio\equityforward.hpp">
-      <Filter>portfolio</Filter>
-    </ClInclude>
-    <ClInclude Include="ored\portfolio\equityoption.hpp">
-      <Filter>portfolio</Filter>
-    </ClInclude>
-    <ClInclude Include="ored\portfolio\builders\equityforward.hpp">
-      <Filter>portfolio\builders</Filter>
-    </ClInclude>
-    <ClInclude Include="ored\report\report.hpp">
-      <Filter>report</Filter>
-    </ClInclude>
-    <ClInclude Include="ored\report\inmemoryreport.hpp">
-      <Filter>report</Filter>
-    </ClInclude>
-    <ClInclude Include="ored\report\csvreport.hpp">
-      <Filter>report</Filter>
-    </ClInclude>
-    <ClInclude Include="ored\portfolio\bond.hpp">
-      <Filter>portfolio</Filter>
-    </ClInclude>
-    <ClInclude Include="ored\portfolio\builders\bond.hpp">
-      <Filter>portfolio\builders</Filter>
-    </ClInclude>
-    <ClInclude Include="ored\configuration\inflationcurveconfig.hpp">
-      <Filter>configuration</Filter>
-    </ClInclude>
-    <ClInclude Include="ored\marketdata\inflationcurve.hpp">
-      <Filter>marketdata</Filter>
-    </ClInclude>
-    <ClInclude Include="ored\model\eqbsbuilder.hpp">
-      <Filter>model</Filter>
-    </ClInclude>
-    <ClInclude Include="ored\model\eqbsdata.hpp">
-      <Filter>model</Filter>
-    </ClInclude>
-    <ClInclude Include="ored\portfolio\builders\cms.hpp">
-      <Filter>portfolio\builders</Filter>
-    </ClInclude>
-    <ClInclude Include="ored\marketdata\basecorrelationcurve.hpp">
-      <Filter>marketdata</Filter>
-    </ClInclude>
-    <ClInclude Include="ored\configuration\basecorrelationcurveconfig.hpp">
-      <Filter>configuration</Filter>
-    </ClInclude>
-    <ClInclude Include="ored\marketdata\cdsvolcurve.hpp">
-      <Filter>marketdata</Filter>
-    </ClInclude>
-    <ClInclude Include="ored\configuration\cdsvolcurveconfig.hpp">
-      <Filter>configuration</Filter>
-    </ClInclude>
-    <ClInclude Include="ored\portfolio\creditdefaultswap.hpp">
-      <Filter>portfolio</Filter>
-    </ClInclude>
-    <ClInclude Include="ored\portfolio\builders\creditdefaultswap.hpp">
-      <Filter>portfolio\builders</Filter>
-    </ClInclude>
-    <ClInclude Include="ored\portfolio\creditdefaultswapdata.hpp">
-      <Filter>portfolio</Filter>
-    </ClInclude>
-    <ClInclude Include="ored\portfolio\asianoption.hpp">
-      <Filter>portfolio</Filter>
-    </ClInclude>
-    <ClInclude Include="ored\portfolio\builders\asianoption.hpp">
-      <Filter>portfolio\builders</Filter>
-    </ClInclude>
-    <ClInclude Include="ored\portfolio\builders\equityasianoption.hpp">
-      <Filter>portfolio\builders</Filter>
-    </ClInclude>
-    <ClInclude Include="ored\portfolio\builders\commodityasianoption.hpp">
-      <Filter>portfolio\builders</Filter>
-    </ClInclude>
-    <ClInclude Include="ored\portfolio\builders\fxasianoption.hpp">
-      <Filter>portfolio\builders</Filter>
-    </ClInclude>
-    <ClInclude Include="ored\model\modelbuilder.hpp">
-      <Filter>model</Filter>
-    </ClInclude>
-    <ClInclude Include="ored\configuration\curveconfig.hpp">
-      <Filter>configuration</Filter>
-    </ClInclude>
-    <ClInclude Include="ored\utilities\csvfilereader.hpp">
-      <Filter>utilities</Filter>
-    </ClInclude>
-    <ClInclude Include="ored\utilities\timeperiod.hpp">
-      <Filter>utilities</Filter>
-    </ClInclude>
-    <ClInclude Include="ored\portfolio\forwardrateagreement.hpp">
-      <Filter>portfolio</Filter>
-    </ClInclude>
-    <ClInclude Include="ored\configuration\securityconfig.hpp">
-      <Filter>configuration</Filter>
-    </ClInclude>
-    <ClInclude Include="ored\configuration\fxspotconfig.hpp">
-      <Filter>configuration</Filter>
-    </ClInclude>
-    <ClInclude Include="ored\marketdata\security.hpp">
-      <Filter>marketdata</Filter>
-    </ClInclude>
-    <ClInclude Include="ored\model\irlgmdata.hpp">
-      <Filter>model</Filter>
-    </ClInclude>
-    <ClInclude Include="ored\marketdata\commoditycurve.hpp">
-      <Filter>marketdata</Filter>
-    </ClInclude>
-    <ClInclude Include="ored\configuration\commoditycurveconfig.hpp">
-      <Filter>configuration</Filter>
-    </ClInclude>
-    <ClInclude Include="ored\portfolio\commodityforward.hpp">
-      <Filter>portfolio</Filter>
-    </ClInclude>
-    <ClInclude Include="ored\portfolio\builders\commodityforward.hpp">
-      <Filter>portfolio\builders</Filter>
-    </ClInclude>
-    <ClInclude Include="ored\configuration\commodityvolcurveconfig.hpp">
-      <Filter>configuration</Filter>
-    </ClInclude>
-    <ClInclude Include="ored\marketdata\commodityvolcurve.hpp">
-      <Filter>marketdata</Filter>
-    </ClInclude>
-    <ClInclude Include="ored\portfolio\commodityoption.hpp">
-      <Filter>portfolio</Filter>
-    </ClInclude>
-    <ClInclude Include="ored\portfolio\commoditydigitaloption.hpp">
-      <Filter>portfolio</Filter>
-    </ClInclude>
-    <ClInclude Include="ored\portfolio\legbuilders.hpp">
-      <Filter>portfolio</Filter>
-    </ClInclude>
-    <ClInclude Include="ored\portfolio\builders\yoycapfloor.hpp">
-      <Filter>portfolio\builders</Filter>
-    </ClInclude>
-    <ClInclude Include="ored\marketdata\inflationcapfloorvolcurve.hpp">
-      <Filter>marketdata</Filter>
-    </ClInclude>
-    <ClInclude Include="ored\configuration\inflationcapfloorvolcurveconfig.hpp">
-      <Filter>configuration</Filter>
-    </ClInclude>
-    <ClInclude Include="ored\portfolio\builders\equityoption.hpp">
-      <Filter>portfolio\builders</Filter>
-    </ClInclude>
-    <ClInclude Include="ored\portfolio\builders\cmsspread.hpp">
-      <Filter>portfolio\builders</Filter>
-    </ClInclude>
-    <ClInclude Include="ored\portfolio\equityswap.hpp">
-      <Filter>portfolio</Filter>
-    </ClInclude>
-    <ClInclude Include="ored\marketdata\inmemoryloader.hpp">
-      <Filter>marketdata</Filter>
-    </ClInclude>
-    <ClInclude Include="ored\configuration\correlationcurveconfig.hpp">
-      <Filter>configuration</Filter>
-    </ClInclude>
-    <ClInclude Include="ored\marketdata\correlationcurve.hpp">
-      <Filter>marketdata</Filter>
-    </ClInclude>
-    <ClInclude Include="ored\configuration\yieldvolcurveconfig.hpp">
-      <Filter>configuration</Filter>
-    </ClInclude>
-    <ClInclude Include="ored\marketdata\yieldvolcurve.hpp">
-      <Filter>marketdata</Filter>
-    </ClInclude>
-    <ClInclude Include="ored\portfolio\fixingdates.hpp">
-      <Filter>portfolio</Filter>
-    </ClInclude>
-    <ClInclude Include="ored\configuration\genericyieldvolcurveconfig.hpp">
-      <Filter>configuration</Filter>
-    </ClInclude>
-    <ClInclude Include="ored\marketdata\genericyieldvolcurve.hpp">
-      <Filter>marketdata</Filter>
-    </ClInclude>
-    <ClInclude Include="ored\utilities\calendaradjustmentconfig.hpp">
-      <Filter>utilities</Filter>
-    </ClInclude>
-    <ClInclude Include="ored\portfolio\builders\capflooredyoyleg.hpp">
-      <Filter>portfolio\builders</Filter>
-    </ClInclude>
-    <ClInclude Include="ored\portfolio\builders\forwardbond.hpp">
-      <Filter>portfolio\builders</Filter>
-    </ClInclude>
-    <ClInclude Include="ored\portfolio\forwardbond.hpp">
-      <Filter>portfolio</Filter>
-    </ClInclude>
-    <ClInclude Include="ored\portfolio\vanillaoption.hpp">
-      <Filter>portfolio</Filter>
-    </ClInclude>
-    <ClInclude Include="ored\portfolio\builders\vanillaoption.hpp">
-      <Filter>portfolio\builders</Filter>
-    </ClInclude>
-    <ClInclude Include="ored\marketdata\structuredcurveerror.hpp">
-      <Filter>utilities</Filter>
-    </ClInclude>
-    <ClInclude Include="ored\portfolio\structuredtradeerror.hpp">
-      <Filter>utilities</Filter>
-    </ClInclude>
-    <ClInclude Include="ored\portfolio\legdatafactory.hpp">
-      <Filter>portfolio</Filter>
-    </ClInclude>
-    <ClInclude Include="ored\utilities\conventionsbasedfutureexpiry.hpp">
-      <Filter>utilities</Filter>
-    </ClInclude>
-    <ClInclude Include="ored\configuration\bootstrapconfig.hpp">
-      <Filter>configuration</Filter>
-    </ClInclude>
-    <ClInclude Include="ored\marketdata\strike.hpp">
-      <Filter>marketdata</Filter>
-    </ClInclude>
-    <ClInclude Include="ored\marketdata\expiry.hpp">
-      <Filter>marketdata</Filter>
-    </ClInclude>
-    <ClInclude Include="ored\configuration\volatilityconfig.hpp">
-      <Filter>configuration</Filter>
-    </ClInclude>
-    <ClInclude Include="ored\model\structuredmodelerror.hpp">
-      <Filter>model</Filter>
-    </ClInclude>
-    <ClInclude Include="ored\portfolio\builders\cpicapfloor.hpp">
-      <Filter>portfolio\builders</Filter>
-    </ClInclude>
-    <ClInclude Include="ored\portfolio\builders\capflooredcpileg.hpp">
-      <Filter>portfolio\builders</Filter>
-    </ClInclude>
-    <ClInclude Include="ored\utilities\dategrid.hpp">
-      <Filter>utilities</Filter>
-    </ClInclude>
-    <ClInclude Include="ored\portfolio\referencedata.hpp">
-      <Filter>portfolio</Filter>
-    </ClInclude>
-    <ClInclude Include="ored\utilities\serializationdaycounter.hpp">
-      <Filter>utilities</Filter>
-    </ClInclude>
-    <ClInclude Include="ored\utilities\serializationperiod.hpp">
-      <Filter>utilities</Filter>
-    </ClInclude>
-    <ClInclude Include="ored\portfolio\referencedatafactory.hpp">
-      <Filter>portfolio</Filter>
-    </ClInclude>
-    <ClInclude Include="ored\portfolio\underlying.hpp">
-      <Filter>portfolio</Filter>
-    </ClInclude>
-    <ClInclude Include="ored\marketdata\fittedbondcurvehelpermarket.hpp">
-      <Filter>marketdata</Filter>
-    </ClInclude>
-    <ClInclude Include="ored\portfolio\bondutils.hpp">
-      <Filter>portfolio</Filter>
-    </ClInclude>
-    <ClInclude Include="ored\portfolio\indexing.hpp">
-      <Filter>portfolio</Filter>
-    </ClInclude>
-    <ClInclude Include="ored\portfolio\builders\commodityoption.hpp">
-      <Filter>portfolio\builders</Filter>
-    </ClInclude>
-    <ClInclude Include="ored\utilities\marketdata.hpp">
-      <Filter>utilities</Filter>
-    </ClInclude>
-    <ClInclude Include="ored\portfolio\optionpaymentdata.hpp">
-      <Filter>portfolio</Filter>
-    </ClInclude>
-    <ClInclude Include="ored\portfolio\optionexercisedata.hpp">
-      <Filter>portfolio</Filter>
-    </ClInclude>
-    <ClInclude Include="ored\model\modelparameter.hpp">
-      <Filter>model</Filter>
-    </ClInclude>
-    <ClInclude Include="ored\model\calibrationbasket.hpp">
-      <Filter>model</Filter>
-    </ClInclude>
-    <ClInclude Include="ored\model\calibrationinstruments\cpicapfloor.hpp">
-      <Filter>model\calibrationinstruments</Filter>
-    </ClInclude>
-    <ClInclude Include="ored\model\calibrationinstrumentfactory.hpp">
-      <Filter>model</Filter>
-    </ClInclude>
-    <ClInclude Include="ored\model\modeldata.hpp">
-      <Filter>model</Filter>
-    </ClInclude>
-    <ClInclude Include="ored\model\inflation\infdkbuilder.hpp">
-      <Filter>model\inflation</Filter>
-    </ClInclude>
-    <ClInclude Include="ored\model\inflation\infdkdata.hpp">
-      <Filter>model\inflation</Filter>
-    </ClInclude>
-    <ClInclude Include="ored\model\inflation\infjydata.hpp">
-      <Filter>model\inflation</Filter>
-    </ClInclude>
-    <ClInclude Include="ored\model\inflation\inflationmodeldata.hpp">
-      <Filter>model\inflation</Filter>
-    </ClInclude>
-    <ClInclude Include="ored\model\inflation\infjybuilder.hpp">
-      <Filter>model\inflation</Filter>
-    </ClInclude>
-    <ClInclude Include="ored\model\calibrationinstruments\yoycapfloor.hpp">
-      <Filter>model\calibrationinstruments</Filter>
-    </ClInclude>
-    <ClInclude Include="ored\model\calibrationinstruments\yoyswap.hpp">
-      <Filter>model\calibrationinstruments</Filter>
-    </ClInclude>
-    <ClInclude Include="ored\model\calibrationconfiguration.hpp">
-      <Filter>model</Filter>
-    </ClInclude>
-    <ClInclude Include="ored\portfolio\creditdefaultswapoption.hpp">
-      <Filter>portfolio</Filter>
-    </ClInclude>
-    <ClInclude Include="ored\model\crcirbuilder.hpp">
-      <Filter>model</Filter>
-    </ClInclude>
-    <ClInclude Include="ored\model\crcirdata.hpp">
-      <Filter>model</Filter>
-    </ClInclude>
-    <ClInclude Include="ored\model\crlgmbuilder.hpp">
-      <Filter>model</Filter>
-    </ClInclude>
-    <ClInclude Include="ored\model\crlgmdata.hpp">
-      <Filter>model</Filter>
-    </ClInclude>
-    <ClInclude Include="ored\portfolio\equityfuturesoption.hpp">
-      <Filter>portfolio</Filter>
-    </ClInclude>
-    <ClInclude Include="ored\portfolio\builders\equityfuturesoption.hpp">
-      <Filter>portfolio\builders</Filter>
-    </ClInclude>
-    <ClInclude Include="ored\marketdata\wrappedmarket.hpp">
-      <Filter>marketdata</Filter>
-    </ClInclude>
-    <ClInclude Include="ored\marketdata\compositeloader.hpp">
-      <Filter>marketdata</Filter>
-    </ClInclude>
-    <ClInclude Include="ored\portfolio\durationadjustedcmslegbuilder.hpp">
-      <Filter>portfolio</Filter>
-    </ClInclude>
-    <ClInclude Include="ored\portfolio\durationadjustedcmslegdata.hpp">
-      <Filter>portfolio</Filter>
-    </ClInclude>
-    <ClInclude Include="ored\portfolio\builders\durationadjustedcms.hpp">
-      <Filter>portfolio\builders</Filter>
-    </ClInclude>
-    <ClInclude Include="ored\configuration\onedimsolverconfig.hpp">
-      <Filter>configuration</Filter>
-    </ClInclude>
-    <ClInclude Include="ored\marketdata\dependencygraph.hpp">
-      <Filter>marketdata</Filter>
-    </ClInclude>
-    <ClInclude Include="ored\configuration\reportconfig.hpp">
-      <Filter>configuration</Filter>
-    </ClInclude>
-    <ClInclude Include="ored\configuration\smiledynamicsconfig.hpp">
-      <Filter>configuration</Filter>
-    </ClInclude>
-    <ClInclude Include="ored\model\marketobserver.hpp">
-      <Filter>model</Filter>
-    </ClInclude>
-    <ClInclude Include="ored\portfolio\builders\creditdefaultswapoption.hpp">
-      <Filter>portfolio\builders</Filter>
-    </ClInclude>
-    <ClInclude Include="ored\portfolio\builders\quantovanillaoption.hpp">
-      <Filter>portfolio\builders</Filter>
-    </ClInclude>
-    <ClInclude Include="ored\portfolio\builders\quantoequityoption.hpp">
-      <Filter>portfolio\builders</Filter>
-    </ClInclude>
-    <ClInclude Include="ored\configuration\iborfallbackconfig.hpp">
-      <Filter>configuration</Filter>
-    </ClInclude>
-    <ClInclude Include="ored\portfolio\builders\capflooredaverageonindexedcouponleg.hpp">
-      <Filter>portfolio\builders</Filter>
-    </ClInclude>
-    <ClInclude Include="ored\portfolio\builders\equitycompositeoption.hpp">
-      <Filter>portfolio\builders</Filter>
-    </ClInclude>
-    <ClInclude Include="ored\portfolio\structuredtradewarning.hpp">
-      <Filter>utilities</Filter>
-    </ClInclude>
-    <ClInclude Include="ored\portfolio\structuredconfigurationwarning.hpp">
-      <Filter>utilities</Filter>
-    </ClInclude>
-    <ClInclude Include="ored\portfolio\nettingsetdetails.hpp">
-      <Filter>portfolio</Filter>
-    </ClInclude>
-    <ClInclude Include="ored\portfolio\structuredconfigurationerror.hpp">
-      <Filter>utilities</Filter>
-    </ClInclude>
-    <ClInclude Include="ored\portfolio\tradestrike.hpp">
-      <Filter>portfolio</Filter>
-    </ClInclude>
-    <ClInclude Include="ored\portfolio\tradebarrier.hpp">
-      <Filter>portfolio</Filter>
-    </ClInclude>
-    <ClInclude Include="ored\portfolio\trademonetary.hpp">
-      <Filter>portfolio</Filter>
-    </ClInclude>
-    <ClInclude Include="ored\utilities\indexnametranslator.hpp">
-      <Filter>utilities</Filter>
-    </ClInclude>
-    <ClInclude Include="ored\portfolio\types.hpp" />
-    <ClInclude Include="ored\marketdata\clonedloader.hpp">
-      <Filter>marketdata</Filter>
-    </ClInclude>
-    <ClInclude Include="ored\utilities\calendarparser.hpp">
-      <Filter>utilities</Filter>
-    </ClInclude>
-    <ClInclude Include="ored\utilities\currencyparser.hpp">
-      <Filter>utilities</Filter>
-    </ClInclude>
-    <ClInclude Include="ored\portfolio\builders\prdc.hpp">
-      <Filter>portfolio\builders</Filter>
-    </ClInclude>
-  </ItemGroup>
-  <ItemGroup>
-    <ClCompile Include="ored\configuration\capfloorvolcurveconfig.cpp">
-      <Filter>configuration</Filter>
-    </ClCompile>
-    <ClCompile Include="ored\configuration\conventions.cpp">
-      <Filter>configuration</Filter>
-    </ClCompile>
-    <ClCompile Include="ored\configuration\curveconfigurations.cpp">
-      <Filter>configuration</Filter>
-    </ClCompile>
-    <ClCompile Include="ored\configuration\defaultcurveconfig.cpp">
-      <Filter>configuration</Filter>
-    </ClCompile>
-    <ClCompile Include="ored\configuration\fxvolcurveconfig.cpp">
-      <Filter>configuration</Filter>
-    </ClCompile>
-    <ClCompile Include="ored\configuration\yieldcurveconfig.cpp">
-      <Filter>configuration</Filter>
-    </ClCompile>
-    <ClCompile Include="ored\marketdata\capfloorvolcurve.cpp">
-      <Filter>marketdata</Filter>
-    </ClCompile>
-    <ClCompile Include="ored\marketdata\csvloader.cpp">
-      <Filter>marketdata</Filter>
-    </ClCompile>
-    <ClCompile Include="ored\marketdata\curvespec.cpp">
-      <Filter>marketdata</Filter>
-    </ClCompile>
-    <ClCompile Include="ored\marketdata\curvespecparser.cpp">
-      <Filter>marketdata</Filter>
-    </ClCompile>
-    <ClCompile Include="ored\marketdata\defaultcurve.cpp">
-      <Filter>marketdata</Filter>
-    </ClCompile>
-    <ClCompile Include="ored\marketdata\fixings.cpp">
-      <Filter>marketdata</Filter>
-    </ClCompile>
-    <ClCompile Include="ored\marketdata\fxspot.cpp">
-      <Filter>marketdata</Filter>
-    </ClCompile>
-    <ClCompile Include="ored\marketdata\fxtriangulation.cpp">
-      <Filter>marketdata</Filter>
-    </ClCompile>
-    <ClCompile Include="ored\marketdata\fxvolcurve.cpp">
-      <Filter>marketdata</Filter>
-    </ClCompile>
-    <ClCompile Include="ored\marketdata\market.cpp">
-      <Filter>marketdata</Filter>
-    </ClCompile>
-    <ClCompile Include="ored\marketdata\marketdatum.cpp">
-      <Filter>marketdata</Filter>
-    </ClCompile>
-    <ClCompile Include="ored\marketdata\marketdatumparser.cpp">
-      <Filter>marketdata</Filter>
-    </ClCompile>
-    <ClCompile Include="ored\marketdata\marketimpl.cpp">
-      <Filter>marketdata</Filter>
-    </ClCompile>
-    <ClCompile Include="ored\marketdata\swaptionvolcurve.cpp">
-      <Filter>marketdata</Filter>
-    </ClCompile>
-    <ClCompile Include="ored\marketdata\todaysmarket.cpp">
-      <Filter>marketdata</Filter>
-    </ClCompile>
-    <ClCompile Include="ored\marketdata\todaysmarketcalibrationinfo.cpp">
-      <Filter>marketdata</Filter>
-    </ClCompile>
-    <ClCompile Include="ored\marketdata\todaysmarketparameters.cpp">
-      <Filter>marketdata</Filter>
-    </ClCompile>
-    <ClCompile Include="ored\marketdata\yieldcurve.cpp">
-      <Filter>marketdata</Filter>
-    </ClCompile>
-    <ClCompile Include="ored\model\crossassetmodelbuilder.cpp">
-      <Filter>model</Filter>
-    </ClCompile>
-    <ClCompile Include="ored\model\crossassetmodeldata.cpp">
-      <Filter>model</Filter>
-    </ClCompile>
-    <ClCompile Include="ored\model\fxbsbuilder.cpp">
-      <Filter>model</Filter>
-    </ClCompile>
-    <ClCompile Include="ored\model\fxbsdata.cpp">
-      <Filter>model</Filter>
-    </ClCompile>
-    <ClCompile Include="ored\model\lgmbuilder.cpp">
-      <Filter>model</Filter>
-    </ClCompile>
-    <ClCompile Include="ored\model\lgmdata.cpp">
-      <Filter>model</Filter>
-    </ClCompile>
-    <ClCompile Include="ored\model\utilities.cpp">
-      <Filter>model</Filter>
-    </ClCompile>
-    <ClCompile Include="ored\utilities\correlationmatrix.cpp">
-      <Filter>utilities</Filter>
-    </ClCompile>
-    <ClCompile Include="ored\utilities\currencyconfig.cpp">
-      <Filter>utilities</Filter>
-    </ClCompile>
-    <ClCompile Include="ored\utilities\flowanalysis.cpp">
-      <Filter>utilities</Filter>
-    </ClCompile>
-    <ClCompile Include="ored\utilities\indexparser.cpp">
-      <Filter>utilities</Filter>
-    </ClCompile>
-    <ClCompile Include="ored\utilities\log.cpp">
-      <Filter>utilities</Filter>
-    </ClCompile>
-    <ClCompile Include="ored\utilities\osutils.cpp">
-      <Filter>utilities</Filter>
-    </ClCompile>
-    <ClCompile Include="ored\utilities\parsers.cpp">
-      <Filter>utilities</Filter>
-    </ClCompile>
-    <ClCompile Include="ored\utilities\progressbar.cpp">
-      <Filter>utilities</Filter>
-    </ClCompile>
-    <ClCompile Include="ored\utilities\strike.cpp">
-      <Filter>utilities</Filter>
-    </ClCompile>
-    <ClCompile Include="ored\utilities\wildcard.cpp">
-      <Filter>utilities</Filter>
-    </ClCompile>
-    <ClCompile Include="ored\utilities\xmlutils.cpp">
-      <Filter>utilities</Filter>
-    </ClCompile>
-    <ClCompile Include="ored\portfolio\capfloor.cpp">
-      <Filter>portfolio</Filter>
-    </ClCompile>
-    <ClCompile Include="ored\portfolio\failedtrade.cpp">
-      <Filter>portfolio</Filter>
-    </ClCompile>
-    <ClCompile Include="ored\portfolio\enginedata.cpp">
-      <Filter>portfolio</Filter>
-    </ClCompile>
-    <ClCompile Include="ored\portfolio\enginefactory.cpp">
-      <Filter>portfolio</Filter>
-    </ClCompile>
-    <ClCompile Include="ored\portfolio\envelope.cpp">
-      <Filter>portfolio</Filter>
-    </ClCompile>
-    <ClCompile Include="ored\portfolio\fxaverageforward.cpp">
-      <Filter>portfolio</Filter>
-    </ClCompile>
-    <ClCompile Include="ored\portfolio\fxforward.cpp">
-      <Filter>portfolio</Filter>
-    </ClCompile>
-    <ClCompile Include="ored\portfolio\fxoption.cpp">
-      <Filter>portfolio</Filter>
-    </ClCompile>
-    <ClCompile Include="ored\portfolio\fxswap.cpp">
-      <Filter>portfolio</Filter>
-    </ClCompile>
-    <ClCompile Include="ored\portfolio\legdata.cpp">
-      <Filter>portfolio</Filter>
-    </ClCompile>
-    <ClCompile Include="ored\portfolio\nettingsetdefinition.cpp">
-      <Filter>portfolio</Filter>
-    </ClCompile>
-    <ClCompile Include="ored\portfolio\nettingsetmanager.cpp">
-      <Filter>portfolio</Filter>
-    </ClCompile>
-    <ClCompile Include="ored\portfolio\optiondata.cpp">
-      <Filter>portfolio</Filter>
-    </ClCompile>
-    <ClCompile Include="ored\portfolio\optionwrapper.cpp">
-      <Filter>portfolio</Filter>
-    </ClCompile>
-    <ClCompile Include="ored\portfolio\portfolio.cpp">
-      <Filter>portfolio</Filter>
-    </ClCompile>
-    <ClCompile Include="ored\portfolio\premiumdata.cpp">
-      <Filter>portfolio</Filter>
-    </ClCompile>
-    <ClCompile Include="ored\portfolio\schedule.cpp">
-      <Filter>portfolio</Filter>
-    </ClCompile>
-    <ClCompile Include="ored\portfolio\swap.cpp">
-      <Filter>portfolio</Filter>
-    </ClCompile>
-    <ClCompile Include="ored\portfolio\swaption.cpp">
-      <Filter>portfolio</Filter>
-    </ClCompile>
-    <ClCompile Include="ored\portfolio\trade.cpp">
-      <Filter>portfolio</Filter>
-    </ClCompile>
-    <ClCompile Include="ored\portfolio\tradeactions.cpp">
-      <Filter>portfolio</Filter>
-    </ClCompile>
-    <ClCompile Include="ored\portfolio\tradefactory.cpp">
-      <Filter>portfolio</Filter>
-    </ClCompile>
-    <ClCompile Include="ored\portfolio\builders\capfloor.cpp">
-      <Filter>portfolio\builders</Filter>
-    </ClCompile>
-    <ClCompile Include="ored\portfolio\builders\swaption.cpp">
-      <Filter>portfolio\builders</Filter>
-    </ClCompile>
-    <ClCompile Include="ored\portfolio\builders\capfloorediborleg.cpp">
-      <Filter>portfolio\builders</Filter>
-    </ClCompile>
-    <ClCompile Include="ored\portfolio\builders\capflooredovernightindexedcouponleg.cpp">
-      <Filter>portfolio\builders</Filter>
-    </ClCompile>
-    <ClCompile Include="ored\utilities\to_string.cpp">
-      <Filter>utilities</Filter>
-    </ClCompile>
-    <ClCompile Include="ored\marketdata\equitycurve.cpp">
-      <Filter>marketdata</Filter>
-    </ClCompile>
-    <ClCompile Include="ored\marketdata\equityvolcurve.cpp">
-      <Filter>marketdata</Filter>
-    </ClCompile>
-    <ClCompile Include="ored\configuration\equitycurveconfig.cpp">
-      <Filter>configuration</Filter>
-    </ClCompile>
-    <ClCompile Include="ored\configuration\equityvolcurveconfig.cpp">
-      <Filter>configuration</Filter>
-    </ClCompile>
-    <ClCompile Include="ored\portfolio\equityforward.cpp">
-      <Filter>portfolio</Filter>
-    </ClCompile>
-    <ClCompile Include="ored\portfolio\equityoption.cpp">
-      <Filter>portfolio</Filter>
-    </ClCompile>
-    <ClCompile Include="ored\report\csvreport.cpp">
-      <Filter>report</Filter>
-    </ClCompile>
-    <ClCompile Include="ored\portfolio\bond.cpp">
-      <Filter>portfolio</Filter>
-    </ClCompile>
-    <ClCompile Include="ored\configuration\inflationcurveconfig.cpp">
-      <Filter>configuration</Filter>
-    </ClCompile>
-    <ClCompile Include="ored\marketdata\inflationcurve.cpp">
-      <Filter>marketdata</Filter>
-    </ClCompile>
-    <ClCompile Include="ored\model\eqbsbuilder.cpp">
-      <Filter>model</Filter>
-    </ClCompile>
-    <ClCompile Include="ored\model\eqbsdata.cpp">
-      <Filter>model</Filter>
-    </ClCompile>
-    <ClCompile Include="ored\portfolio\builders\cms.cpp">
-      <Filter>portfolio\builders</Filter>
-    </ClCompile>
-    <ClCompile Include="ored\marketdata\basecorrelationcurve.cpp">
-      <Filter>marketdata</Filter>
-    </ClCompile>
-    <ClCompile Include="ored\configuration\basecorrelationcurveconfig.cpp">
-      <Filter>configuration</Filter>
-    </ClCompile>
-    <ClCompile Include="ored\marketdata\cdsvolcurve.cpp">
-      <Filter>marketdata</Filter>
-    </ClCompile>
-    <ClCompile Include="ored\configuration\cdsvolcurveconfig.cpp">
-      <Filter>configuration</Filter>
-    </ClCompile>
-    <ClCompile Include="ored\portfolio\creditdefaultswap.cpp">
-      <Filter>portfolio</Filter>
-    </ClCompile>
-    <ClCompile Include="ored\portfolio\creditdefaultswapdata.cpp">
-      <Filter>portfolio</Filter>
-    </ClCompile>
-    <ClCompile Include="ored\utilities\csvfilereader.cpp">
-      <Filter>utilities</Filter>
-    </ClCompile>
-    <ClCompile Include="ored\portfolio\forwardrateagreement.cpp">
-      <Filter>portfolio</Filter>
-    </ClCompile>
-    <ClCompile Include="ored\marketdata\security.cpp">
-      <Filter>marketdata</Filter>
-    </ClCompile>
-    <ClCompile Include="ored\model\irlgmdata.cpp">
-      <Filter>model</Filter>
-    </ClCompile>
-    <ClCompile Include="ored\marketdata\commoditycurve.cpp">
-      <Filter>marketdata</Filter>
-    </ClCompile>
-    <ClCompile Include="ored\configuration\commoditycurveconfig.cpp">
-      <Filter>configuration</Filter>
-    </ClCompile>
-    <ClCompile Include="ored\portfolio\commodityforward.cpp">
-      <Filter>portfolio</Filter>
-    </ClCompile>
-    <ClCompile Include="ored\configuration\commodityvolcurveconfig.cpp">
-      <Filter>configuration</Filter>
-    </ClCompile>
-    <ClCompile Include="ored\marketdata\commodityvolcurve.cpp">
-      <Filter>marketdata</Filter>
-    </ClCompile>
-    <ClCompile Include="ored\portfolio\commodityoption.cpp">
-      <Filter>portfolio</Filter>
-    </ClCompile>
-    <ClCompile Include="ored\portfolio\commoditydigitaloption.cpp">
-      <Filter>portfolio</Filter>
-    </ClCompile>
-    <ClCompile Include="ored\portfolio\legbuilders.cpp">
-      <Filter>portfolio</Filter>
-    </ClCompile>
-    <ClCompile Include="ored\portfolio\builders\yoycapfloor.cpp">
-      <Filter>portfolio\builders</Filter>
-    </ClCompile>
-    <ClCompile Include="ored\marketdata\inflationcapfloorvolcurve.cpp">
-      <Filter>marketdata</Filter>
-    </ClCompile>
-    <ClCompile Include="ored\configuration\inflationcapfloorvolcurveconfig.cpp">
-      <Filter>configuration</Filter>
-    </ClCompile>
-    <ClCompile Include="ored\portfolio\builders\cmsspread.cpp">
-      <Filter>portfolio\builders</Filter>
-    </ClCompile>
-    <ClCompile Include="ored\portfolio\equityswap.cpp">
-      <Filter>portfolio</Filter>
-    </ClCompile>
-    <ClCompile Include="ored\marketdata\inmemoryloader.cpp">
-      <Filter>marketdata</Filter>
-    </ClCompile>
-    <ClCompile Include="ored\configuration\correlationcurveconfig.cpp">
-      <Filter>configuration</Filter>
-    </ClCompile>
-    <ClCompile Include="ored\marketdata\correlationcurve.cpp">
-      <Filter>marketdata</Filter>
-    </ClCompile>
-    <ClCompile Include="ored\marketdata\yieldvolcurve.cpp">
-      <Filter>marketdata</Filter>
-    </ClCompile>
-    <ClCompile Include="ored\portfolio\fixingdates.cpp">
-      <Filter>portfolio</Filter>
-    </ClCompile>
-    <ClCompile Include="ored\configuration\genericyieldvolcurveconfig.cpp">
-      <Filter>configuration</Filter>
-    </ClCompile>
-    <ClCompile Include="ored\marketdata\genericyieldvolcurve.cpp">
-      <Filter>marketdata</Filter>
-    </ClCompile>
-    <ClCompile Include="ored\utilities\calendaradjustmentconfig.cpp">
-      <Filter>utilities</Filter>
-    </ClCompile>
-    <ClCompile Include="ored\portfolio\forwardbond.cpp">
-      <Filter>portfolio</Filter>
-    </ClCompile>
-    <ClCompile Include="ored\portfolio\vanillaoption.cpp">
-      <Filter>portfolio</Filter>
-    </ClCompile>
-    <ClCompile Include="ored\portfolio\legdatafactory.cpp">
-      <Filter>portfolio</Filter>
-    </ClCompile>
-    <ClCompile Include="ored\utilities\conventionsbasedfutureexpiry.cpp">
-      <Filter>utilities</Filter>
-    </ClCompile>
-    <ClCompile Include="ored\configuration\bootstrapconfig.cpp">
-      <Filter>configuration</Filter>
-    </ClCompile>
-    <ClCompile Include="ored\marketdata\strike.cpp">
-      <Filter>marketdata</Filter>
-    </ClCompile>
-    <ClCompile Include="ored\marketdata\expiry.cpp">
-      <Filter>marketdata</Filter>
-    </ClCompile>
-    <ClCompile Include="ored\configuration\volatilityconfig.cpp">
-      <Filter>configuration</Filter>
-    </ClCompile>
-    <ClCompile Include="ored\portfolio\builders\cpicapfloor.cpp">
-      <Filter>portfolio\builders</Filter>
-    </ClCompile>
-    <ClCompile Include="ored\utilities\dategrid.cpp">
-      <Filter>utilities</Filter>
-    </ClCompile>
-    <ClCompile Include="ored\portfolio\referencedata.cpp">
-      <Filter>portfolio</Filter>
-    </ClCompile>
-    <ClCompile Include="ored\portfolio\referencedatafactory.cpp">
-      <Filter>portfolio</Filter>
-    </ClCompile>
-    <ClCompile Include="ored\portfolio\underlying.cpp">
-      <Filter>portfolio</Filter>
-    </ClCompile>
-    <ClCompile Include="ored\marketdata\fittedbondcurvehelpermarket.cpp">
-      <Filter>marketdata</Filter>
-    </ClCompile>
-    <ClCompile Include="ored\portfolio\bondutils.cpp">
-      <Filter>portfolio</Filter>
-    </ClCompile>
-    <ClCompile Include="ored\portfolio\indexing.cpp">
-      <Filter>portfolio</Filter>
-    </ClCompile>
-    <ClCompile Include="ored\utilities\marketdata.cpp">
-      <Filter>utilities</Filter>
-    </ClCompile>
-    <ClCompile Include="ored\portfolio\optionpaymentdata.cpp">
-      <Filter>portfolio</Filter>
-    </ClCompile>
-    <ClCompile Include="ored\portfolio\optionexercisedata.cpp">
-      <Filter>portfolio</Filter>
-    </ClCompile>
-    <ClCompile Include="ored\configuration\curveconfig.cpp">
-      <Filter>configuration</Filter>
-    </ClCompile>
-    <ClCompile Include="ored\model\modelparameter.cpp">
-      <Filter>model</Filter>
-    </ClCompile>
-    <ClCompile Include="ored\model\calibrationbasket.cpp">
-      <Filter>model</Filter>
-    </ClCompile>
-    <ClCompile Include="ored\model\calibrationinstruments\cpicapfloor.cpp">
-      <Filter>model\calibrationinstruments</Filter>
-    </ClCompile>
-    <ClCompile Include="ored\model\calibrationinstrumentfactory.cpp">
-      <Filter>model</Filter>
-    </ClCompile>
-    <ClCompile Include="ored\model\modeldata.cpp">
-      <Filter>model</Filter>
-    </ClCompile>
-    <ClCompile Include="ored\model\inflation\infdkbuilder.cpp">
-      <Filter>model\inflation</Filter>
-    </ClCompile>
-    <ClCompile Include="ored\model\inflation\infdkdata.cpp">
-      <Filter>model\inflation</Filter>
-    </ClCompile>
-    <ClCompile Include="ored\model\inflation\infjydata.cpp">
-      <Filter>model\inflation</Filter>
-    </ClCompile>
-    <ClCompile Include="ored\model\inflation\inflationmodeldata.cpp">
-      <Filter>model\inflation</Filter>
-    </ClCompile>
-    <ClCompile Include="ored\model\inflation\infjybuilder.cpp">
-      <Filter>model\inflation</Filter>
-    </ClCompile>
-    <ClCompile Include="ored\model\calibrationinstruments\yoycapfloor.cpp">
-      <Filter>model\calibrationinstruments</Filter>
-    </ClCompile>
-    <ClCompile Include="ored\model\calibrationinstruments\yoyswap.cpp">
-      <Filter>model\calibrationinstruments</Filter>
-    </ClCompile>
-    <ClCompile Include="ored\model\calibrationconfiguration.cpp">
-      <Filter>model</Filter>
-    </ClCompile>
-    <ClCompile Include="ored\portfolio\creditdefaultswapoption.cpp">
-      <Filter>portfolio</Filter>
-    </ClCompile>
-    <ClCompile Include="ored\model\crcirbuilder.cpp">
-      <Filter>model</Filter>
-    </ClCompile>
-    <ClCompile Include="ored\model\crcirdata.cpp">
-      <Filter>model</Filter>
-    </ClCompile>
-    <ClCompile Include="ored\model\crlgmbuilder.cpp">
-      <Filter>model</Filter>
-    </ClCompile>
-    <ClCompile Include="ored\model\crlgmdata.cpp">
-      <Filter>model</Filter>
-    </ClCompile>
-    <ClCompile Include="ored\portfolio\equityfuturesoption.cpp">
-      <Filter>portfolio</Filter>
-    </ClCompile>
-    <ClCompile Include="ored\marketdata\wrappedmarket.cpp">
-      <Filter>marketdata</Filter>
-    </ClCompile>
-    <ClCompile Include="ored\portfolio\durationadjustedcmslegbuilder.cpp">
-      <Filter>portfolio</Filter>
-    </ClCompile>
-    <ClCompile Include="ored\portfolio\durationadjustedcmslegdata.cpp">
-      <Filter>portfolio</Filter>
-    </ClCompile>
-    <ClCompile Include="ored\portfolio\builders\durationadjustedcms.cpp">
-      <Filter>portfolio\builders</Filter>
-    </ClCompile>
-    <ClCompile Include="ored\configuration\onedimsolverconfig.cpp">
-      <Filter>configuration</Filter>
-    </ClCompile>
-    <ClCompile Include="ored\marketdata\dependencygraph.cpp">
-      <Filter>marketdata</Filter>
-    </ClCompile>
-    <ClCompile Include="ored\configuration\reportconfig.cpp">
-      <Filter>configuration</Filter>
-    </ClCompile>
-    <ClCompile Include="ored\configuration\smiledynamicsconfig.cpp">
-      <Filter>configuration</Filter>
-    </ClCompile>
-    <ClCompile Include="ored\configuration\iborfallbackconfig.cpp">
-      <Filter>configuration</Filter>
-    </ClCompile>
-    <ClCompile Include="ored\portfolio\builders\capflooredaverageonindexedcouponleg.cpp">
-      <Filter>portfolio\builders</Filter>
-    </ClCompile>
-    <ClCompile Include="ored\portfolio\nettingsetdetails.cpp">
-      <Filter>portfolio</Filter>
-    </ClCompile>
-    <ClCompile Include="ored\portfolio\tradebarrier.cpp">
-      <Filter>portfolio</Filter>
-    </ClCompile>
-    <ClCompile Include="ored\portfolio\trademonetary.cpp">
-      <Filter>portfolio</Filter>
-    </ClCompile>
-    <ClCompile Include="ored\portfolio\tradestrike.cpp">
-      <Filter>portfolio</Filter>
-    </ClCompile>
-    <ClCompile Include="ored\utilities\indexnametranslator.cpp">
-      <Filter>utilities</Filter>
-    </ClCompile>
-    <ClCompile Include="ored\marketdata\clonedloader.cpp">
-      <Filter>marketdata</Filter>
-    </ClCompile>
-    <ClCompile Include="ored\utilities\calendarparser.cpp">
-      <Filter>utilities</Filter>
-    </ClCompile>
-    <ClCompile Include="ored\utilities\currencyparser.cpp">
-      <Filter>utilities</Filter>
-    </ClCompile>
-    <ClCompile Include="ored\portfolio\asianoption.cpp">
-      <Filter>portfolio</Filter>
-    </ClCompile>
-    <ClCompile Include="ored\portfolio\builders\prdc.cpp">
-      <Filter>portfolio\builders</Filter>
-    </ClCompile>
-  </ItemGroup>
-=======
-<?xml version="1.0" encoding="utf-8"?>
-<Project ToolsVersion="4.0" xmlns="http://schemas.microsoft.com/developer/msbuild/2003">
-  <ItemGroup>
-    <Filter Include="configuration">
-      <UniqueIdentifier>{ecab533c-e26e-4872-970e-b22949f84306}</UniqueIdentifier>
-    </Filter>
-    <Filter Include="marketdata">
-      <UniqueIdentifier>{d447af73-724f-4cbe-b0ec-d02637d38a33}</UniqueIdentifier>
-    </Filter>
-    <Filter Include="model">
-      <UniqueIdentifier>{6b362543-416a-4e63-9523-94909a20cfb1}</UniqueIdentifier>
-    </Filter>
-    <Filter Include="portfolio">
-      <UniqueIdentifier>{dc15951b-6ddd-41a2-9085-9bc3ffbeaca3}</UniqueIdentifier>
-    </Filter>
-    <Filter Include="utilities">
-      <UniqueIdentifier>{81cb95be-3ece-4f69-8759-2a3b4d022e6a}</UniqueIdentifier>
-    </Filter>
-    <Filter Include="portfolio\builders">
-      <UniqueIdentifier>{366dc296-9975-4787-a9f4-6e3e3d30a55c}</UniqueIdentifier>
-    </Filter>
-    <Filter Include="report">
-      <UniqueIdentifier>{f56268ea-d150-4fb7-b75b-9618e16d7c3d}</UniqueIdentifier>
-    </Filter>
-    <Filter Include="model\calibrationinstruments">
-      <UniqueIdentifier>{1fec87df-dbce-4a0c-a47b-9bcc5cec4efe}</UniqueIdentifier>
-    </Filter>
-    <Filter Include="model\inflation">
-      <UniqueIdentifier>{4b38d6b7-ea6f-4969-adba-91114fef3272}</UniqueIdentifier>
-    </Filter>
-  </ItemGroup>
-  <ItemGroup>
-    <ClInclude Include="ored\configuration\capfloorvolcurveconfig.hpp">
-      <Filter>configuration</Filter>
-    </ClInclude>
-    <ClInclude Include="ored\configuration\conventions.hpp">
-      <Filter>configuration</Filter>
-    </ClInclude>
-    <ClInclude Include="ored\configuration\curveconfigurations.hpp">
-      <Filter>configuration</Filter>
-    </ClInclude>
-    <ClInclude Include="ored\configuration\defaultcurveconfig.hpp">
-      <Filter>configuration</Filter>
-    </ClInclude>
-    <ClInclude Include="ored\configuration\fxvolcurveconfig.hpp">
-      <Filter>configuration</Filter>
-    </ClInclude>
-    <ClInclude Include="ored\configuration\swaptionvolcurveconfig.hpp">
-      <Filter>configuration</Filter>
-    </ClInclude>
-    <ClInclude Include="ored\configuration\yieldcurveconfig.hpp">
-      <Filter>configuration</Filter>
-    </ClInclude>
-    <ClInclude Include="ored\marketdata\capfloorvolcurve.hpp">
-      <Filter>marketdata</Filter>
-    </ClInclude>
-    <ClInclude Include="ored\marketdata\csvloader.hpp">
-      <Filter>marketdata</Filter>
-    </ClInclude>
-    <ClInclude Include="ored\marketdata\curvespec.hpp">
-      <Filter>marketdata</Filter>
-    </ClInclude>
-    <ClInclude Include="ored\marketdata\curvespecparser.hpp">
-      <Filter>marketdata</Filter>
-    </ClInclude>
-    <ClInclude Include="ored\marketdata\defaultcurve.hpp">
-      <Filter>marketdata</Filter>
-    </ClInclude>
-    <ClInclude Include="ored\marketdata\fixings.hpp">
-      <Filter>marketdata</Filter>
-    </ClInclude>
-    <ClInclude Include="ored\marketdata\fxspot.hpp">
-      <Filter>marketdata</Filter>
-    </ClInclude>
-    <ClInclude Include="ored\marketdata\fxtriangulation.hpp">
-      <Filter>marketdata</Filter>
-    </ClInclude>
-    <ClInclude Include="ored\marketdata\fxvolcurve.hpp">
-      <Filter>marketdata</Filter>
-    </ClInclude>
-    <ClInclude Include="ored\marketdata\loader.hpp">
-      <Filter>marketdata</Filter>
-    </ClInclude>
-    <ClInclude Include="ored\marketdata\market.hpp">
-      <Filter>marketdata</Filter>
-    </ClInclude>
-    <ClInclude Include="ored\marketdata\marketdatum.hpp">
-      <Filter>marketdata</Filter>
-    </ClInclude>
-    <ClInclude Include="ored\marketdata\marketdatumparser.hpp">
-      <Filter>marketdata</Filter>
-    </ClInclude>
-    <ClInclude Include="ored\marketdata\marketimpl.hpp">
-      <Filter>marketdata</Filter>
-    </ClInclude>
-    <ClInclude Include="ored\marketdata\swaptionvolcurve.hpp">
-      <Filter>marketdata</Filter>
-    </ClInclude>
-    <ClInclude Include="ored\marketdata\todaysmarket.hpp">
-      <Filter>marketdata</Filter>
-    </ClInclude>
-    <ClInclude Include="ored\marketdata\todaysmarketcalibrationinfo.hpp">
-      <Filter>marketdata</Filter>
-    </ClInclude>
-    <ClInclude Include="ored\marketdata\todaysmarketparameters.hpp">
-      <Filter>marketdata</Filter>
-    </ClInclude>
-    <ClInclude Include="ored\marketdata\yieldcurve.hpp">
-      <Filter>marketdata</Filter>
-    </ClInclude>
-    <ClInclude Include="ored\model\crossassetmodelbuilder.hpp">
-      <Filter>model</Filter>
-    </ClInclude>
-    <ClInclude Include="ored\model\crossassetmodeldata.hpp">
-      <Filter>model</Filter>
-    </ClInclude>
-    <ClInclude Include="ored\model\fxbsbuilder.hpp">
-      <Filter>model</Filter>
-    </ClInclude>
-    <ClInclude Include="ored\model\fxbsdata.hpp">
-      <Filter>model</Filter>
-    </ClInclude>
-    <ClInclude Include="ored\model\lgmbuilder.hpp">
-      <Filter>model</Filter>
-    </ClInclude>
-    <ClInclude Include="ored\model\lgmdata.hpp">
-      <Filter>model</Filter>
-    </ClInclude>
-    <ClInclude Include="ored\model\utilities.hpp">
-      <Filter>model</Filter>
-    </ClInclude>
-    <ClInclude Include="ored\utilities\correlationmatrix.hpp">
-      <Filter>utilities</Filter>
-    </ClInclude>
-    <ClInclude Include="ored\utilities\currencyconfig.hpp">
-      <Filter>utilities</Filter>
-    </ClInclude>
-    <ClInclude Include="ored\utilities\flowanalysis.hpp">
-      <Filter>utilities</Filter>
-    </ClInclude>
-    <ClInclude Include="ored\utilities\indexparser.hpp">
-      <Filter>utilities</Filter>
-    </ClInclude>
-    <ClInclude Include="ored\utilities\log.hpp">
-      <Filter>utilities</Filter>
-    </ClInclude>
-    <ClInclude Include="ored\utilities\osutils.hpp">
-      <Filter>utilities</Filter>
-    </ClInclude>
-    <ClInclude Include="ored\utilities\parsers.hpp">
-      <Filter>utilities</Filter>
-    </ClInclude>
-    <ClInclude Include="ored\utilities\progressbar.hpp">
-      <Filter>utilities</Filter>
-    </ClInclude>
-    <ClInclude Include="ored\utilities\strike.hpp">
-      <Filter>utilities</Filter>
-    </ClInclude>
-    <ClInclude Include="ored\utilities\wildcard.hpp">
-      <Filter>utilities</Filter>
-    </ClInclude>
-    <ClInclude Include="ored\utilities\xmlutils.hpp">
-      <Filter>utilities</Filter>
-    </ClInclude>
-    <ClInclude Include="ored\portfolio\capfloor.hpp">
-      <Filter>portfolio</Filter>
-    </ClInclude>
-    <ClInclude Include="ored\portfolio\failedtrade.hpp">
-      <Filter>portfolio</Filter>
-    </ClInclude>
-    <ClInclude Include="ored\portfolio\enginedata.hpp">
-      <Filter>portfolio</Filter>
-    </ClInclude>
-    <ClInclude Include="ored\portfolio\enginefactory.hpp">
-      <Filter>portfolio</Filter>
-    </ClInclude>
-    <ClInclude Include="ored\portfolio\envelope.hpp">
-      <Filter>portfolio</Filter>
-    </ClInclude>
-    <ClInclude Include="ored\portfolio\fxaverageforward.hpp">
-      <Filter>portfolio</Filter>
-    </ClInclude>
-    <ClInclude Include="ored\portfolio\fxforward.hpp">
-      <Filter>portfolio</Filter>
-    </ClInclude>
-    <ClInclude Include="ored\portfolio\fxoption.hpp">
-      <Filter>portfolio</Filter>
-    </ClInclude>
-    <ClInclude Include="ored\portfolio\fxswap.hpp">
-      <Filter>portfolio</Filter>
-    </ClInclude>
-    <ClInclude Include="ored\portfolio\instrumentwrapper.hpp">
-      <Filter>portfolio</Filter>
-    </ClInclude>
-    <ClInclude Include="ored\portfolio\legdata.hpp">
-      <Filter>portfolio</Filter>
-    </ClInclude>
-    <ClInclude Include="ored\portfolio\nettingsetdefinition.hpp">
-      <Filter>portfolio</Filter>
-    </ClInclude>
-    <ClInclude Include="ored\portfolio\nettingsetmanager.hpp">
-      <Filter>portfolio</Filter>
-    </ClInclude>
-    <ClInclude Include="ored\portfolio\optiondata.hpp">
-      <Filter>portfolio</Filter>
-    </ClInclude>
-    <ClInclude Include="ored\portfolio\optionwrapper.hpp">
-      <Filter>portfolio</Filter>
-    </ClInclude>
-    <ClInclude Include="ored\portfolio\portfolio.hpp">
-      <Filter>portfolio</Filter>
-    </ClInclude>
-    <ClInclude Include="ored\portfolio\premiumdata.hpp">
-      <Filter>portfolio</Filter>
-    </ClInclude>
-    <ClInclude Include="ored\portfolio\schedule.hpp">
-      <Filter>portfolio</Filter>
-    </ClInclude>
-    <ClInclude Include="ored\portfolio\swap.hpp">
-      <Filter>portfolio</Filter>
-    </ClInclude>
-    <ClInclude Include="ored\portfolio\swaption.hpp">
-      <Filter>portfolio</Filter>
-    </ClInclude>
-    <ClInclude Include="ored\portfolio\trade.hpp">
-      <Filter>portfolio</Filter>
-    </ClInclude>
-    <ClInclude Include="ored\portfolio\tradeactions.hpp">
-      <Filter>portfolio</Filter>
-    </ClInclude>
-    <ClInclude Include="ored\portfolio\tradefactory.hpp">
-      <Filter>portfolio</Filter>
-    </ClInclude>
-    <ClInclude Include="ored\portfolio\builders\cachingenginebuilder.hpp">
-      <Filter>portfolio\builders</Filter>
-    </ClInclude>
-    <ClInclude Include="ored\portfolio\builders\capfloor.hpp">
-      <Filter>portfolio\builders</Filter>
-    </ClInclude>
-    <ClInclude Include="ored\portfolio\builders\fxforward.hpp">
-      <Filter>portfolio\builders</Filter>
-    </ClInclude>
-    <ClInclude Include="ored\portfolio\builders\fxoption.hpp">
-      <Filter>portfolio\builders</Filter>
-    </ClInclude>
-    <ClInclude Include="ored\portfolio\builders\swap.hpp">
-      <Filter>portfolio\builders</Filter>
-    </ClInclude>
-    <ClInclude Include="ored\portfolio\builders\swaption.hpp">
-      <Filter>portfolio\builders</Filter>
-    </ClInclude>
-    <ClInclude Include="ored\auto_link.hpp" />
-    <ClInclude Include="ored\ored.hpp" />
-    <ClInclude Include="ored\portfolio\builders\capfloorediborleg.hpp">
-      <Filter>portfolio\builders</Filter>
-    </ClInclude>
-    <ClInclude Include="ored\portfolio\builders\capflooredovernightindexedcouponleg.hpp">
-      <Filter>portfolio\builders</Filter>
-    </ClInclude>
-    <ClInclude Include="ored\version.hpp" />
-    <ClInclude Include="ored\utilities\to_string.hpp">
-      <Filter>utilities</Filter>
-    </ClInclude>
-    <ClInclude Include="ored\utilities\vectorutils.hpp">
-      <Filter>utilities</Filter>
-    </ClInclude>
-    <ClInclude Include="ored\utilities\serializationdate.hpp">
-      <Filter>utilities</Filter>
-    </ClInclude>
-    <ClInclude Include="ored\marketdata\equitycurve.hpp">
-      <Filter>marketdata</Filter>
-    </ClInclude>
-    <ClInclude Include="ored\marketdata\equityvolcurve.hpp">
-      <Filter>marketdata</Filter>
-    </ClInclude>
-    <ClInclude Include="ored\configuration\equitycurveconfig.hpp">
-      <Filter>configuration</Filter>
-    </ClInclude>
-    <ClInclude Include="ored\configuration\equityvolcurveconfig.hpp">
-      <Filter>configuration</Filter>
-    </ClInclude>
-    <ClInclude Include="ored\portfolio\equityforward.hpp">
-      <Filter>portfolio</Filter>
-    </ClInclude>
-    <ClInclude Include="ored\portfolio\equityoption.hpp">
-      <Filter>portfolio</Filter>
-    </ClInclude>
-    <ClInclude Include="ored\portfolio\builders\equityforward.hpp">
-      <Filter>portfolio\builders</Filter>
-    </ClInclude>
-    <ClInclude Include="ored\report\report.hpp">
-      <Filter>report</Filter>
-    </ClInclude>
-    <ClInclude Include="ored\report\inmemoryreport.hpp">
-      <Filter>report</Filter>
-    </ClInclude>
-    <ClInclude Include="ored\report\csvreport.hpp">
-      <Filter>report</Filter>
-    </ClInclude>
-    <ClInclude Include="ored\portfolio\bond.hpp">
-      <Filter>portfolio</Filter>
-    </ClInclude>
-    <ClInclude Include="ored\portfolio\builders\bond.hpp">
-      <Filter>portfolio\builders</Filter>
-    </ClInclude>
-    <ClInclude Include="ored\configuration\inflationcurveconfig.hpp">
-      <Filter>configuration</Filter>
-    </ClInclude>
-    <ClInclude Include="ored\marketdata\inflationcurve.hpp">
-      <Filter>marketdata</Filter>
-    </ClInclude>
-    <ClInclude Include="ored\model\eqbsbuilder.hpp">
-      <Filter>model</Filter>
-    </ClInclude>
-    <ClInclude Include="ored\model\eqbsdata.hpp">
-      <Filter>model</Filter>
-    </ClInclude>
-    <ClInclude Include="ored\portfolio\builders\cms.hpp">
-      <Filter>portfolio\builders</Filter>
-    </ClInclude>
-    <ClInclude Include="ored\marketdata\basecorrelationcurve.hpp">
-      <Filter>marketdata</Filter>
-    </ClInclude>
-    <ClInclude Include="ored\configuration\basecorrelationcurveconfig.hpp">
-      <Filter>configuration</Filter>
-    </ClInclude>
-    <ClInclude Include="ored\marketdata\cdsvolcurve.hpp">
-      <Filter>marketdata</Filter>
-    </ClInclude>
-    <ClInclude Include="ored\configuration\cdsvolcurveconfig.hpp">
-      <Filter>configuration</Filter>
-    </ClInclude>
-    <ClInclude Include="ored\portfolio\creditdefaultswap.hpp">
-      <Filter>portfolio</Filter>
-    </ClInclude>
-    <ClInclude Include="ored\portfolio\builders\creditdefaultswap.hpp">
-      <Filter>portfolio\builders</Filter>
-    </ClInclude>
-    <ClInclude Include="ored\portfolio\creditdefaultswapdata.hpp">
-      <Filter>portfolio</Filter>
-    </ClInclude>
-    <ClInclude Include="ored\portfolio\asianoption.hpp">
-      <Filter>portfolio</Filter>
-    </ClInclude>
-    <ClInclude Include="ored\portfolio\builders\asianoption.hpp">
-      <Filter>portfolio\builders</Filter>
-    </ClInclude>
-    <ClInclude Include="ored\portfolio\builders\equityasianoption.hpp">
-      <Filter>portfolio\builders</Filter>
-    </ClInclude>
-    <ClInclude Include="ored\portfolio\builders\commodityasianoption.hpp">
-      <Filter>portfolio\builders</Filter>
-    </ClInclude>
-    <ClInclude Include="ored\portfolio\builders\fxasianoption.hpp">
-      <Filter>portfolio\builders</Filter>
-    </ClInclude>
-    <ClInclude Include="ored\model\modelbuilder.hpp">
-      <Filter>model</Filter>
-    </ClInclude>
-    <ClInclude Include="ored\configuration\curveconfig.hpp">
-      <Filter>configuration</Filter>
-    </ClInclude>
-    <ClInclude Include="ored\utilities\csvfilereader.hpp">
-      <Filter>utilities</Filter>
-    </ClInclude>
-    <ClInclude Include="ored\utilities\timeperiod.hpp">
-      <Filter>utilities</Filter>
-    </ClInclude>
-    <ClInclude Include="ored\portfolio\forwardrateagreement.hpp">
-      <Filter>portfolio</Filter>
-    </ClInclude>
-    <ClInclude Include="ored\configuration\securityconfig.hpp">
-      <Filter>configuration</Filter>
-    </ClInclude>
-    <ClInclude Include="ored\configuration\fxspotconfig.hpp">
-      <Filter>configuration</Filter>
-    </ClInclude>
-    <ClInclude Include="ored\marketdata\security.hpp">
-      <Filter>marketdata</Filter>
-    </ClInclude>
-    <ClInclude Include="ored\model\irlgmdata.hpp">
-      <Filter>model</Filter>
-    </ClInclude>
-    <ClInclude Include="ored\marketdata\commoditycurve.hpp">
-      <Filter>marketdata</Filter>
-    </ClInclude>
-    <ClInclude Include="ored\configuration\commoditycurveconfig.hpp">
-      <Filter>configuration</Filter>
-    </ClInclude>
-    <ClInclude Include="ored\portfolio\commodityforward.hpp">
-      <Filter>portfolio</Filter>
-    </ClInclude>
-    <ClInclude Include="ored\portfolio\builders\commodityforward.hpp">
-      <Filter>portfolio\builders</Filter>
-    </ClInclude>
-    <ClInclude Include="ored\configuration\commodityvolcurveconfig.hpp">
-      <Filter>configuration</Filter>
-    </ClInclude>
-    <ClInclude Include="ored\marketdata\commodityvolcurve.hpp">
-      <Filter>marketdata</Filter>
-    </ClInclude>
-    <ClInclude Include="ored\portfolio\commodityoption.hpp">
-      <Filter>portfolio</Filter>
-    </ClInclude>
-    <ClInclude Include="ored\portfolio\commoditydigitaloption.hpp">
-      <Filter>portfolio</Filter>
-    </ClInclude>
-    <ClInclude Include="ored\portfolio\legbuilders.hpp">
-      <Filter>portfolio</Filter>
-    </ClInclude>
-    <ClInclude Include="ored\portfolio\builders\yoycapfloor.hpp">
-      <Filter>portfolio\builders</Filter>
-    </ClInclude>
-    <ClInclude Include="ored\marketdata\inflationcapfloorvolcurve.hpp">
-      <Filter>marketdata</Filter>
-    </ClInclude>
-    <ClInclude Include="ored\configuration\inflationcapfloorvolcurveconfig.hpp">
-      <Filter>configuration</Filter>
-    </ClInclude>
-    <ClInclude Include="ored\portfolio\builders\equityoption.hpp">
-      <Filter>portfolio\builders</Filter>
-    </ClInclude>
-    <ClInclude Include="ored\portfolio\builders\cmsspread.hpp">
-      <Filter>portfolio\builders</Filter>
-    </ClInclude>
-    <ClInclude Include="ored\portfolio\equityswap.hpp">
-      <Filter>portfolio</Filter>
-    </ClInclude>
-    <ClInclude Include="ored\marketdata\inmemoryloader.hpp">
-      <Filter>marketdata</Filter>
-    </ClInclude>
-    <ClInclude Include="ored\configuration\correlationcurveconfig.hpp">
-      <Filter>configuration</Filter>
-    </ClInclude>
-    <ClInclude Include="ored\marketdata\correlationcurve.hpp">
-      <Filter>marketdata</Filter>
-    </ClInclude>
-    <ClInclude Include="ored\configuration\yieldvolcurveconfig.hpp">
-      <Filter>configuration</Filter>
-    </ClInclude>
-    <ClInclude Include="ored\marketdata\yieldvolcurve.hpp">
-      <Filter>marketdata</Filter>
-    </ClInclude>
-    <ClInclude Include="ored\portfolio\fixingdates.hpp">
-      <Filter>portfolio</Filter>
-    </ClInclude>
-    <ClInclude Include="ored\configuration\genericyieldvolcurveconfig.hpp">
-      <Filter>configuration</Filter>
-    </ClInclude>
-    <ClInclude Include="ored\marketdata\genericyieldvolcurve.hpp">
-      <Filter>marketdata</Filter>
-    </ClInclude>
-    <ClInclude Include="ored\utilities\calendaradjustmentconfig.hpp">
-      <Filter>utilities</Filter>
-    </ClInclude>
-    <ClInclude Include="ored\portfolio\builders\capflooredyoyleg.hpp">
-      <Filter>portfolio\builders</Filter>
-    </ClInclude>
-    <ClInclude Include="ored\portfolio\builders\forwardbond.hpp">
-      <Filter>portfolio\builders</Filter>
-    </ClInclude>
-    <ClInclude Include="ored\portfolio\forwardbond.hpp">
-      <Filter>portfolio</Filter>
-    </ClInclude>
-    <ClInclude Include="ored\portfolio\vanillaoption.hpp">
-      <Filter>portfolio</Filter>
-    </ClInclude>
-    <ClInclude Include="ored\portfolio\builders\vanillaoption.hpp">
-      <Filter>portfolio\builders</Filter>
-    </ClInclude>
-    <ClInclude Include="ored\marketdata\structuredcurveerror.hpp">
-      <Filter>utilities</Filter>
-    </ClInclude>
-    <ClInclude Include="ored\portfolio\structuredtradeerror.hpp">
-      <Filter>utilities</Filter>
-    </ClInclude>
-    <ClInclude Include="ored\portfolio\legdatafactory.hpp">
-      <Filter>portfolio</Filter>
-    </ClInclude>
-    <ClInclude Include="ored\utilities\conventionsbasedfutureexpiry.hpp">
-      <Filter>utilities</Filter>
-    </ClInclude>
-    <ClInclude Include="ored\configuration\bootstrapconfig.hpp">
-      <Filter>configuration</Filter>
-    </ClInclude>
-    <ClInclude Include="ored\marketdata\strike.hpp">
-      <Filter>marketdata</Filter>
-    </ClInclude>
-    <ClInclude Include="ored\marketdata\expiry.hpp">
-      <Filter>marketdata</Filter>
-    </ClInclude>
-    <ClInclude Include="ored\configuration\volatilityconfig.hpp">
-      <Filter>configuration</Filter>
-    </ClInclude>
-    <ClInclude Include="ored\model\structuredmodelerror.hpp">
-      <Filter>model</Filter>
-    </ClInclude>
-    <ClInclude Include="ored\portfolio\builders\cpicapfloor.hpp">
-      <Filter>portfolio\builders</Filter>
-    </ClInclude>
-    <ClInclude Include="ored\portfolio\builders\capflooredcpileg.hpp">
-      <Filter>portfolio\builders</Filter>
-    </ClInclude>
-    <ClInclude Include="ored\utilities\dategrid.hpp">
-      <Filter>utilities</Filter>
-    </ClInclude>
-    <ClInclude Include="ored\portfolio\referencedata.hpp">
-      <Filter>portfolio</Filter>
-    </ClInclude>
-    <ClInclude Include="ored\utilities\serializationdaycounter.hpp">
-      <Filter>utilities</Filter>
-    </ClInclude>
-    <ClInclude Include="ored\utilities\serializationperiod.hpp">
-      <Filter>utilities</Filter>
-    </ClInclude>
-    <ClInclude Include="ored\portfolio\referencedatafactory.hpp">
-      <Filter>portfolio</Filter>
-    </ClInclude>
-    <ClInclude Include="ored\portfolio\underlying.hpp">
-      <Filter>portfolio</Filter>
-    </ClInclude>
-    <ClInclude Include="ored\marketdata\fittedbondcurvehelpermarket.hpp">
-      <Filter>marketdata</Filter>
-    </ClInclude>
-    <ClInclude Include="ored\portfolio\bondutils.hpp">
-      <Filter>portfolio</Filter>
-    </ClInclude>
-    <ClInclude Include="ored\portfolio\indexing.hpp">
-      <Filter>portfolio</Filter>
-    </ClInclude>
-    <ClInclude Include="ored\portfolio\builders\commodityoption.hpp">
-      <Filter>portfolio\builders</Filter>
-    </ClInclude>
-    <ClInclude Include="ored\utilities\marketdata.hpp">
-      <Filter>utilities</Filter>
-    </ClInclude>
-    <ClInclude Include="ored\portfolio\optionpaymentdata.hpp">
-      <Filter>portfolio</Filter>
-    </ClInclude>
-    <ClInclude Include="ored\portfolio\optionexercisedata.hpp">
-      <Filter>portfolio</Filter>
-    </ClInclude>
-    <ClInclude Include="ored\model\modelparameter.hpp">
-      <Filter>model</Filter>
-    </ClInclude>
-    <ClInclude Include="ored\model\calibrationbasket.hpp">
-      <Filter>model</Filter>
-    </ClInclude>
-    <ClInclude Include="ored\model\calibrationinstruments\cpicapfloor.hpp">
-      <Filter>model\calibrationinstruments</Filter>
-    </ClInclude>
-    <ClInclude Include="ored\model\calibrationinstrumentfactory.hpp">
-      <Filter>model</Filter>
-    </ClInclude>
-    <ClInclude Include="ored\model\modeldata.hpp">
-      <Filter>model</Filter>
-    </ClInclude>
-    <ClInclude Include="ored\model\inflation\infdkbuilder.hpp">
-      <Filter>model\inflation</Filter>
-    </ClInclude>
-    <ClInclude Include="ored\model\inflation\infdkdata.hpp">
-      <Filter>model\inflation</Filter>
-    </ClInclude>
-    <ClInclude Include="ored\model\inflation\infjydata.hpp">
-      <Filter>model\inflation</Filter>
-    </ClInclude>
-    <ClInclude Include="ored\model\inflation\inflationmodeldata.hpp">
-      <Filter>model\inflation</Filter>
-    </ClInclude>
-    <ClInclude Include="ored\model\inflation\infjybuilder.hpp">
-      <Filter>model\inflation</Filter>
-    </ClInclude>
-    <ClInclude Include="ored\model\calibrationinstruments\yoycapfloor.hpp">
-      <Filter>model\calibrationinstruments</Filter>
-    </ClInclude>
-    <ClInclude Include="ored\model\calibrationinstruments\yoyswap.hpp">
-      <Filter>model\calibrationinstruments</Filter>
-    </ClInclude>
-    <ClInclude Include="ored\model\calibrationconfiguration.hpp">
-      <Filter>model</Filter>
-    </ClInclude>
-    <ClInclude Include="ored\portfolio\creditdefaultswapoption.hpp">
-      <Filter>portfolio</Filter>
-    </ClInclude>
-    <ClInclude Include="ored\model\crcirbuilder.hpp">
-      <Filter>model</Filter>
-    </ClInclude>
-    <ClInclude Include="ored\model\crcirdata.hpp">
-      <Filter>model</Filter>
-    </ClInclude>
-    <ClInclude Include="ored\model\crlgmbuilder.hpp">
-      <Filter>model</Filter>
-    </ClInclude>
-    <ClInclude Include="ored\model\crlgmdata.hpp">
-      <Filter>model</Filter>
-    </ClInclude>
-    <ClInclude Include="ored\portfolio\equityfuturesoption.hpp">
-      <Filter>portfolio</Filter>
-    </ClInclude>
-    <ClInclude Include="ored\portfolio\builders\equityfuturesoption.hpp">
-      <Filter>portfolio\builders</Filter>
-    </ClInclude>
-    <ClInclude Include="ored\marketdata\wrappedmarket.hpp">
-      <Filter>marketdata</Filter>
-    </ClInclude>
-    <ClInclude Include="ored\marketdata\compositeloader.hpp">
-      <Filter>marketdata</Filter>
-    </ClInclude>
-    <ClInclude Include="ored\portfolio\durationadjustedcmslegbuilder.hpp">
-      <Filter>portfolio</Filter>
-    </ClInclude>
-    <ClInclude Include="ored\portfolio\durationadjustedcmslegdata.hpp">
-      <Filter>portfolio</Filter>
-    </ClInclude>
-    <ClInclude Include="ored\portfolio\builders\durationadjustedcms.hpp">
-      <Filter>portfolio\builders</Filter>
-    </ClInclude>
-    <ClInclude Include="ored\configuration\onedimsolverconfig.hpp">
-      <Filter>configuration</Filter>
-    </ClInclude>
-    <ClInclude Include="ored\marketdata\dependencygraph.hpp">
-      <Filter>marketdata</Filter>
-    </ClInclude>
-    <ClInclude Include="ored\configuration\reportconfig.hpp">
-      <Filter>configuration</Filter>
-    </ClInclude>
-    <ClInclude Include="ored\configuration\smiledynamicsconfig.hpp">
-      <Filter>configuration</Filter>
-    </ClInclude>
-    <ClInclude Include="ored\model\marketobserver.hpp">
-      <Filter>model</Filter>
-    </ClInclude>
-    <ClInclude Include="ored\portfolio\builders\creditdefaultswapoption.hpp">
-      <Filter>portfolio\builders</Filter>
-    </ClInclude>
-    <ClInclude Include="ored\portfolio\builders\quantovanillaoption.hpp">
-      <Filter>portfolio\builders</Filter>
-    </ClInclude>
-    <ClInclude Include="ored\portfolio\builders\quantoequityoption.hpp">
-      <Filter>portfolio\builders</Filter>
-    </ClInclude>
-    <ClInclude Include="ored\configuration\iborfallbackconfig.hpp">
-      <Filter>configuration</Filter>
-    </ClInclude>
-    <ClInclude Include="ored\portfolio\builders\capflooredaverageonindexedcouponleg.hpp">
-      <Filter>portfolio\builders</Filter>
-    </ClInclude>
-    <ClInclude Include="ored\portfolio\builders\equitycompositeoption.hpp">
-      <Filter>portfolio\builders</Filter>
-    </ClInclude>
-    <ClInclude Include="ored\portfolio\structuredtradewarning.hpp">
-      <Filter>utilities</Filter>
-    </ClInclude>
-    <ClInclude Include="ored\portfolio\structuredconfigurationwarning.hpp">
-      <Filter>utilities</Filter>
-    </ClInclude>
-    <ClInclude Include="ored\portfolio\nettingsetdetails.hpp">
-      <Filter>portfolio</Filter>
-    </ClInclude>
-    <ClInclude Include="ored\portfolio\structuredconfigurationerror.hpp">
-      <Filter>utilities</Filter>
-    </ClInclude>
-    <ClInclude Include="ored\portfolio\tradestrike.hpp">
-      <Filter>portfolio</Filter>
-    </ClInclude>
-    <ClInclude Include="ored\portfolio\tradebarrier.hpp">
-      <Filter>portfolio</Filter>
-    </ClInclude>
-    <ClInclude Include="ored\portfolio\trademonetary.hpp">
-      <Filter>portfolio</Filter>
-    </ClInclude>
-    <ClInclude Include="ored\utilities\indexnametranslator.hpp">
-      <Filter>utilities</Filter>
-    </ClInclude>
-    <ClInclude Include="ored\portfolio\types.hpp" />
-    <ClInclude Include="ored\marketdata\clonedloader.hpp">
-      <Filter>marketdata</Filter>
-    </ClInclude>
-    <ClInclude Include="ored\utilities\calendarparser.hpp">
-      <Filter>utilities</Filter>
-    </ClInclude>
-    <ClInclude Include="ored\utilities\currencyparser.hpp">
-      <Filter>utilities</Filter>
-    </ClInclude>
-  </ItemGroup>
-  <ItemGroup>
-    <ClCompile Include="ored\configuration\capfloorvolcurveconfig.cpp">
-      <Filter>configuration</Filter>
-    </ClCompile>
-    <ClCompile Include="ored\configuration\conventions.cpp">
-      <Filter>configuration</Filter>
-    </ClCompile>
-    <ClCompile Include="ored\configuration\curveconfigurations.cpp">
-      <Filter>configuration</Filter>
-    </ClCompile>
-    <ClCompile Include="ored\configuration\defaultcurveconfig.cpp">
-      <Filter>configuration</Filter>
-    </ClCompile>
-    <ClCompile Include="ored\configuration\fxvolcurveconfig.cpp">
-      <Filter>configuration</Filter>
-    </ClCompile>
-    <ClCompile Include="ored\configuration\yieldcurveconfig.cpp">
-      <Filter>configuration</Filter>
-    </ClCompile>
-    <ClCompile Include="ored\marketdata\capfloorvolcurve.cpp">
-      <Filter>marketdata</Filter>
-    </ClCompile>
-    <ClCompile Include="ored\marketdata\csvloader.cpp">
-      <Filter>marketdata</Filter>
-    </ClCompile>
-    <ClCompile Include="ored\marketdata\curvespec.cpp">
-      <Filter>marketdata</Filter>
-    </ClCompile>
-    <ClCompile Include="ored\marketdata\curvespecparser.cpp">
-      <Filter>marketdata</Filter>
-    </ClCompile>
-    <ClCompile Include="ored\marketdata\defaultcurve.cpp">
-      <Filter>marketdata</Filter>
-    </ClCompile>
-    <ClCompile Include="ored\marketdata\fixings.cpp">
-      <Filter>marketdata</Filter>
-    </ClCompile>
-    <ClCompile Include="ored\marketdata\fxspot.cpp">
-      <Filter>marketdata</Filter>
-    </ClCompile>
-    <ClCompile Include="ored\marketdata\fxtriangulation.cpp">
-      <Filter>marketdata</Filter>
-    </ClCompile>
-    <ClCompile Include="ored\marketdata\fxvolcurve.cpp">
-      <Filter>marketdata</Filter>
-    </ClCompile>
-    <ClCompile Include="ored\marketdata\market.cpp">
-      <Filter>marketdata</Filter>
-    </ClCompile>
-    <ClCompile Include="ored\marketdata\marketdatum.cpp">
-      <Filter>marketdata</Filter>
-    </ClCompile>
-    <ClCompile Include="ored\marketdata\marketdatumparser.cpp">
-      <Filter>marketdata</Filter>
-    </ClCompile>
-    <ClCompile Include="ored\marketdata\marketimpl.cpp">
-      <Filter>marketdata</Filter>
-    </ClCompile>
-    <ClCompile Include="ored\marketdata\swaptionvolcurve.cpp">
-      <Filter>marketdata</Filter>
-    </ClCompile>
-    <ClCompile Include="ored\marketdata\todaysmarket.cpp">
-      <Filter>marketdata</Filter>
-    </ClCompile>
-    <ClCompile Include="ored\marketdata\todaysmarketcalibrationinfo.cpp">
-      <Filter>marketdata</Filter>
-    </ClCompile>
-    <ClCompile Include="ored\marketdata\todaysmarketparameters.cpp">
-      <Filter>marketdata</Filter>
-    </ClCompile>
-    <ClCompile Include="ored\marketdata\yieldcurve.cpp">
-      <Filter>marketdata</Filter>
-    </ClCompile>
-    <ClCompile Include="ored\model\crossassetmodelbuilder.cpp">
-      <Filter>model</Filter>
-    </ClCompile>
-    <ClCompile Include="ored\model\crossassetmodeldata.cpp">
-      <Filter>model</Filter>
-    </ClCompile>
-    <ClCompile Include="ored\model\fxbsbuilder.cpp">
-      <Filter>model</Filter>
-    </ClCompile>
-    <ClCompile Include="ored\model\fxbsdata.cpp">
-      <Filter>model</Filter>
-    </ClCompile>
-    <ClCompile Include="ored\model\lgmbuilder.cpp">
-      <Filter>model</Filter>
-    </ClCompile>
-    <ClCompile Include="ored\model\lgmdata.cpp">
-      <Filter>model</Filter>
-    </ClCompile>
-    <ClCompile Include="ored\model\utilities.cpp">
-      <Filter>model</Filter>
-    </ClCompile>
-    <ClCompile Include="ored\utilities\correlationmatrix.cpp">
-      <Filter>utilities</Filter>
-    </ClCompile>
-    <ClCompile Include="ored\utilities\currencyconfig.cpp">
-      <Filter>utilities</Filter>
-    </ClCompile>
-    <ClCompile Include="ored\utilities\flowanalysis.cpp">
-      <Filter>utilities</Filter>
-    </ClCompile>
-    <ClCompile Include="ored\utilities\indexparser.cpp">
-      <Filter>utilities</Filter>
-    </ClCompile>
-    <ClCompile Include="ored\utilities\log.cpp">
-      <Filter>utilities</Filter>
-    </ClCompile>
-    <ClCompile Include="ored\utilities\osutils.cpp">
-      <Filter>utilities</Filter>
-    </ClCompile>
-    <ClCompile Include="ored\utilities\parsers.cpp">
-      <Filter>utilities</Filter>
-    </ClCompile>
-    <ClCompile Include="ored\utilities\progressbar.cpp">
-      <Filter>utilities</Filter>
-    </ClCompile>
-    <ClCompile Include="ored\utilities\strike.cpp">
-      <Filter>utilities</Filter>
-    </ClCompile>
-    <ClCompile Include="ored\utilities\wildcard.cpp">
-      <Filter>utilities</Filter>
-    </ClCompile>
-    <ClCompile Include="ored\utilities\xmlutils.cpp">
-      <Filter>utilities</Filter>
-    </ClCompile>
-    <ClCompile Include="ored\portfolio\capfloor.cpp">
-      <Filter>portfolio</Filter>
-    </ClCompile>
-    <ClCompile Include="ored\portfolio\failedtrade.cpp">
-      <Filter>portfolio</Filter>
-    </ClCompile>
-    <ClCompile Include="ored\portfolio\enginedata.cpp">
-      <Filter>portfolio</Filter>
-    </ClCompile>
-    <ClCompile Include="ored\portfolio\enginefactory.cpp">
-      <Filter>portfolio</Filter>
-    </ClCompile>
-    <ClCompile Include="ored\portfolio\envelope.cpp">
-      <Filter>portfolio</Filter>
-    </ClCompile>
-    <ClCompile Include="ored\portfolio\fxaverageforward.cpp">
-      <Filter>portfolio</Filter>
-    </ClCompile>
-    <ClCompile Include="ored\portfolio\fxforward.cpp">
-      <Filter>portfolio</Filter>
-    </ClCompile>
-    <ClCompile Include="ored\portfolio\fxoption.cpp">
-      <Filter>portfolio</Filter>
-    </ClCompile>
-    <ClCompile Include="ored\portfolio\fxswap.cpp">
-      <Filter>portfolio</Filter>
-    </ClCompile>
-    <ClCompile Include="ored\portfolio\legdata.cpp">
-      <Filter>portfolio</Filter>
-    </ClCompile>
-    <ClCompile Include="ored\portfolio\nettingsetdefinition.cpp">
-      <Filter>portfolio</Filter>
-    </ClCompile>
-    <ClCompile Include="ored\portfolio\nettingsetmanager.cpp">
-      <Filter>portfolio</Filter>
-    </ClCompile>
-    <ClCompile Include="ored\portfolio\optiondata.cpp">
-      <Filter>portfolio</Filter>
-    </ClCompile>
-    <ClCompile Include="ored\portfolio\optionwrapper.cpp">
-      <Filter>portfolio</Filter>
-    </ClCompile>
-    <ClCompile Include="ored\portfolio\portfolio.cpp">
-      <Filter>portfolio</Filter>
-    </ClCompile>
-    <ClCompile Include="ored\portfolio\premiumdata.cpp">
-      <Filter>portfolio</Filter>
-    </ClCompile>
-    <ClCompile Include="ored\portfolio\schedule.cpp">
-      <Filter>portfolio</Filter>
-    </ClCompile>
-    <ClCompile Include="ored\portfolio\swap.cpp">
-      <Filter>portfolio</Filter>
-    </ClCompile>
-    <ClCompile Include="ored\portfolio\swaption.cpp">
-      <Filter>portfolio</Filter>
-    </ClCompile>
-    <ClCompile Include="ored\portfolio\trade.cpp">
-      <Filter>portfolio</Filter>
-    </ClCompile>
-    <ClCompile Include="ored\portfolio\tradeactions.cpp">
-      <Filter>portfolio</Filter>
-    </ClCompile>
-    <ClCompile Include="ored\portfolio\tradefactory.cpp">
-      <Filter>portfolio</Filter>
-    </ClCompile>
-    <ClCompile Include="ored\portfolio\builders\capfloor.cpp">
-      <Filter>portfolio\builders</Filter>
-    </ClCompile>
-    <ClCompile Include="ored\portfolio\builders\swaption.cpp">
-      <Filter>portfolio\builders</Filter>
-    </ClCompile>
-    <ClCompile Include="ored\portfolio\builders\capfloorediborleg.cpp">
-      <Filter>portfolio\builders</Filter>
-    </ClCompile>
-    <ClCompile Include="ored\portfolio\builders\capflooredovernightindexedcouponleg.cpp">
-      <Filter>portfolio\builders</Filter>
-    </ClCompile>
-    <ClCompile Include="ored\utilities\to_string.cpp">
-      <Filter>utilities</Filter>
-    </ClCompile>
-    <ClCompile Include="ored\marketdata\equitycurve.cpp">
-      <Filter>marketdata</Filter>
-    </ClCompile>
-    <ClCompile Include="ored\marketdata\equityvolcurve.cpp">
-      <Filter>marketdata</Filter>
-    </ClCompile>
-    <ClCompile Include="ored\configuration\equitycurveconfig.cpp">
-      <Filter>configuration</Filter>
-    </ClCompile>
-    <ClCompile Include="ored\configuration\equityvolcurveconfig.cpp">
-      <Filter>configuration</Filter>
-    </ClCompile>
-    <ClCompile Include="ored\portfolio\equityforward.cpp">
-      <Filter>portfolio</Filter>
-    </ClCompile>
-    <ClCompile Include="ored\portfolio\equityoption.cpp">
-      <Filter>portfolio</Filter>
-    </ClCompile>
-    <ClCompile Include="ored\report\csvreport.cpp">
-      <Filter>report</Filter>
-    </ClCompile>
-    <ClCompile Include="ored\portfolio\bond.cpp">
-      <Filter>portfolio</Filter>
-    </ClCompile>
-    <ClCompile Include="ored\configuration\inflationcurveconfig.cpp">
-      <Filter>configuration</Filter>
-    </ClCompile>
-    <ClCompile Include="ored\marketdata\inflationcurve.cpp">
-      <Filter>marketdata</Filter>
-    </ClCompile>
-    <ClCompile Include="ored\model\eqbsbuilder.cpp">
-      <Filter>model</Filter>
-    </ClCompile>
-    <ClCompile Include="ored\model\eqbsdata.cpp">
-      <Filter>model</Filter>
-    </ClCompile>
-    <ClCompile Include="ored\portfolio\builders\cms.cpp">
-      <Filter>portfolio\builders</Filter>
-    </ClCompile>
-    <ClCompile Include="ored\marketdata\basecorrelationcurve.cpp">
-      <Filter>marketdata</Filter>
-    </ClCompile>
-    <ClCompile Include="ored\configuration\basecorrelationcurveconfig.cpp">
-      <Filter>configuration</Filter>
-    </ClCompile>
-    <ClCompile Include="ored\marketdata\cdsvolcurve.cpp">
-      <Filter>marketdata</Filter>
-    </ClCompile>
-    <ClCompile Include="ored\configuration\cdsvolcurveconfig.cpp">
-      <Filter>configuration</Filter>
-    </ClCompile>
-    <ClCompile Include="ored\portfolio\creditdefaultswap.cpp">
-      <Filter>portfolio</Filter>
-    </ClCompile>
-    <ClCompile Include="ored\portfolio\creditdefaultswapdata.cpp">
-      <Filter>portfolio</Filter>
-    </ClCompile>
-    <ClCompile Include="ored\utilities\csvfilereader.cpp">
-      <Filter>utilities</Filter>
-    </ClCompile>
-    <ClCompile Include="ored\portfolio\forwardrateagreement.cpp">
-      <Filter>portfolio</Filter>
-    </ClCompile>
-    <ClCompile Include="ored\marketdata\security.cpp">
-      <Filter>marketdata</Filter>
-    </ClCompile>
-    <ClCompile Include="ored\model\irlgmdata.cpp">
-      <Filter>model</Filter>
-    </ClCompile>
-    <ClCompile Include="ored\marketdata\commoditycurve.cpp">
-      <Filter>marketdata</Filter>
-    </ClCompile>
-    <ClCompile Include="ored\configuration\commoditycurveconfig.cpp">
-      <Filter>configuration</Filter>
-    </ClCompile>
-    <ClCompile Include="ored\portfolio\commodityforward.cpp">
-      <Filter>portfolio</Filter>
-    </ClCompile>
-    <ClCompile Include="ored\configuration\commodityvolcurveconfig.cpp">
-      <Filter>configuration</Filter>
-    </ClCompile>
-    <ClCompile Include="ored\marketdata\commodityvolcurve.cpp">
-      <Filter>marketdata</Filter>
-    </ClCompile>
-    <ClCompile Include="ored\portfolio\commodityoption.cpp">
-      <Filter>portfolio</Filter>
-    </ClCompile>
-    <ClCompile Include="ored\portfolio\commoditydigitaloption.cpp">
-      <Filter>portfolio</Filter>
-    </ClCompile>
-    <ClCompile Include="ored\portfolio\legbuilders.cpp">
-      <Filter>portfolio</Filter>
-    </ClCompile>
-    <ClCompile Include="ored\portfolio\builders\yoycapfloor.cpp">
-      <Filter>portfolio\builders</Filter>
-    </ClCompile>
-    <ClCompile Include="ored\marketdata\inflationcapfloorvolcurve.cpp">
-      <Filter>marketdata</Filter>
-    </ClCompile>
-    <ClCompile Include="ored\configuration\inflationcapfloorvolcurveconfig.cpp">
-      <Filter>configuration</Filter>
-    </ClCompile>
-    <ClCompile Include="ored\portfolio\builders\cmsspread.cpp">
-      <Filter>portfolio\builders</Filter>
-    </ClCompile>
-    <ClCompile Include="ored\portfolio\equityswap.cpp">
-      <Filter>portfolio</Filter>
-    </ClCompile>
-    <ClCompile Include="ored\marketdata\inmemoryloader.cpp">
-      <Filter>marketdata</Filter>
-    </ClCompile>
-    <ClCompile Include="ored\configuration\correlationcurveconfig.cpp">
-      <Filter>configuration</Filter>
-    </ClCompile>
-    <ClCompile Include="ored\marketdata\correlationcurve.cpp">
-      <Filter>marketdata</Filter>
-    </ClCompile>
-    <ClCompile Include="ored\marketdata\yieldvolcurve.cpp">
-      <Filter>marketdata</Filter>
-    </ClCompile>
-    <ClCompile Include="ored\portfolio\fixingdates.cpp">
-      <Filter>portfolio</Filter>
-    </ClCompile>
-    <ClCompile Include="ored\configuration\genericyieldvolcurveconfig.cpp">
-      <Filter>configuration</Filter>
-    </ClCompile>
-    <ClCompile Include="ored\marketdata\genericyieldvolcurve.cpp">
-      <Filter>marketdata</Filter>
-    </ClCompile>
-    <ClCompile Include="ored\utilities\calendaradjustmentconfig.cpp">
-      <Filter>utilities</Filter>
-    </ClCompile>
-    <ClCompile Include="ored\portfolio\forwardbond.cpp">
-      <Filter>portfolio</Filter>
-    </ClCompile>
-    <ClCompile Include="ored\portfolio\vanillaoption.cpp">
-      <Filter>portfolio</Filter>
-    </ClCompile>
-    <ClCompile Include="ored\portfolio\legdatafactory.cpp">
-      <Filter>portfolio</Filter>
-    </ClCompile>
-    <ClCompile Include="ored\utilities\conventionsbasedfutureexpiry.cpp">
-      <Filter>utilities</Filter>
-    </ClCompile>
-    <ClCompile Include="ored\configuration\bootstrapconfig.cpp">
-      <Filter>configuration</Filter>
-    </ClCompile>
-    <ClCompile Include="ored\marketdata\strike.cpp">
-      <Filter>marketdata</Filter>
-    </ClCompile>
-    <ClCompile Include="ored\marketdata\expiry.cpp">
-      <Filter>marketdata</Filter>
-    </ClCompile>
-    <ClCompile Include="ored\configuration\volatilityconfig.cpp">
-      <Filter>configuration</Filter>
-    </ClCompile>
-    <ClCompile Include="ored\portfolio\builders\cpicapfloor.cpp">
-      <Filter>portfolio\builders</Filter>
-    </ClCompile>
-    <ClCompile Include="ored\utilities\dategrid.cpp">
-      <Filter>utilities</Filter>
-    </ClCompile>
-    <ClCompile Include="ored\portfolio\referencedata.cpp">
-      <Filter>portfolio</Filter>
-    </ClCompile>
-    <ClCompile Include="ored\portfolio\referencedatafactory.cpp">
-      <Filter>portfolio</Filter>
-    </ClCompile>
-    <ClCompile Include="ored\portfolio\underlying.cpp">
-      <Filter>portfolio</Filter>
-    </ClCompile>
-    <ClCompile Include="ored\marketdata\fittedbondcurvehelpermarket.cpp">
-      <Filter>marketdata</Filter>
-    </ClCompile>
-    <ClCompile Include="ored\portfolio\bondutils.cpp">
-      <Filter>portfolio</Filter>
-    </ClCompile>
-    <ClCompile Include="ored\portfolio\indexing.cpp">
-      <Filter>portfolio</Filter>
-    </ClCompile>
-    <ClCompile Include="ored\utilities\marketdata.cpp">
-      <Filter>utilities</Filter>
-    </ClCompile>
-    <ClCompile Include="ored\portfolio\optionpaymentdata.cpp">
-      <Filter>portfolio</Filter>
-    </ClCompile>
-    <ClCompile Include="ored\portfolio\optionexercisedata.cpp">
-      <Filter>portfolio</Filter>
-    </ClCompile>
-    <ClCompile Include="ored\configuration\curveconfig.cpp">
-      <Filter>configuration</Filter>
-    </ClCompile>
-    <ClCompile Include="ored\model\modelparameter.cpp">
-      <Filter>model</Filter>
-    </ClCompile>
-    <ClCompile Include="ored\model\calibrationbasket.cpp">
-      <Filter>model</Filter>
-    </ClCompile>
-    <ClCompile Include="ored\model\calibrationinstruments\cpicapfloor.cpp">
-      <Filter>model\calibrationinstruments</Filter>
-    </ClCompile>
-    <ClCompile Include="ored\model\calibrationinstrumentfactory.cpp">
-      <Filter>model</Filter>
-    </ClCompile>
-    <ClCompile Include="ored\model\modeldata.cpp">
-      <Filter>model</Filter>
-    </ClCompile>
-    <ClCompile Include="ored\model\inflation\infdkbuilder.cpp">
-      <Filter>model\inflation</Filter>
-    </ClCompile>
-    <ClCompile Include="ored\model\inflation\infdkdata.cpp">
-      <Filter>model\inflation</Filter>
-    </ClCompile>
-    <ClCompile Include="ored\model\inflation\infjydata.cpp">
-      <Filter>model\inflation</Filter>
-    </ClCompile>
-    <ClCompile Include="ored\model\inflation\inflationmodeldata.cpp">
-      <Filter>model\inflation</Filter>
-    </ClCompile>
-    <ClCompile Include="ored\model\inflation\infjybuilder.cpp">
-      <Filter>model\inflation</Filter>
-    </ClCompile>
-    <ClCompile Include="ored\model\calibrationinstruments\yoycapfloor.cpp">
-      <Filter>model\calibrationinstruments</Filter>
-    </ClCompile>
-    <ClCompile Include="ored\model\calibrationinstruments\yoyswap.cpp">
-      <Filter>model\calibrationinstruments</Filter>
-    </ClCompile>
-    <ClCompile Include="ored\model\calibrationconfiguration.cpp">
-      <Filter>model</Filter>
-    </ClCompile>
-    <ClCompile Include="ored\portfolio\creditdefaultswapoption.cpp">
-      <Filter>portfolio</Filter>
-    </ClCompile>
-    <ClCompile Include="ored\model\crcirbuilder.cpp">
-      <Filter>model</Filter>
-    </ClCompile>
-    <ClCompile Include="ored\model\crcirdata.cpp">
-      <Filter>model</Filter>
-    </ClCompile>
-    <ClCompile Include="ored\model\crlgmbuilder.cpp">
-      <Filter>model</Filter>
-    </ClCompile>
-    <ClCompile Include="ored\model\crlgmdata.cpp">
-      <Filter>model</Filter>
-    </ClCompile>
-    <ClCompile Include="ored\portfolio\equityfuturesoption.cpp">
-      <Filter>portfolio</Filter>
-    </ClCompile>
-    <ClCompile Include="ored\marketdata\wrappedmarket.cpp">
-      <Filter>marketdata</Filter>
-    </ClCompile>
-    <ClCompile Include="ored\portfolio\durationadjustedcmslegbuilder.cpp">
-      <Filter>portfolio</Filter>
-    </ClCompile>
-    <ClCompile Include="ored\portfolio\durationadjustedcmslegdata.cpp">
-      <Filter>portfolio</Filter>
-    </ClCompile>
-    <ClCompile Include="ored\portfolio\builders\durationadjustedcms.cpp">
-      <Filter>portfolio\builders</Filter>
-    </ClCompile>
-    <ClCompile Include="ored\configuration\onedimsolverconfig.cpp">
-      <Filter>configuration</Filter>
-    </ClCompile>
-    <ClCompile Include="ored\marketdata\dependencygraph.cpp">
-      <Filter>marketdata</Filter>
-    </ClCompile>
-    <ClCompile Include="ored\configuration\reportconfig.cpp">
-      <Filter>configuration</Filter>
-    </ClCompile>
-    <ClCompile Include="ored\configuration\smiledynamicsconfig.cpp">
-      <Filter>configuration</Filter>
-    </ClCompile>
-    <ClCompile Include="ored\configuration\iborfallbackconfig.cpp">
-      <Filter>configuration</Filter>
-    </ClCompile>
-    <ClCompile Include="ored\portfolio\builders\capflooredaverageonindexedcouponleg.cpp">
-      <Filter>portfolio\builders</Filter>
-    </ClCompile>
-    <ClCompile Include="ored\portfolio\nettingsetdetails.cpp">
-      <Filter>portfolio</Filter>
-    </ClCompile>
-    <ClCompile Include="ored\portfolio\tradebarrier.cpp">
-      <Filter>portfolio</Filter>
-    </ClCompile>
-    <ClCompile Include="ored\portfolio\trademonetary.cpp">
-      <Filter>portfolio</Filter>
-    </ClCompile>
-    <ClCompile Include="ored\portfolio\tradestrike.cpp">
-      <Filter>portfolio</Filter>
-    </ClCompile>
-    <ClCompile Include="ored\utilities\indexnametranslator.cpp">
-      <Filter>utilities</Filter>
-    </ClCompile>
-    <ClCompile Include="ored\marketdata\clonedloader.cpp">
-      <Filter>marketdata</Filter>
-    </ClCompile>
-    <ClCompile Include="ored\utilities\calendarparser.cpp">
-      <Filter>utilities</Filter>
-    </ClCompile>
-    <ClCompile Include="ored\utilities\currencyparser.cpp">
-      <Filter>utilities</Filter>
-    </ClCompile>
-    <ClCompile Include="ored\portfolio\asianoption.cpp">
-      <Filter>portfolio</Filter>
-    </ClCompile>
+<?xml version="1.0" encoding="utf-8"?>
+<Project ToolsVersion="4.0" xmlns="http://schemas.microsoft.com/developer/msbuild/2003">
+  <ItemGroup>
+    <Filter Include="configuration">
+      <UniqueIdentifier>{ecab533c-e26e-4872-970e-b22949f84306}</UniqueIdentifier>
+    </Filter>
+    <Filter Include="marketdata">
+      <UniqueIdentifier>{d447af73-724f-4cbe-b0ec-d02637d38a33}</UniqueIdentifier>
+    </Filter>
+    <Filter Include="model">
+      <UniqueIdentifier>{6b362543-416a-4e63-9523-94909a20cfb1}</UniqueIdentifier>
+    </Filter>
+    <Filter Include="portfolio">
+      <UniqueIdentifier>{dc15951b-6ddd-41a2-9085-9bc3ffbeaca3}</UniqueIdentifier>
+    </Filter>
+    <Filter Include="utilities">
+      <UniqueIdentifier>{81cb95be-3ece-4f69-8759-2a3b4d022e6a}</UniqueIdentifier>
+    </Filter>
+    <Filter Include="portfolio\builders">
+      <UniqueIdentifier>{366dc296-9975-4787-a9f4-6e3e3d30a55c}</UniqueIdentifier>
+    </Filter>
+    <Filter Include="report">
+      <UniqueIdentifier>{f56268ea-d150-4fb7-b75b-9618e16d7c3d}</UniqueIdentifier>
+    </Filter>
+    <Filter Include="model\calibrationinstruments">
+      <UniqueIdentifier>{1fec87df-dbce-4a0c-a47b-9bcc5cec4efe}</UniqueIdentifier>
+    </Filter>
+    <Filter Include="model\inflation">
+      <UniqueIdentifier>{4b38d6b7-ea6f-4969-adba-91114fef3272}</UniqueIdentifier>
+    </Filter>
+  </ItemGroup>
+  <ItemGroup>
+    <ClInclude Include="ored\configuration\capfloorvolcurveconfig.hpp">
+      <Filter>configuration</Filter>
+    </ClInclude>
+    <ClInclude Include="ored\configuration\conventions.hpp">
+      <Filter>configuration</Filter>
+    </ClInclude>
+    <ClInclude Include="ored\configuration\curveconfigurations.hpp">
+      <Filter>configuration</Filter>
+    </ClInclude>
+    <ClInclude Include="ored\configuration\defaultcurveconfig.hpp">
+      <Filter>configuration</Filter>
+    </ClInclude>
+    <ClInclude Include="ored\configuration\fxvolcurveconfig.hpp">
+      <Filter>configuration</Filter>
+    </ClInclude>
+    <ClInclude Include="ored\configuration\swaptionvolcurveconfig.hpp">
+      <Filter>configuration</Filter>
+    </ClInclude>
+    <ClInclude Include="ored\configuration\yieldcurveconfig.hpp">
+      <Filter>configuration</Filter>
+    </ClInclude>
+    <ClInclude Include="ored\marketdata\capfloorvolcurve.hpp">
+      <Filter>marketdata</Filter>
+    </ClInclude>
+    <ClInclude Include="ored\marketdata\csvloader.hpp">
+      <Filter>marketdata</Filter>
+    </ClInclude>
+    <ClInclude Include="ored\marketdata\curvespec.hpp">
+      <Filter>marketdata</Filter>
+    </ClInclude>
+    <ClInclude Include="ored\marketdata\curvespecparser.hpp">
+      <Filter>marketdata</Filter>
+    </ClInclude>
+    <ClInclude Include="ored\marketdata\defaultcurve.hpp">
+      <Filter>marketdata</Filter>
+    </ClInclude>
+    <ClInclude Include="ored\marketdata\fixings.hpp">
+      <Filter>marketdata</Filter>
+    </ClInclude>
+    <ClInclude Include="ored\marketdata\fxspot.hpp">
+      <Filter>marketdata</Filter>
+    </ClInclude>
+    <ClInclude Include="ored\marketdata\fxtriangulation.hpp">
+      <Filter>marketdata</Filter>
+    </ClInclude>
+    <ClInclude Include="ored\marketdata\fxvolcurve.hpp">
+      <Filter>marketdata</Filter>
+    </ClInclude>
+    <ClInclude Include="ored\marketdata\loader.hpp">
+      <Filter>marketdata</Filter>
+    </ClInclude>
+    <ClInclude Include="ored\marketdata\market.hpp">
+      <Filter>marketdata</Filter>
+    </ClInclude>
+    <ClInclude Include="ored\marketdata\marketdatum.hpp">
+      <Filter>marketdata</Filter>
+    </ClInclude>
+    <ClInclude Include="ored\marketdata\marketdatumparser.hpp">
+      <Filter>marketdata</Filter>
+    </ClInclude>
+    <ClInclude Include="ored\marketdata\marketimpl.hpp">
+      <Filter>marketdata</Filter>
+    </ClInclude>
+    <ClInclude Include="ored\marketdata\swaptionvolcurve.hpp">
+      <Filter>marketdata</Filter>
+    </ClInclude>
+    <ClInclude Include="ored\marketdata\todaysmarket.hpp">
+      <Filter>marketdata</Filter>
+    </ClInclude>
+    <ClInclude Include="ored\marketdata\todaysmarketcalibrationinfo.hpp">
+      <Filter>marketdata</Filter>
+    </ClInclude>
+    <ClInclude Include="ored\marketdata\todaysmarketparameters.hpp">
+      <Filter>marketdata</Filter>
+    </ClInclude>
+    <ClInclude Include="ored\marketdata\yieldcurve.hpp">
+      <Filter>marketdata</Filter>
+    </ClInclude>
+    <ClInclude Include="ored\model\crossassetmodelbuilder.hpp">
+      <Filter>model</Filter>
+    </ClInclude>
+    <ClInclude Include="ored\model\crossassetmodeldata.hpp">
+      <Filter>model</Filter>
+    </ClInclude>
+    <ClInclude Include="ored\model\fxbsbuilder.hpp">
+      <Filter>model</Filter>
+    </ClInclude>
+    <ClInclude Include="ored\model\fxbsdata.hpp">
+      <Filter>model</Filter>
+    </ClInclude>
+    <ClInclude Include="ored\model\lgmbuilder.hpp">
+      <Filter>model</Filter>
+    </ClInclude>
+    <ClInclude Include="ored\model\lgmdata.hpp">
+      <Filter>model</Filter>
+    </ClInclude>
+    <ClInclude Include="ored\model\utilities.hpp">
+      <Filter>model</Filter>
+    </ClInclude>
+    <ClInclude Include="ored\utilities\correlationmatrix.hpp">
+      <Filter>utilities</Filter>
+    </ClInclude>
+    <ClInclude Include="ored\utilities\currencyconfig.hpp">
+      <Filter>utilities</Filter>
+    </ClInclude>
+    <ClInclude Include="ored\utilities\flowanalysis.hpp">
+      <Filter>utilities</Filter>
+    </ClInclude>
+    <ClInclude Include="ored\utilities\indexparser.hpp">
+      <Filter>utilities</Filter>
+    </ClInclude>
+    <ClInclude Include="ored\utilities\log.hpp">
+      <Filter>utilities</Filter>
+    </ClInclude>
+    <ClInclude Include="ored\utilities\osutils.hpp">
+      <Filter>utilities</Filter>
+    </ClInclude>
+    <ClInclude Include="ored\utilities\parsers.hpp">
+      <Filter>utilities</Filter>
+    </ClInclude>
+    <ClInclude Include="ored\utilities\progressbar.hpp">
+      <Filter>utilities</Filter>
+    </ClInclude>
+    <ClInclude Include="ored\utilities\strike.hpp">
+      <Filter>utilities</Filter>
+    </ClInclude>
+    <ClInclude Include="ored\utilities\wildcard.hpp">
+      <Filter>utilities</Filter>
+    </ClInclude>
+    <ClInclude Include="ored\utilities\xmlutils.hpp">
+      <Filter>utilities</Filter>
+    </ClInclude>
+    <ClInclude Include="ored\portfolio\capfloor.hpp">
+      <Filter>portfolio</Filter>
+    </ClInclude>
+    <ClInclude Include="ored\portfolio\failedtrade.hpp">
+      <Filter>portfolio</Filter>
+    </ClInclude>
+    <ClInclude Include="ored\portfolio\enginedata.hpp">
+      <Filter>portfolio</Filter>
+    </ClInclude>
+    <ClInclude Include="ored\portfolio\enginefactory.hpp">
+      <Filter>portfolio</Filter>
+    </ClInclude>
+    <ClInclude Include="ored\portfolio\envelope.hpp">
+      <Filter>portfolio</Filter>
+    </ClInclude>
+    <ClInclude Include="ored\portfolio\fxaverageforward.hpp">
+      <Filter>portfolio</Filter>
+    </ClInclude>
+    <ClInclude Include="ored\portfolio\fxforward.hpp">
+      <Filter>portfolio</Filter>
+    </ClInclude>
+    <ClInclude Include="ored\portfolio\fxoption.hpp">
+      <Filter>portfolio</Filter>
+    </ClInclude>
+    <ClInclude Include="ored\portfolio\fxswap.hpp">
+      <Filter>portfolio</Filter>
+    </ClInclude>
+    <ClInclude Include="ored\portfolio\instrumentwrapper.hpp">
+      <Filter>portfolio</Filter>
+    </ClInclude>
+    <ClInclude Include="ored\portfolio\legdata.hpp">
+      <Filter>portfolio</Filter>
+    </ClInclude>
+    <ClInclude Include="ored\portfolio\nettingsetdefinition.hpp">
+      <Filter>portfolio</Filter>
+    </ClInclude>
+    <ClInclude Include="ored\portfolio\nettingsetmanager.hpp">
+      <Filter>portfolio</Filter>
+    </ClInclude>
+    <ClInclude Include="ored\portfolio\optiondata.hpp">
+      <Filter>portfolio</Filter>
+    </ClInclude>
+    <ClInclude Include="ored\portfolio\optionwrapper.hpp">
+      <Filter>portfolio</Filter>
+    </ClInclude>
+    <ClInclude Include="ored\portfolio\portfolio.hpp">
+      <Filter>portfolio</Filter>
+    </ClInclude>
+    <ClInclude Include="ored\portfolio\premiumdata.hpp">
+      <Filter>portfolio</Filter>
+    </ClInclude>
+    <ClInclude Include="ored\portfolio\schedule.hpp">
+      <Filter>portfolio</Filter>
+    </ClInclude>
+    <ClInclude Include="ored\portfolio\swap.hpp">
+      <Filter>portfolio</Filter>
+    </ClInclude>
+    <ClInclude Include="ored\portfolio\swaption.hpp">
+      <Filter>portfolio</Filter>
+    </ClInclude>
+    <ClInclude Include="ored\portfolio\trade.hpp">
+      <Filter>portfolio</Filter>
+    </ClInclude>
+    <ClInclude Include="ored\portfolio\tradeactions.hpp">
+      <Filter>portfolio</Filter>
+    </ClInclude>
+    <ClInclude Include="ored\portfolio\tradefactory.hpp">
+      <Filter>portfolio</Filter>
+    </ClInclude>
+    <ClInclude Include="ored\portfolio\builders\cachingenginebuilder.hpp">
+      <Filter>portfolio\builders</Filter>
+    </ClInclude>
+    <ClInclude Include="ored\portfolio\builders\capfloor.hpp">
+      <Filter>portfolio\builders</Filter>
+    </ClInclude>
+    <ClInclude Include="ored\portfolio\builders\fxforward.hpp">
+      <Filter>portfolio\builders</Filter>
+    </ClInclude>
+    <ClInclude Include="ored\portfolio\builders\fxoption.hpp">
+      <Filter>portfolio\builders</Filter>
+    </ClInclude>
+    <ClInclude Include="ored\portfolio\builders\swap.hpp">
+      <Filter>portfolio\builders</Filter>
+    </ClInclude>
+    <ClInclude Include="ored\portfolio\builders\swaption.hpp">
+      <Filter>portfolio\builders</Filter>
+    </ClInclude>
+    <ClInclude Include="ored\auto_link.hpp" />
+    <ClInclude Include="ored\ored.hpp" />
+    <ClInclude Include="ored\portfolio\builders\capfloorediborleg.hpp">
+      <Filter>portfolio\builders</Filter>
+    </ClInclude>
+    <ClInclude Include="ored\portfolio\builders\capflooredovernightindexedcouponleg.hpp">
+      <Filter>portfolio\builders</Filter>
+    </ClInclude>
+    <ClInclude Include="ored\version.hpp" />
+    <ClInclude Include="ored\utilities\to_string.hpp">
+      <Filter>utilities</Filter>
+    </ClInclude>
+    <ClInclude Include="ored\utilities\vectorutils.hpp">
+      <Filter>utilities</Filter>
+    </ClInclude>
+    <ClInclude Include="ored\utilities\serializationdate.hpp">
+      <Filter>utilities</Filter>
+    </ClInclude>
+    <ClInclude Include="ored\marketdata\equitycurve.hpp">
+      <Filter>marketdata</Filter>
+    </ClInclude>
+    <ClInclude Include="ored\marketdata\equityvolcurve.hpp">
+      <Filter>marketdata</Filter>
+    </ClInclude>
+    <ClInclude Include="ored\configuration\equitycurveconfig.hpp">
+      <Filter>configuration</Filter>
+    </ClInclude>
+    <ClInclude Include="ored\configuration\equityvolcurveconfig.hpp">
+      <Filter>configuration</Filter>
+    </ClInclude>
+    <ClInclude Include="ored\portfolio\equityforward.hpp">
+      <Filter>portfolio</Filter>
+    </ClInclude>
+    <ClInclude Include="ored\portfolio\equityoption.hpp">
+      <Filter>portfolio</Filter>
+    </ClInclude>
+    <ClInclude Include="ored\portfolio\builders\equityforward.hpp">
+      <Filter>portfolio\builders</Filter>
+    </ClInclude>
+    <ClInclude Include="ored\report\report.hpp">
+      <Filter>report</Filter>
+    </ClInclude>
+    <ClInclude Include="ored\report\inmemoryreport.hpp">
+      <Filter>report</Filter>
+    </ClInclude>
+    <ClInclude Include="ored\report\csvreport.hpp">
+      <Filter>report</Filter>
+    </ClInclude>
+    <ClInclude Include="ored\portfolio\bond.hpp">
+      <Filter>portfolio</Filter>
+    </ClInclude>
+    <ClInclude Include="ored\portfolio\builders\bond.hpp">
+      <Filter>portfolio\builders</Filter>
+    </ClInclude>
+    <ClInclude Include="ored\configuration\inflationcurveconfig.hpp">
+      <Filter>configuration</Filter>
+    </ClInclude>
+    <ClInclude Include="ored\marketdata\inflationcurve.hpp">
+      <Filter>marketdata</Filter>
+    </ClInclude>
+    <ClInclude Include="ored\model\eqbsbuilder.hpp">
+      <Filter>model</Filter>
+    </ClInclude>
+    <ClInclude Include="ored\model\eqbsdata.hpp">
+      <Filter>model</Filter>
+    </ClInclude>
+    <ClInclude Include="ored\portfolio\builders\cms.hpp">
+      <Filter>portfolio\builders</Filter>
+    </ClInclude>
+    <ClInclude Include="ored\marketdata\basecorrelationcurve.hpp">
+      <Filter>marketdata</Filter>
+    </ClInclude>
+    <ClInclude Include="ored\configuration\basecorrelationcurveconfig.hpp">
+      <Filter>configuration</Filter>
+    </ClInclude>
+    <ClInclude Include="ored\marketdata\cdsvolcurve.hpp">
+      <Filter>marketdata</Filter>
+    </ClInclude>
+    <ClInclude Include="ored\configuration\cdsvolcurveconfig.hpp">
+      <Filter>configuration</Filter>
+    </ClInclude>
+    <ClInclude Include="ored\portfolio\creditdefaultswap.hpp">
+      <Filter>portfolio</Filter>
+    </ClInclude>
+    <ClInclude Include="ored\portfolio\builders\creditdefaultswap.hpp">
+      <Filter>portfolio\builders</Filter>
+    </ClInclude>
+    <ClInclude Include="ored\portfolio\creditdefaultswapdata.hpp">
+      <Filter>portfolio</Filter>
+    </ClInclude>
+    <ClInclude Include="ored\portfolio\asianoption.hpp">
+      <Filter>portfolio</Filter>
+    </ClInclude>
+    <ClInclude Include="ored\portfolio\builders\asianoption.hpp">
+      <Filter>portfolio\builders</Filter>
+    </ClInclude>
+    <ClInclude Include="ored\portfolio\builders\equityasianoption.hpp">
+      <Filter>portfolio\builders</Filter>
+    </ClInclude>
+    <ClInclude Include="ored\portfolio\builders\commodityasianoption.hpp">
+      <Filter>portfolio\builders</Filter>
+    </ClInclude>
+    <ClInclude Include="ored\portfolio\builders\fxasianoption.hpp">
+      <Filter>portfolio\builders</Filter>
+    </ClInclude>
+    <ClInclude Include="ored\model\modelbuilder.hpp">
+      <Filter>model</Filter>
+    </ClInclude>
+    <ClInclude Include="ored\configuration\curveconfig.hpp">
+      <Filter>configuration</Filter>
+    </ClInclude>
+    <ClInclude Include="ored\utilities\csvfilereader.hpp">
+      <Filter>utilities</Filter>
+    </ClInclude>
+    <ClInclude Include="ored\utilities\timeperiod.hpp">
+      <Filter>utilities</Filter>
+    </ClInclude>
+    <ClInclude Include="ored\portfolio\forwardrateagreement.hpp">
+      <Filter>portfolio</Filter>
+    </ClInclude>
+    <ClInclude Include="ored\configuration\securityconfig.hpp">
+      <Filter>configuration</Filter>
+    </ClInclude>
+    <ClInclude Include="ored\configuration\fxspotconfig.hpp">
+      <Filter>configuration</Filter>
+    </ClInclude>
+    <ClInclude Include="ored\marketdata\security.hpp">
+      <Filter>marketdata</Filter>
+    </ClInclude>
+    <ClInclude Include="ored\model\irlgmdata.hpp">
+      <Filter>model</Filter>
+    </ClInclude>
+    <ClInclude Include="ored\marketdata\commoditycurve.hpp">
+      <Filter>marketdata</Filter>
+    </ClInclude>
+    <ClInclude Include="ored\configuration\commoditycurveconfig.hpp">
+      <Filter>configuration</Filter>
+    </ClInclude>
+    <ClInclude Include="ored\portfolio\commodityforward.hpp">
+      <Filter>portfolio</Filter>
+    </ClInclude>
+    <ClInclude Include="ored\portfolio\builders\commodityforward.hpp">
+      <Filter>portfolio\builders</Filter>
+    </ClInclude>
+    <ClInclude Include="ored\configuration\commodityvolcurveconfig.hpp">
+      <Filter>configuration</Filter>
+    </ClInclude>
+    <ClInclude Include="ored\marketdata\commodityvolcurve.hpp">
+      <Filter>marketdata</Filter>
+    </ClInclude>
+    <ClInclude Include="ored\portfolio\commodityoption.hpp">
+      <Filter>portfolio</Filter>
+    </ClInclude>
+    <ClInclude Include="ored\portfolio\commoditydigitaloption.hpp">
+      <Filter>portfolio</Filter>
+    </ClInclude>
+    <ClInclude Include="ored\portfolio\legbuilders.hpp">
+      <Filter>portfolio</Filter>
+    </ClInclude>
+    <ClInclude Include="ored\portfolio\builders\yoycapfloor.hpp">
+      <Filter>portfolio\builders</Filter>
+    </ClInclude>
+    <ClInclude Include="ored\marketdata\inflationcapfloorvolcurve.hpp">
+      <Filter>marketdata</Filter>
+    </ClInclude>
+    <ClInclude Include="ored\configuration\inflationcapfloorvolcurveconfig.hpp">
+      <Filter>configuration</Filter>
+    </ClInclude>
+    <ClInclude Include="ored\portfolio\builders\equityoption.hpp">
+      <Filter>portfolio\builders</Filter>
+    </ClInclude>
+    <ClInclude Include="ored\portfolio\builders\cmsspread.hpp">
+      <Filter>portfolio\builders</Filter>
+    </ClInclude>
+    <ClInclude Include="ored\portfolio\equityswap.hpp">
+      <Filter>portfolio</Filter>
+    </ClInclude>
+    <ClInclude Include="ored\marketdata\inmemoryloader.hpp">
+      <Filter>marketdata</Filter>
+    </ClInclude>
+    <ClInclude Include="ored\configuration\correlationcurveconfig.hpp">
+      <Filter>configuration</Filter>
+    </ClInclude>
+    <ClInclude Include="ored\marketdata\correlationcurve.hpp">
+      <Filter>marketdata</Filter>
+    </ClInclude>
+    <ClInclude Include="ored\configuration\yieldvolcurveconfig.hpp">
+      <Filter>configuration</Filter>
+    </ClInclude>
+    <ClInclude Include="ored\marketdata\yieldvolcurve.hpp">
+      <Filter>marketdata</Filter>
+    </ClInclude>
+    <ClInclude Include="ored\portfolio\fixingdates.hpp">
+      <Filter>portfolio</Filter>
+    </ClInclude>
+    <ClInclude Include="ored\configuration\genericyieldvolcurveconfig.hpp">
+      <Filter>configuration</Filter>
+    </ClInclude>
+    <ClInclude Include="ored\marketdata\genericyieldvolcurve.hpp">
+      <Filter>marketdata</Filter>
+    </ClInclude>
+    <ClInclude Include="ored\utilities\calendaradjustmentconfig.hpp">
+      <Filter>utilities</Filter>
+    </ClInclude>
+    <ClInclude Include="ored\portfolio\builders\capflooredyoyleg.hpp">
+      <Filter>portfolio\builders</Filter>
+    </ClInclude>
+    <ClInclude Include="ored\portfolio\builders\forwardbond.hpp">
+      <Filter>portfolio\builders</Filter>
+    </ClInclude>
+    <ClInclude Include="ored\portfolio\forwardbond.hpp">
+      <Filter>portfolio</Filter>
+    </ClInclude>
+    <ClInclude Include="ored\portfolio\vanillaoption.hpp">
+      <Filter>portfolio</Filter>
+    </ClInclude>
+    <ClInclude Include="ored\portfolio\builders\vanillaoption.hpp">
+      <Filter>portfolio\builders</Filter>
+    </ClInclude>
+    <ClInclude Include="ored\marketdata\structuredcurveerror.hpp">
+      <Filter>utilities</Filter>
+    </ClInclude>
+    <ClInclude Include="ored\portfolio\structuredtradeerror.hpp">
+      <Filter>utilities</Filter>
+    </ClInclude>
+    <ClInclude Include="ored\portfolio\legdatafactory.hpp">
+      <Filter>portfolio</Filter>
+    </ClInclude>
+    <ClInclude Include="ored\utilities\conventionsbasedfutureexpiry.hpp">
+      <Filter>utilities</Filter>
+    </ClInclude>
+    <ClInclude Include="ored\configuration\bootstrapconfig.hpp">
+      <Filter>configuration</Filter>
+    </ClInclude>
+    <ClInclude Include="ored\marketdata\strike.hpp">
+      <Filter>marketdata</Filter>
+    </ClInclude>
+    <ClInclude Include="ored\marketdata\expiry.hpp">
+      <Filter>marketdata</Filter>
+    </ClInclude>
+    <ClInclude Include="ored\configuration\volatilityconfig.hpp">
+      <Filter>configuration</Filter>
+    </ClInclude>
+    <ClInclude Include="ored\model\structuredmodelerror.hpp">
+      <Filter>model</Filter>
+    </ClInclude>
+    <ClInclude Include="ored\portfolio\builders\cpicapfloor.hpp">
+      <Filter>portfolio\builders</Filter>
+    </ClInclude>
+    <ClInclude Include="ored\portfolio\builders\capflooredcpileg.hpp">
+      <Filter>portfolio\builders</Filter>
+    </ClInclude>
+    <ClInclude Include="ored\utilities\dategrid.hpp">
+      <Filter>utilities</Filter>
+    </ClInclude>
+    <ClInclude Include="ored\portfolio\referencedata.hpp">
+      <Filter>portfolio</Filter>
+    </ClInclude>
+    <ClInclude Include="ored\utilities\serializationdaycounter.hpp">
+      <Filter>utilities</Filter>
+    </ClInclude>
+    <ClInclude Include="ored\utilities\serializationperiod.hpp">
+      <Filter>utilities</Filter>
+    </ClInclude>
+    <ClInclude Include="ored\portfolio\referencedatafactory.hpp">
+      <Filter>portfolio</Filter>
+    </ClInclude>
+    <ClInclude Include="ored\portfolio\underlying.hpp">
+      <Filter>portfolio</Filter>
+    </ClInclude>
+    <ClInclude Include="ored\marketdata\fittedbondcurvehelpermarket.hpp">
+      <Filter>marketdata</Filter>
+    </ClInclude>
+    <ClInclude Include="ored\portfolio\bondutils.hpp">
+      <Filter>portfolio</Filter>
+    </ClInclude>
+    <ClInclude Include="ored\portfolio\indexing.hpp">
+      <Filter>portfolio</Filter>
+    </ClInclude>
+    <ClInclude Include="ored\portfolio\builders\commodityoption.hpp">
+      <Filter>portfolio\builders</Filter>
+    </ClInclude>
+    <ClInclude Include="ored\utilities\marketdata.hpp">
+      <Filter>utilities</Filter>
+    </ClInclude>
+    <ClInclude Include="ored\portfolio\optionpaymentdata.hpp">
+      <Filter>portfolio</Filter>
+    </ClInclude>
+    <ClInclude Include="ored\portfolio\optionexercisedata.hpp">
+      <Filter>portfolio</Filter>
+    </ClInclude>
+    <ClInclude Include="ored\model\modelparameter.hpp">
+      <Filter>model</Filter>
+    </ClInclude>
+    <ClInclude Include="ored\model\calibrationbasket.hpp">
+      <Filter>model</Filter>
+    </ClInclude>
+    <ClInclude Include="ored\model\calibrationinstruments\cpicapfloor.hpp">
+      <Filter>model\calibrationinstruments</Filter>
+    </ClInclude>
+    <ClInclude Include="ored\model\calibrationinstrumentfactory.hpp">
+      <Filter>model</Filter>
+    </ClInclude>
+    <ClInclude Include="ored\model\modeldata.hpp">
+      <Filter>model</Filter>
+    </ClInclude>
+    <ClInclude Include="ored\model\inflation\infdkbuilder.hpp">
+      <Filter>model\inflation</Filter>
+    </ClInclude>
+    <ClInclude Include="ored\model\inflation\infdkdata.hpp">
+      <Filter>model\inflation</Filter>
+    </ClInclude>
+    <ClInclude Include="ored\model\inflation\infjydata.hpp">
+      <Filter>model\inflation</Filter>
+    </ClInclude>
+    <ClInclude Include="ored\model\inflation\inflationmodeldata.hpp">
+      <Filter>model\inflation</Filter>
+    </ClInclude>
+    <ClInclude Include="ored\model\inflation\infjybuilder.hpp">
+      <Filter>model\inflation</Filter>
+    </ClInclude>
+    <ClInclude Include="ored\model\calibrationinstruments\yoycapfloor.hpp">
+      <Filter>model\calibrationinstruments</Filter>
+    </ClInclude>
+    <ClInclude Include="ored\model\calibrationinstruments\yoyswap.hpp">
+      <Filter>model\calibrationinstruments</Filter>
+    </ClInclude>
+    <ClInclude Include="ored\model\calibrationconfiguration.hpp">
+      <Filter>model</Filter>
+    </ClInclude>
+    <ClInclude Include="ored\portfolio\creditdefaultswapoption.hpp">
+      <Filter>portfolio</Filter>
+    </ClInclude>
+    <ClInclude Include="ored\model\crcirbuilder.hpp">
+      <Filter>model</Filter>
+    </ClInclude>
+    <ClInclude Include="ored\model\crcirdata.hpp">
+      <Filter>model</Filter>
+    </ClInclude>
+    <ClInclude Include="ored\model\crlgmbuilder.hpp">
+      <Filter>model</Filter>
+    </ClInclude>
+    <ClInclude Include="ored\model\crlgmdata.hpp">
+      <Filter>model</Filter>
+    </ClInclude>
+    <ClInclude Include="ored\portfolio\equityfuturesoption.hpp">
+      <Filter>portfolio</Filter>
+    </ClInclude>
+    <ClInclude Include="ored\portfolio\builders\equityfuturesoption.hpp">
+      <Filter>portfolio\builders</Filter>
+    </ClInclude>
+    <ClInclude Include="ored\marketdata\wrappedmarket.hpp">
+      <Filter>marketdata</Filter>
+    </ClInclude>
+    <ClInclude Include="ored\marketdata\compositeloader.hpp">
+      <Filter>marketdata</Filter>
+    </ClInclude>
+    <ClInclude Include="ored\portfolio\durationadjustedcmslegbuilder.hpp">
+      <Filter>portfolio</Filter>
+    </ClInclude>
+    <ClInclude Include="ored\portfolio\durationadjustedcmslegdata.hpp">
+      <Filter>portfolio</Filter>
+    </ClInclude>
+    <ClInclude Include="ored\portfolio\builders\durationadjustedcms.hpp">
+      <Filter>portfolio\builders</Filter>
+    </ClInclude>
+    <ClInclude Include="ored\configuration\onedimsolverconfig.hpp">
+      <Filter>configuration</Filter>
+    </ClInclude>
+    <ClInclude Include="ored\marketdata\dependencygraph.hpp">
+      <Filter>marketdata</Filter>
+    </ClInclude>
+    <ClInclude Include="ored\configuration\reportconfig.hpp">
+      <Filter>configuration</Filter>
+    </ClInclude>
+    <ClInclude Include="ored\configuration\smiledynamicsconfig.hpp">
+      <Filter>configuration</Filter>
+    </ClInclude>
+    <ClInclude Include="ored\model\marketobserver.hpp">
+      <Filter>model</Filter>
+    </ClInclude>
+    <ClInclude Include="ored\portfolio\builders\creditdefaultswapoption.hpp">
+      <Filter>portfolio\builders</Filter>
+    </ClInclude>
+    <ClInclude Include="ored\portfolio\builders\quantovanillaoption.hpp">
+      <Filter>portfolio\builders</Filter>
+    </ClInclude>
+    <ClInclude Include="ored\portfolio\builders\quantoequityoption.hpp">
+      <Filter>portfolio\builders</Filter>
+    </ClInclude>
+    <ClInclude Include="ored\configuration\iborfallbackconfig.hpp">
+      <Filter>configuration</Filter>
+    </ClInclude>
+    <ClInclude Include="ored\portfolio\builders\capflooredaverageonindexedcouponleg.hpp">
+      <Filter>portfolio\builders</Filter>
+    </ClInclude>
+    <ClInclude Include="ored\portfolio\builders\equitycompositeoption.hpp">
+      <Filter>portfolio\builders</Filter>
+    </ClInclude>
+    <ClInclude Include="ored\portfolio\structuredtradewarning.hpp">
+      <Filter>utilities</Filter>
+    </ClInclude>
+    <ClInclude Include="ored\portfolio\structuredconfigurationwarning.hpp">
+      <Filter>utilities</Filter>
+    </ClInclude>
+    <ClInclude Include="ored\portfolio\nettingsetdetails.hpp">
+      <Filter>portfolio</Filter>
+    </ClInclude>
+    <ClInclude Include="ored\portfolio\structuredconfigurationerror.hpp">
+      <Filter>utilities</Filter>
+    </ClInclude>
+    <ClInclude Include="ored\portfolio\tradestrike.hpp">
+      <Filter>portfolio</Filter>
+    </ClInclude>
+    <ClInclude Include="ored\portfolio\tradebarrier.hpp">
+      <Filter>portfolio</Filter>
+    </ClInclude>
+    <ClInclude Include="ored\portfolio\trademonetary.hpp">
+      <Filter>portfolio</Filter>
+    </ClInclude>
+    <ClInclude Include="ored\utilities\indexnametranslator.hpp">
+      <Filter>utilities</Filter>
+    </ClInclude>
+    <ClInclude Include="ored\portfolio\types.hpp" />
+    <ClInclude Include="ored\marketdata\clonedloader.hpp">
+      <Filter>marketdata</Filter>
+    </ClInclude>
+    <ClInclude Include="ored\utilities\calendarparser.hpp">
+      <Filter>utilities</Filter>
+    </ClInclude>
+    <ClInclude Include="ored\utilities\currencyparser.hpp">
+      <Filter>utilities</Filter>
+    </ClInclude>
+    <ClInclude Include="ored\portfolio\builders\prdc.hpp">
+      <Filter>portfolio\builders</Filter>
+    </ClInclude>
+  </ItemGroup>
+  <ItemGroup>
+    <ClCompile Include="ored\configuration\capfloorvolcurveconfig.cpp">
+      <Filter>configuration</Filter>
+    </ClCompile>
+    <ClCompile Include="ored\configuration\conventions.cpp">
+      <Filter>configuration</Filter>
+    </ClCompile>
+    <ClCompile Include="ored\configuration\curveconfigurations.cpp">
+      <Filter>configuration</Filter>
+    </ClCompile>
+    <ClCompile Include="ored\configuration\defaultcurveconfig.cpp">
+      <Filter>configuration</Filter>
+    </ClCompile>
+    <ClCompile Include="ored\configuration\fxvolcurveconfig.cpp">
+      <Filter>configuration</Filter>
+    </ClCompile>
+    <ClCompile Include="ored\configuration\yieldcurveconfig.cpp">
+      <Filter>configuration</Filter>
+    </ClCompile>
+    <ClCompile Include="ored\marketdata\capfloorvolcurve.cpp">
+      <Filter>marketdata</Filter>
+    </ClCompile>
+    <ClCompile Include="ored\marketdata\csvloader.cpp">
+      <Filter>marketdata</Filter>
+    </ClCompile>
+    <ClCompile Include="ored\marketdata\curvespec.cpp">
+      <Filter>marketdata</Filter>
+    </ClCompile>
+    <ClCompile Include="ored\marketdata\curvespecparser.cpp">
+      <Filter>marketdata</Filter>
+    </ClCompile>
+    <ClCompile Include="ored\marketdata\defaultcurve.cpp">
+      <Filter>marketdata</Filter>
+    </ClCompile>
+    <ClCompile Include="ored\marketdata\fixings.cpp">
+      <Filter>marketdata</Filter>
+    </ClCompile>
+    <ClCompile Include="ored\marketdata\fxspot.cpp">
+      <Filter>marketdata</Filter>
+    </ClCompile>
+    <ClCompile Include="ored\marketdata\fxtriangulation.cpp">
+      <Filter>marketdata</Filter>
+    </ClCompile>
+    <ClCompile Include="ored\marketdata\fxvolcurve.cpp">
+      <Filter>marketdata</Filter>
+    </ClCompile>
+    <ClCompile Include="ored\marketdata\market.cpp">
+      <Filter>marketdata</Filter>
+    </ClCompile>
+    <ClCompile Include="ored\marketdata\marketdatum.cpp">
+      <Filter>marketdata</Filter>
+    </ClCompile>
+    <ClCompile Include="ored\marketdata\marketdatumparser.cpp">
+      <Filter>marketdata</Filter>
+    </ClCompile>
+    <ClCompile Include="ored\marketdata\marketimpl.cpp">
+      <Filter>marketdata</Filter>
+    </ClCompile>
+    <ClCompile Include="ored\marketdata\swaptionvolcurve.cpp">
+      <Filter>marketdata</Filter>
+    </ClCompile>
+    <ClCompile Include="ored\marketdata\todaysmarket.cpp">
+      <Filter>marketdata</Filter>
+    </ClCompile>
+    <ClCompile Include="ored\marketdata\todaysmarketcalibrationinfo.cpp">
+      <Filter>marketdata</Filter>
+    </ClCompile>
+    <ClCompile Include="ored\marketdata\todaysmarketparameters.cpp">
+      <Filter>marketdata</Filter>
+    </ClCompile>
+    <ClCompile Include="ored\marketdata\yieldcurve.cpp">
+      <Filter>marketdata</Filter>
+    </ClCompile>
+    <ClCompile Include="ored\model\crossassetmodelbuilder.cpp">
+      <Filter>model</Filter>
+    </ClCompile>
+    <ClCompile Include="ored\model\crossassetmodeldata.cpp">
+      <Filter>model</Filter>
+    </ClCompile>
+    <ClCompile Include="ored\model\fxbsbuilder.cpp">
+      <Filter>model</Filter>
+    </ClCompile>
+    <ClCompile Include="ored\model\fxbsdata.cpp">
+      <Filter>model</Filter>
+    </ClCompile>
+    <ClCompile Include="ored\model\lgmbuilder.cpp">
+      <Filter>model</Filter>
+    </ClCompile>
+    <ClCompile Include="ored\model\lgmdata.cpp">
+      <Filter>model</Filter>
+    </ClCompile>
+    <ClCompile Include="ored\model\utilities.cpp">
+      <Filter>model</Filter>
+    </ClCompile>
+    <ClCompile Include="ored\utilities\correlationmatrix.cpp">
+      <Filter>utilities</Filter>
+    </ClCompile>
+    <ClCompile Include="ored\utilities\currencyconfig.cpp">
+      <Filter>utilities</Filter>
+    </ClCompile>
+    <ClCompile Include="ored\utilities\flowanalysis.cpp">
+      <Filter>utilities</Filter>
+    </ClCompile>
+    <ClCompile Include="ored\utilities\indexparser.cpp">
+      <Filter>utilities</Filter>
+    </ClCompile>
+    <ClCompile Include="ored\utilities\log.cpp">
+      <Filter>utilities</Filter>
+    </ClCompile>
+    <ClCompile Include="ored\utilities\osutils.cpp">
+      <Filter>utilities</Filter>
+    </ClCompile>
+    <ClCompile Include="ored\utilities\parsers.cpp">
+      <Filter>utilities</Filter>
+    </ClCompile>
+    <ClCompile Include="ored\utilities\progressbar.cpp">
+      <Filter>utilities</Filter>
+    </ClCompile>
+    <ClCompile Include="ored\utilities\strike.cpp">
+      <Filter>utilities</Filter>
+    </ClCompile>
+    <ClCompile Include="ored\utilities\wildcard.cpp">
+      <Filter>utilities</Filter>
+    </ClCompile>
+    <ClCompile Include="ored\utilities\xmlutils.cpp">
+      <Filter>utilities</Filter>
+    </ClCompile>
+    <ClCompile Include="ored\portfolio\capfloor.cpp">
+      <Filter>portfolio</Filter>
+    </ClCompile>
+    <ClCompile Include="ored\portfolio\failedtrade.cpp">
+      <Filter>portfolio</Filter>
+    </ClCompile>
+    <ClCompile Include="ored\portfolio\enginedata.cpp">
+      <Filter>portfolio</Filter>
+    </ClCompile>
+    <ClCompile Include="ored\portfolio\enginefactory.cpp">
+      <Filter>portfolio</Filter>
+    </ClCompile>
+    <ClCompile Include="ored\portfolio\envelope.cpp">
+      <Filter>portfolio</Filter>
+    </ClCompile>
+    <ClCompile Include="ored\portfolio\fxaverageforward.cpp">
+      <Filter>portfolio</Filter>
+    </ClCompile>
+    <ClCompile Include="ored\portfolio\fxforward.cpp">
+      <Filter>portfolio</Filter>
+    </ClCompile>
+    <ClCompile Include="ored\portfolio\fxoption.cpp">
+      <Filter>portfolio</Filter>
+    </ClCompile>
+    <ClCompile Include="ored\portfolio\fxswap.cpp">
+      <Filter>portfolio</Filter>
+    </ClCompile>
+    <ClCompile Include="ored\portfolio\legdata.cpp">
+      <Filter>portfolio</Filter>
+    </ClCompile>
+    <ClCompile Include="ored\portfolio\nettingsetdefinition.cpp">
+      <Filter>portfolio</Filter>
+    </ClCompile>
+    <ClCompile Include="ored\portfolio\nettingsetmanager.cpp">
+      <Filter>portfolio</Filter>
+    </ClCompile>
+    <ClCompile Include="ored\portfolio\optiondata.cpp">
+      <Filter>portfolio</Filter>
+    </ClCompile>
+    <ClCompile Include="ored\portfolio\optionwrapper.cpp">
+      <Filter>portfolio</Filter>
+    </ClCompile>
+    <ClCompile Include="ored\portfolio\portfolio.cpp">
+      <Filter>portfolio</Filter>
+    </ClCompile>
+    <ClCompile Include="ored\portfolio\premiumdata.cpp">
+      <Filter>portfolio</Filter>
+    </ClCompile>
+    <ClCompile Include="ored\portfolio\schedule.cpp">
+      <Filter>portfolio</Filter>
+    </ClCompile>
+    <ClCompile Include="ored\portfolio\swap.cpp">
+      <Filter>portfolio</Filter>
+    </ClCompile>
+    <ClCompile Include="ored\portfolio\swaption.cpp">
+      <Filter>portfolio</Filter>
+    </ClCompile>
+    <ClCompile Include="ored\portfolio\trade.cpp">
+      <Filter>portfolio</Filter>
+    </ClCompile>
+    <ClCompile Include="ored\portfolio\tradeactions.cpp">
+      <Filter>portfolio</Filter>
+    </ClCompile>
+    <ClCompile Include="ored\portfolio\tradefactory.cpp">
+      <Filter>portfolio</Filter>
+    </ClCompile>
+    <ClCompile Include="ored\portfolio\builders\capfloor.cpp">
+      <Filter>portfolio\builders</Filter>
+    </ClCompile>
+    <ClCompile Include="ored\portfolio\builders\swaption.cpp">
+      <Filter>portfolio\builders</Filter>
+    </ClCompile>
+    <ClCompile Include="ored\portfolio\builders\capfloorediborleg.cpp">
+      <Filter>portfolio\builders</Filter>
+    </ClCompile>
+    <ClCompile Include="ored\portfolio\builders\capflooredovernightindexedcouponleg.cpp">
+      <Filter>portfolio\builders</Filter>
+    </ClCompile>
+    <ClCompile Include="ored\utilities\to_string.cpp">
+      <Filter>utilities</Filter>
+    </ClCompile>
+    <ClCompile Include="ored\marketdata\equitycurve.cpp">
+      <Filter>marketdata</Filter>
+    </ClCompile>
+    <ClCompile Include="ored\marketdata\equityvolcurve.cpp">
+      <Filter>marketdata</Filter>
+    </ClCompile>
+    <ClCompile Include="ored\configuration\equitycurveconfig.cpp">
+      <Filter>configuration</Filter>
+    </ClCompile>
+    <ClCompile Include="ored\configuration\equityvolcurveconfig.cpp">
+      <Filter>configuration</Filter>
+    </ClCompile>
+    <ClCompile Include="ored\portfolio\equityforward.cpp">
+      <Filter>portfolio</Filter>
+    </ClCompile>
+    <ClCompile Include="ored\portfolio\equityoption.cpp">
+      <Filter>portfolio</Filter>
+    </ClCompile>
+    <ClCompile Include="ored\report\csvreport.cpp">
+      <Filter>report</Filter>
+    </ClCompile>
+    <ClCompile Include="ored\portfolio\bond.cpp">
+      <Filter>portfolio</Filter>
+    </ClCompile>
+    <ClCompile Include="ored\configuration\inflationcurveconfig.cpp">
+      <Filter>configuration</Filter>
+    </ClCompile>
+    <ClCompile Include="ored\marketdata\inflationcurve.cpp">
+      <Filter>marketdata</Filter>
+    </ClCompile>
+    <ClCompile Include="ored\model\eqbsbuilder.cpp">
+      <Filter>model</Filter>
+    </ClCompile>
+    <ClCompile Include="ored\model\eqbsdata.cpp">
+      <Filter>model</Filter>
+    </ClCompile>
+    <ClCompile Include="ored\portfolio\builders\cms.cpp">
+      <Filter>portfolio\builders</Filter>
+    </ClCompile>
+    <ClCompile Include="ored\marketdata\basecorrelationcurve.cpp">
+      <Filter>marketdata</Filter>
+    </ClCompile>
+    <ClCompile Include="ored\configuration\basecorrelationcurveconfig.cpp">
+      <Filter>configuration</Filter>
+    </ClCompile>
+    <ClCompile Include="ored\marketdata\cdsvolcurve.cpp">
+      <Filter>marketdata</Filter>
+    </ClCompile>
+    <ClCompile Include="ored\configuration\cdsvolcurveconfig.cpp">
+      <Filter>configuration</Filter>
+    </ClCompile>
+    <ClCompile Include="ored\portfolio\creditdefaultswap.cpp">
+      <Filter>portfolio</Filter>
+    </ClCompile>
+    <ClCompile Include="ored\portfolio\creditdefaultswapdata.cpp">
+      <Filter>portfolio</Filter>
+    </ClCompile>
+    <ClCompile Include="ored\utilities\csvfilereader.cpp">
+      <Filter>utilities</Filter>
+    </ClCompile>
+    <ClCompile Include="ored\portfolio\forwardrateagreement.cpp">
+      <Filter>portfolio</Filter>
+    </ClCompile>
+    <ClCompile Include="ored\marketdata\security.cpp">
+      <Filter>marketdata</Filter>
+    </ClCompile>
+    <ClCompile Include="ored\model\irlgmdata.cpp">
+      <Filter>model</Filter>
+    </ClCompile>
+    <ClCompile Include="ored\marketdata\commoditycurve.cpp">
+      <Filter>marketdata</Filter>
+    </ClCompile>
+    <ClCompile Include="ored\configuration\commoditycurveconfig.cpp">
+      <Filter>configuration</Filter>
+    </ClCompile>
+    <ClCompile Include="ored\portfolio\commodityforward.cpp">
+      <Filter>portfolio</Filter>
+    </ClCompile>
+    <ClCompile Include="ored\configuration\commodityvolcurveconfig.cpp">
+      <Filter>configuration</Filter>
+    </ClCompile>
+    <ClCompile Include="ored\marketdata\commodityvolcurve.cpp">
+      <Filter>marketdata</Filter>
+    </ClCompile>
+    <ClCompile Include="ored\portfolio\commodityoption.cpp">
+      <Filter>portfolio</Filter>
+    </ClCompile>
+    <ClCompile Include="ored\portfolio\commoditydigitaloption.cpp">
+      <Filter>portfolio</Filter>
+    </ClCompile>
+    <ClCompile Include="ored\portfolio\legbuilders.cpp">
+      <Filter>portfolio</Filter>
+    </ClCompile>
+    <ClCompile Include="ored\portfolio\builders\yoycapfloor.cpp">
+      <Filter>portfolio\builders</Filter>
+    </ClCompile>
+    <ClCompile Include="ored\marketdata\inflationcapfloorvolcurve.cpp">
+      <Filter>marketdata</Filter>
+    </ClCompile>
+    <ClCompile Include="ored\configuration\inflationcapfloorvolcurveconfig.cpp">
+      <Filter>configuration</Filter>
+    </ClCompile>
+    <ClCompile Include="ored\portfolio\builders\cmsspread.cpp">
+      <Filter>portfolio\builders</Filter>
+    </ClCompile>
+    <ClCompile Include="ored\portfolio\equityswap.cpp">
+      <Filter>portfolio</Filter>
+    </ClCompile>
+    <ClCompile Include="ored\marketdata\inmemoryloader.cpp">
+      <Filter>marketdata</Filter>
+    </ClCompile>
+    <ClCompile Include="ored\configuration\correlationcurveconfig.cpp">
+      <Filter>configuration</Filter>
+    </ClCompile>
+    <ClCompile Include="ored\marketdata\correlationcurve.cpp">
+      <Filter>marketdata</Filter>
+    </ClCompile>
+    <ClCompile Include="ored\marketdata\yieldvolcurve.cpp">
+      <Filter>marketdata</Filter>
+    </ClCompile>
+    <ClCompile Include="ored\portfolio\fixingdates.cpp">
+      <Filter>portfolio</Filter>
+    </ClCompile>
+    <ClCompile Include="ored\configuration\genericyieldvolcurveconfig.cpp">
+      <Filter>configuration</Filter>
+    </ClCompile>
+    <ClCompile Include="ored\marketdata\genericyieldvolcurve.cpp">
+      <Filter>marketdata</Filter>
+    </ClCompile>
+    <ClCompile Include="ored\utilities\calendaradjustmentconfig.cpp">
+      <Filter>utilities</Filter>
+    </ClCompile>
+    <ClCompile Include="ored\portfolio\forwardbond.cpp">
+      <Filter>portfolio</Filter>
+    </ClCompile>
+    <ClCompile Include="ored\portfolio\vanillaoption.cpp">
+      <Filter>portfolio</Filter>
+    </ClCompile>
+    <ClCompile Include="ored\portfolio\legdatafactory.cpp">
+      <Filter>portfolio</Filter>
+    </ClCompile>
+    <ClCompile Include="ored\utilities\conventionsbasedfutureexpiry.cpp">
+      <Filter>utilities</Filter>
+    </ClCompile>
+    <ClCompile Include="ored\configuration\bootstrapconfig.cpp">
+      <Filter>configuration</Filter>
+    </ClCompile>
+    <ClCompile Include="ored\marketdata\strike.cpp">
+      <Filter>marketdata</Filter>
+    </ClCompile>
+    <ClCompile Include="ored\marketdata\expiry.cpp">
+      <Filter>marketdata</Filter>
+    </ClCompile>
+    <ClCompile Include="ored\configuration\volatilityconfig.cpp">
+      <Filter>configuration</Filter>
+    </ClCompile>
+    <ClCompile Include="ored\portfolio\builders\cpicapfloor.cpp">
+      <Filter>portfolio\builders</Filter>
+    </ClCompile>
+    <ClCompile Include="ored\utilities\dategrid.cpp">
+      <Filter>utilities</Filter>
+    </ClCompile>
+    <ClCompile Include="ored\portfolio\referencedata.cpp">
+      <Filter>portfolio</Filter>
+    </ClCompile>
+    <ClCompile Include="ored\portfolio\referencedatafactory.cpp">
+      <Filter>portfolio</Filter>
+    </ClCompile>
+    <ClCompile Include="ored\portfolio\underlying.cpp">
+      <Filter>portfolio</Filter>
+    </ClCompile>
+    <ClCompile Include="ored\marketdata\fittedbondcurvehelpermarket.cpp">
+      <Filter>marketdata</Filter>
+    </ClCompile>
+    <ClCompile Include="ored\portfolio\bondutils.cpp">
+      <Filter>portfolio</Filter>
+    </ClCompile>
+    <ClCompile Include="ored\portfolio\indexing.cpp">
+      <Filter>portfolio</Filter>
+    </ClCompile>
+    <ClCompile Include="ored\utilities\marketdata.cpp">
+      <Filter>utilities</Filter>
+    </ClCompile>
+    <ClCompile Include="ored\portfolio\optionpaymentdata.cpp">
+      <Filter>portfolio</Filter>
+    </ClCompile>
+    <ClCompile Include="ored\portfolio\optionexercisedata.cpp">
+      <Filter>portfolio</Filter>
+    </ClCompile>
+    <ClCompile Include="ored\configuration\curveconfig.cpp">
+      <Filter>configuration</Filter>
+    </ClCompile>
+    <ClCompile Include="ored\model\modelparameter.cpp">
+      <Filter>model</Filter>
+    </ClCompile>
+    <ClCompile Include="ored\model\calibrationbasket.cpp">
+      <Filter>model</Filter>
+    </ClCompile>
+    <ClCompile Include="ored\model\calibrationinstruments\cpicapfloor.cpp">
+      <Filter>model\calibrationinstruments</Filter>
+    </ClCompile>
+    <ClCompile Include="ored\model\calibrationinstrumentfactory.cpp">
+      <Filter>model</Filter>
+    </ClCompile>
+    <ClCompile Include="ored\model\modeldata.cpp">
+      <Filter>model</Filter>
+    </ClCompile>
+    <ClCompile Include="ored\model\inflation\infdkbuilder.cpp">
+      <Filter>model\inflation</Filter>
+    </ClCompile>
+    <ClCompile Include="ored\model\inflation\infdkdata.cpp">
+      <Filter>model\inflation</Filter>
+    </ClCompile>
+    <ClCompile Include="ored\model\inflation\infjydata.cpp">
+      <Filter>model\inflation</Filter>
+    </ClCompile>
+    <ClCompile Include="ored\model\inflation\inflationmodeldata.cpp">
+      <Filter>model\inflation</Filter>
+    </ClCompile>
+    <ClCompile Include="ored\model\inflation\infjybuilder.cpp">
+      <Filter>model\inflation</Filter>
+    </ClCompile>
+    <ClCompile Include="ored\model\calibrationinstruments\yoycapfloor.cpp">
+      <Filter>model\calibrationinstruments</Filter>
+    </ClCompile>
+    <ClCompile Include="ored\model\calibrationinstruments\yoyswap.cpp">
+      <Filter>model\calibrationinstruments</Filter>
+    </ClCompile>
+    <ClCompile Include="ored\model\calibrationconfiguration.cpp">
+      <Filter>model</Filter>
+    </ClCompile>
+    <ClCompile Include="ored\portfolio\creditdefaultswapoption.cpp">
+      <Filter>portfolio</Filter>
+    </ClCompile>
+    <ClCompile Include="ored\model\crcirbuilder.cpp">
+      <Filter>model</Filter>
+    </ClCompile>
+    <ClCompile Include="ored\model\crcirdata.cpp">
+      <Filter>model</Filter>
+    </ClCompile>
+    <ClCompile Include="ored\model\crlgmbuilder.cpp">
+      <Filter>model</Filter>
+    </ClCompile>
+    <ClCompile Include="ored\model\crlgmdata.cpp">
+      <Filter>model</Filter>
+    </ClCompile>
+    <ClCompile Include="ored\portfolio\equityfuturesoption.cpp">
+      <Filter>portfolio</Filter>
+    </ClCompile>
+    <ClCompile Include="ored\marketdata\wrappedmarket.cpp">
+      <Filter>marketdata</Filter>
+    </ClCompile>
+    <ClCompile Include="ored\portfolio\durationadjustedcmslegbuilder.cpp">
+      <Filter>portfolio</Filter>
+    </ClCompile>
+    <ClCompile Include="ored\portfolio\durationadjustedcmslegdata.cpp">
+      <Filter>portfolio</Filter>
+    </ClCompile>
+    <ClCompile Include="ored\portfolio\builders\durationadjustedcms.cpp">
+      <Filter>portfolio\builders</Filter>
+    </ClCompile>
+    <ClCompile Include="ored\configuration\onedimsolverconfig.cpp">
+      <Filter>configuration</Filter>
+    </ClCompile>
+    <ClCompile Include="ored\marketdata\dependencygraph.cpp">
+      <Filter>marketdata</Filter>
+    </ClCompile>
+    <ClCompile Include="ored\configuration\reportconfig.cpp">
+      <Filter>configuration</Filter>
+    </ClCompile>
+    <ClCompile Include="ored\configuration\smiledynamicsconfig.cpp">
+      <Filter>configuration</Filter>
+    </ClCompile>
+    <ClCompile Include="ored\configuration\iborfallbackconfig.cpp">
+      <Filter>configuration</Filter>
+    </ClCompile>
+    <ClCompile Include="ored\portfolio\builders\capflooredaverageonindexedcouponleg.cpp">
+      <Filter>portfolio\builders</Filter>
+    </ClCompile>
+    <ClCompile Include="ored\portfolio\nettingsetdetails.cpp">
+      <Filter>portfolio</Filter>
+    </ClCompile>
+    <ClCompile Include="ored\portfolio\tradebarrier.cpp">
+      <Filter>portfolio</Filter>
+    </ClCompile>
+    <ClCompile Include="ored\portfolio\trademonetary.cpp">
+      <Filter>portfolio</Filter>
+    </ClCompile>
+    <ClCompile Include="ored\portfolio\tradestrike.cpp">
+      <Filter>portfolio</Filter>
+    </ClCompile>
+    <ClCompile Include="ored\utilities\indexnametranslator.cpp">
+      <Filter>utilities</Filter>
+    </ClCompile>
+    <ClCompile Include="ored\marketdata\clonedloader.cpp">
+      <Filter>marketdata</Filter>
+    </ClCompile>
+    <ClCompile Include="ored\utilities\calendarparser.cpp">
+      <Filter>utilities</Filter>
+    </ClCompile>
+    <ClCompile Include="ored\utilities\currencyparser.cpp">
+      <Filter>utilities</Filter>
+    </ClCompile>
+    <ClCompile Include="ored\portfolio\asianoption.cpp">
+      <Filter>portfolio</Filter>
+    </ClCompile>
     <ClCompile Include="ored\marketdata\loader.cpp" />
-  </ItemGroup>
->>>>>>> d075257c
+    <ClCompile Include="ored\portfolio\builders\prdc.cpp">
+      <Filter>portfolio\builders</Filter>
+    </ClCompile>
+  </ItemGroup>
 </Project>