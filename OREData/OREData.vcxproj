<<<<<<< HEAD
<?xml version="1.0" encoding="utf-8"?>
<Project DefaultTargets="Build" ToolsVersion="4.0" xmlns="http://schemas.microsoft.com/developer/msbuild/2003">
  <ItemGroup Label="ProjectConfigurations">
    <ProjectConfiguration Include="Debug (static runtime)|Win32">
      <Configuration>Debug (static runtime)</Configuration>
      <Platform>Win32</Platform>
    </ProjectConfiguration>
    <ProjectConfiguration Include="Debug (static runtime)|x64">
      <Configuration>Debug (static runtime)</Configuration>
      <Platform>x64</Platform>
    </ProjectConfiguration>
    <ProjectConfiguration Include="Debug|Win32">
      <Configuration>Debug</Configuration>
      <Platform>Win32</Platform>
    </ProjectConfiguration>
    <ProjectConfiguration Include="Debug|x64">
      <Configuration>Debug</Configuration>
      <Platform>x64</Platform>
    </ProjectConfiguration>
    <ProjectConfiguration Include="Release (static runtime)|Win32">
      <Configuration>Release (static runtime)</Configuration>
      <Platform>Win32</Platform>
    </ProjectConfiguration>
    <ProjectConfiguration Include="Release (static runtime)|x64">
      <Configuration>Release (static runtime)</Configuration>
      <Platform>x64</Platform>
    </ProjectConfiguration>
    <ProjectConfiguration Include="Release|Win32">
      <Configuration>Release</Configuration>
      <Platform>Win32</Platform>
    </ProjectConfiguration>
    <ProjectConfiguration Include="Release|x64">
      <Configuration>Release</Configuration>
      <Platform>x64</Platform>
    </ProjectConfiguration>
  </ItemGroup>
  <ItemGroup>
    <ClInclude Include="ored\auto_link.hpp" />
    <ClInclude Include="ored\configuration\basecorrelationcurveconfig.hpp" />
    <ClInclude Include="ored\configuration\bootstrapconfig.hpp" />
    <ClInclude Include="ored\configuration\capfloorvolcurveconfig.hpp" />
    <ClInclude Include="ored\configuration\cdsvolcurveconfig.hpp" />
    <ClInclude Include="ored\configuration\commoditycurveconfig.hpp" />
    <ClInclude Include="ored\configuration\commodityvolcurveconfig.hpp" />
    <ClInclude Include="ored\configuration\conventions.hpp" />
    <ClInclude Include="ored\configuration\correlationcurveconfig.hpp" />
    <ClInclude Include="ored\configuration\curveconfig.hpp" />
    <ClInclude Include="ored\configuration\curveconfigurations.hpp" />
    <ClInclude Include="ored\configuration\defaultcurveconfig.hpp" />
    <ClInclude Include="ored\configuration\equitycurveconfig.hpp" />
    <ClInclude Include="ored\configuration\equityvolcurveconfig.hpp" />
    <ClInclude Include="ored\configuration\fxspotconfig.hpp" />
    <ClInclude Include="ored\configuration\fxvolcurveconfig.hpp" />
    <ClInclude Include="ored\configuration\genericyieldvolcurveconfig.hpp" />
    <ClInclude Include="ored\configuration\iborfallbackconfig.hpp" />
    <ClInclude Include="ored\configuration\inflationcapfloorvolcurveconfig.hpp" />
    <ClInclude Include="ored\configuration\inflationcurveconfig.hpp" />
    <ClInclude Include="ored\configuration\onedimsolverconfig.hpp" />
    <ClInclude Include="ored\configuration\reportconfig.hpp" />
    <ClInclude Include="ored\configuration\securityconfig.hpp" />
    <ClInclude Include="ored\configuration\smiledynamicsconfig.hpp" />
    <ClInclude Include="ored\configuration\swaptionvolcurveconfig.hpp" />
    <ClInclude Include="ored\configuration\volatilityconfig.hpp" />
    <ClInclude Include="ored\configuration\yieldcurveconfig.hpp" />
    <ClInclude Include="ored\configuration\yieldvolcurveconfig.hpp" />
    <ClInclude Include="ored\marketdata\basecorrelationcurve.hpp" />
    <ClInclude Include="ored\marketdata\capfloorvolcurve.hpp" />
    <ClInclude Include="ored\marketdata\cdsvolcurve.hpp" />
    <ClInclude Include="ored\marketdata\clonedloader.hpp" />
    <ClInclude Include="ored\marketdata\commoditycurve.hpp" />
    <ClInclude Include="ored\marketdata\commodityvolcurve.hpp" />
    <ClInclude Include="ored\marketdata\compositeloader.hpp" />
    <ClInclude Include="ored\marketdata\correlationcurve.hpp" />
    <ClInclude Include="ored\marketdata\csvloader.hpp" />
    <ClInclude Include="ored\marketdata\curvespec.hpp" />
    <ClInclude Include="ored\marketdata\curvespecparser.hpp" />
    <ClInclude Include="ored\marketdata\defaultcurve.hpp" />
    <ClInclude Include="ored\marketdata\dependencygraph.hpp" />
    <ClInclude Include="ored\marketdata\equitycurve.hpp" />
    <ClInclude Include="ored\marketdata\equityvolcurve.hpp" />
    <ClInclude Include="ored\marketdata\expiry.hpp" />
    <ClInclude Include="ored\marketdata\fittedbondcurvehelpermarket.hpp" />
    <ClInclude Include="ored\marketdata\fixings.hpp" />
    <ClInclude Include="ored\marketdata\fxspot.hpp" />
    <ClInclude Include="ored\marketdata\fxtriangulation.hpp" />
    <ClInclude Include="ored\marketdata\fxvolcurve.hpp" />
    <ClInclude Include="ored\marketdata\genericyieldvolcurve.hpp" />
    <ClInclude Include="ored\marketdata\inflationcurve.hpp" />
    <ClInclude Include="ored\marketdata\loader.hpp" />
    <ClInclude Include="ored\marketdata\market.hpp" />
    <ClInclude Include="ored\marketdata\marketdatum.hpp" />
    <ClInclude Include="ored\marketdata\marketdatumparser.hpp" />
    <ClInclude Include="ored\marketdata\marketimpl.hpp" />
    <ClInclude Include="ored\marketdata\inmemoryloader.hpp" />
    <ClInclude Include="ored\marketdata\security.hpp" />
    <ClInclude Include="ored\marketdata\strike.hpp" />
    <ClInclude Include="ored\marketdata\structuredcurveerror.hpp" />
    <ClInclude Include="ored\marketdata\swaptionvolcurve.hpp" />
    <ClInclude Include="ored\marketdata\todaysmarket.hpp" />
    <ClInclude Include="ored\marketdata\todaysmarketcalibrationinfo.hpp" />
    <ClInclude Include="ored\marketdata\todaysmarketparameters.hpp" />
    <ClInclude Include="ored\marketdata\wrappedmarket.hpp" />
    <ClInclude Include="ored\marketdata\yieldcurve.hpp" />
    <ClInclude Include="ored\marketdata\inflationcapfloorvolcurve.hpp" />
    <ClInclude Include="ored\marketdata\yieldvolcurve.hpp" />
    <ClInclude Include="ored\model\calibrationbasket.hpp" />
    <ClInclude Include="ored\model\calibrationconfiguration.hpp" />
    <ClInclude Include="ored\model\calibrationinstrumentfactory.hpp" />
    <ClInclude Include="ored\model\calibrationinstruments\cpicapfloor.hpp" />
    <ClInclude Include="ored\model\calibrationinstruments\yoycapfloor.hpp" />
    <ClInclude Include="ored\model\calibrationinstruments\yoyswap.hpp" />
    <ClInclude Include="ored\model\crcirbuilder.hpp" />
    <ClInclude Include="ored\model\crcirdata.hpp" />
    <ClInclude Include="ored\model\crlgmbuilder.hpp" />
    <ClInclude Include="ored\model\crlgmdata.hpp" />
    <ClInclude Include="ored\model\crossassetmodelbuilder.hpp" />
    <ClInclude Include="ored\model\crossassetmodeldata.hpp" />
    <ClInclude Include="ored\model\eqbsbuilder.hpp" />
    <ClInclude Include="ored\model\eqbsdata.hpp" />
    <ClInclude Include="ored\model\fxbsbuilder.hpp" />
    <ClInclude Include="ored\model\fxbsdata.hpp" />
    <ClInclude Include="ored\model\inflation\infdkbuilder.hpp" />
    <ClInclude Include="ored\model\inflation\infdkdata.hpp" />
    <ClInclude Include="ored\model\inflation\infjybuilder.hpp" />
    <ClInclude Include="ored\model\inflation\infjydata.hpp" />
    <ClInclude Include="ored\model\inflation\inflationmodeldata.hpp" />
    <ClInclude Include="ored\model\irlgmdata.hpp" />
    <ClInclude Include="ored\model\lgmbuilder.hpp" />
    <ClInclude Include="ored\model\lgmdata.hpp" />
    <ClInclude Include="ored\model\marketobserver.hpp" />
    <ClInclude Include="ored\model\modelbuilder.hpp" />
    <ClInclude Include="ored\model\modeldata.hpp" />
    <ClInclude Include="ored\model\modelparameter.hpp" />
    <ClInclude Include="ored\model\structuredmodelerror.hpp" />
    <ClInclude Include="ored\model\utilities.hpp" />
    <ClInclude Include="ored\ored.hpp" />
    <ClInclude Include="ored\portfolio\bond.hpp" />
    <ClInclude Include="ored\portfolio\bondutils.hpp" />
    <ClInclude Include="ored\portfolio\builders\bond.hpp" />
    <ClInclude Include="ored\portfolio\builders\cachingenginebuilder.hpp" />
    <ClInclude Include="ored\portfolio\builders\capfloor.hpp" />
    <ClInclude Include="ored\portfolio\builders\capflooredaverageonindexedcouponleg.hpp" />
    <ClInclude Include="ored\portfolio\builders\capflooredcpileg.hpp" />
    <ClInclude Include="ored\portfolio\builders\capfloorediborleg.hpp" />
    <ClInclude Include="ored\portfolio\builders\capflooredovernightindexedcouponleg.hpp" />
    <ClInclude Include="ored\portfolio\builders\capflooredyoyleg.hpp" />
    <ClInclude Include="ored\portfolio\builders\cms.hpp" />
    <ClInclude Include="ored\portfolio\builders\cmsspread.hpp" />
    <ClInclude Include="ored\portfolio\builders\commodityforward.hpp" />
    <ClInclude Include="ored\portfolio\builders\commodityoption.hpp" />
    <ClInclude Include="ored\portfolio\builders\cpicapfloor.hpp" />
    <ClInclude Include="ored\portfolio\builders\creditdefaultswap.hpp" />
    <ClInclude Include="ored\portfolio\builders\creditdefaultswapoption.hpp" />
    <ClInclude Include="ored\portfolio\builders\durationadjustedcms.hpp" />
    <ClInclude Include="ored\portfolio\builders\equitycompositeoption.hpp" />
    <ClInclude Include="ored\portfolio\builders\equityforward.hpp" />
    <ClInclude Include="ored\portfolio\builders\equityoption.hpp" />
    <ClInclude Include="ored\portfolio\builders\equityfuturesoption.hpp" />
    <ClInclude Include="ored\portfolio\builders\forwardbond.hpp" />
    <ClInclude Include="ored\portfolio\builders\fxforward.hpp" />
    <ClInclude Include="ored\portfolio\builders\fxoption.hpp" />
    <ClInclude Include="ored\portfolio\builders\prdc.hpp" />
    <ClInclude Include="ored\portfolio\builders\swap.hpp" />
    <ClInclude Include="ored\portfolio\builders\swaption.hpp" />
    <ClInclude Include="ored\portfolio\builders\quantoequityoption.hpp" />
    <ClInclude Include="ored\portfolio\builders\quantovanillaoption.hpp" />
    <ClInclude Include="ored\portfolio\builders\vanillaoption.hpp" />
    <ClInclude Include="ored\portfolio\builders\yoycapfloor.hpp" />
    <ClInclude Include="ored\portfolio\capfloor.hpp" />
    <ClInclude Include="ored\portfolio\commodityforward.hpp" />
    <ClInclude Include="ored\portfolio\commodityoption.hpp" />
    <ClInclude Include="ored\portfolio\commoditydigitaloption.hpp" />
    <ClInclude Include="ored\portfolio\creditdefaultswap.hpp" />
    <ClInclude Include="ored\portfolio\creditdefaultswapdata.hpp" />
    <ClInclude Include="ored\portfolio\creditdefaultswapoption.hpp" />
    <ClInclude Include="ored\portfolio\failedtrade.hpp" />
    <ClInclude Include="ored\portfolio\durationadjustedcmslegbuilder.hpp" />
    <ClInclude Include="ored\portfolio\durationadjustedcmslegdata.hpp" />
    <ClInclude Include="ored\portfolio\enginedata.hpp" />
    <ClInclude Include="ored\portfolio\enginefactory.hpp" />
    <ClInclude Include="ored\portfolio\envelope.hpp" />
    <ClInclude Include="ored\portfolio\equityforward.hpp" />
    <ClInclude Include="ored\portfolio\equityfuturesoption.hpp" />
    <ClInclude Include="ored\portfolio\equityoption.hpp" />
    <ClInclude Include="ored\portfolio\equityswap.hpp" />
    <ClInclude Include="ored\portfolio\fixingdates.hpp" />
    <ClInclude Include="ored\portfolio\forwardbond.hpp" />
    <ClInclude Include="ored\portfolio\forwardrateagreement.hpp" />
    <ClInclude Include="ored\portfolio\fxaverageforward.hpp" />
    <ClInclude Include="ored\portfolio\fxforward.hpp" />
    <ClInclude Include="ored\portfolio\fxoption.hpp" />
    <ClInclude Include="ored\portfolio\fxswap.hpp" />
    <ClInclude Include="ored\portfolio\indexing.hpp" />
    <ClInclude Include="ored\portfolio\instrumentwrapper.hpp" />
    <ClInclude Include="ored\portfolio\legbuilders.hpp" />
    <ClInclude Include="ored\portfolio\legdata.hpp" />
    <ClInclude Include="ored\portfolio\legdatafactory.hpp" />
    <ClInclude Include="ored\portfolio\nettingsetdefinition.hpp" />
    <ClInclude Include="ored\portfolio\nettingsetdetails.hpp" />
    <ClInclude Include="ored\portfolio\nettingsetmanager.hpp" />
    <ClInclude Include="ored\portfolio\optiondata.hpp" />
    <ClInclude Include="ored\portfolio\optionexercisedata.hpp" />
    <ClInclude Include="ored\portfolio\optionpaymentdata.hpp" />
    <ClInclude Include="ored\portfolio\optionwrapper.hpp" />
    <ClInclude Include="ored\portfolio\types.hpp" />
    <ClInclude Include="ored\portfolio\portfolio.hpp" />
    <ClInclude Include="ored\portfolio\premiumdata.hpp" />
    <ClInclude Include="ored\portfolio\referencedata.hpp" />
    <ClInclude Include="ored\portfolio\referencedatafactory.hpp" />
    <ClInclude Include="ored\portfolio\schedule.hpp" />
    <ClInclude Include="ored\portfolio\trademonetary.hpp" />
    <ClInclude Include="ored\portfolio\structuredconfigurationerror.hpp" />
    <ClInclude Include="ored\portfolio\structuredconfigurationwarning.hpp" />
    <ClInclude Include="ored\portfolio\structuredtradeerror.hpp" />
    <ClInclude Include="ored\portfolio\structuredtradewarning.hpp" />
    <ClInclude Include="ored\portfolio\swap.hpp" />
    <ClInclude Include="ored\portfolio\swaption.hpp" />
    <ClInclude Include="ored\portfolio\trade.hpp" />
    <ClInclude Include="ored\portfolio\tradeactions.hpp" />
    <ClInclude Include="ored\portfolio\tradebarrier.hpp" />
    <ClInclude Include="ored\portfolio\tradefactory.hpp" />
    <ClInclude Include="ored\portfolio\tradestrike.hpp" />
    <ClInclude Include="ored\portfolio\underlying.hpp" />
    <ClInclude Include="ored\portfolio\vanillaoption.hpp" />
    <ClInclude Include="ored\portfolio\builders\asianoption.hpp" />
    <ClInclude Include="ored\portfolio\builders\commodityasianoption.hpp" />
    <ClInclude Include="ored\portfolio\builders\equityasianoption.hpp" />
    <ClInclude Include="ored\portfolio\builders\fxasianoption.hpp" />
    <ClInclude Include="ored\portfolio\asianoption.hpp" />
    <ClInclude Include="ored\report\csvreport.hpp" />
    <ClInclude Include="ored\report\inmemoryreport.hpp" />
    <ClInclude Include="ored\report\report.hpp" />
    <ClInclude Include="ored\utilities\calendaradjustmentconfig.hpp" />
    <ClInclude Include="ored\utilities\calendarparser.hpp" />
    <ClInclude Include="ored\utilities\conventionsbasedfutureexpiry.hpp" />
    <ClInclude Include="ored\utilities\correlationmatrix.hpp" />
    <ClInclude Include="ored\utilities\csvfilereader.hpp" />
    <ClInclude Include="ored\utilities\currencyconfig.hpp" />
    <ClInclude Include="ored\utilities\currencyparser.hpp" />
    <ClInclude Include="ored\utilities\dategrid.hpp" />
    <ClInclude Include="ored\utilities\flowanalysis.hpp" />
    <ClInclude Include="ored\utilities\indexnametranslator.hpp" />
    <ClInclude Include="ored\utilities\indexparser.hpp" />
    <ClInclude Include="ored\utilities\log.hpp" />
    <ClInclude Include="ored\utilities\marketdata.hpp" />
    <ClInclude Include="ored\utilities\osutils.hpp" />
    <ClInclude Include="ored\utilities\parsers.hpp" />
    <ClInclude Include="ored\utilities\progressbar.hpp" />
    <ClInclude Include="ored\utilities\serializationdate.hpp" />
    <ClInclude Include="ored\utilities\serializationdaycounter.hpp" />
    <ClInclude Include="ored\utilities\serializationperiod.hpp" />
    <ClInclude Include="ored\utilities\strike.hpp" />
    <ClInclude Include="ored\utilities\timeperiod.hpp" />
    <ClInclude Include="ored\utilities\to_string.hpp" />
    <ClInclude Include="ored\utilities\vectorutils.hpp" />
    <ClInclude Include="ored\utilities\wildcard.hpp" />
    <ClInclude Include="ored\utilities\xmlutils.hpp" />
    <ClInclude Include="ored\version.hpp" />
  </ItemGroup>
  <ItemGroup>
    <ClCompile Include="ored\configuration\basecorrelationcurveconfig.cpp" />
    <ClCompile Include="ored\configuration\bootstrapconfig.cpp" />
    <ClCompile Include="ored\configuration\capfloorvolcurveconfig.cpp" />
    <ClCompile Include="ored\configuration\cdsvolcurveconfig.cpp" />
    <ClCompile Include="ored\configuration\commoditycurveconfig.cpp" />
    <ClCompile Include="ored\configuration\commodityvolcurveconfig.cpp" />
    <ClCompile Include="ored\configuration\conventions.cpp" />
    <ClCompile Include="ored\configuration\correlationcurveconfig.cpp" />
    <ClCompile Include="ored\configuration\curveconfig.cpp" />
    <ClCompile Include="ored\configuration\curveconfigurations.cpp" />
    <ClCompile Include="ored\configuration\defaultcurveconfig.cpp" />
    <ClCompile Include="ored\configuration\equitycurveconfig.cpp" />
    <ClCompile Include="ored\configuration\equityvolcurveconfig.cpp" />
    <ClCompile Include="ored\configuration\fxvolcurveconfig.cpp" />
    <ClCompile Include="ored\configuration\genericyieldvolcurveconfig.cpp" />
    <ClCompile Include="ored\configuration\iborfallbackconfig.cpp" />
    <ClCompile Include="ored\configuration\inflationcapfloorvolcurveconfig.cpp" />
    <ClCompile Include="ored\configuration\inflationcurveconfig.cpp" />
    <ClCompile Include="ored\configuration\onedimsolverconfig.cpp" />
    <ClCompile Include="ored\configuration\reportconfig.cpp" />
    <ClCompile Include="ored\configuration\smiledynamicsconfig.cpp" />
    <ClCompile Include="ored\configuration\volatilityconfig.cpp" />
    <ClCompile Include="ored\configuration\yieldcurveconfig.cpp" />
    <ClCompile Include="ored\marketdata\basecorrelationcurve.cpp" />
    <ClCompile Include="ored\marketdata\capfloorvolcurve.cpp" />
    <ClCompile Include="ored\marketdata\cdsvolcurve.cpp" />
    <ClCompile Include="ored\marketdata\clonedloader.cpp" />
    <ClCompile Include="ored\marketdata\commoditycurve.cpp" />
    <ClCompile Include="ored\marketdata\commodityvolcurve.cpp" />
    <ClCompile Include="ored\marketdata\correlationcurve.cpp" />
    <ClCompile Include="ored\marketdata\csvloader.cpp" />
    <ClCompile Include="ored\marketdata\curvespec.cpp" />
    <ClCompile Include="ored\marketdata\curvespecparser.cpp" />
    <ClCompile Include="ored\marketdata\defaultcurve.cpp" />
    <ClCompile Include="ored\marketdata\dependencygraph.cpp" />
    <ClCompile Include="ored\marketdata\equitycurve.cpp" />
    <ClCompile Include="ored\marketdata\equityvolcurve.cpp" />
    <ClCompile Include="ored\marketdata\expiry.cpp" />
    <ClCompile Include="ored\marketdata\fittedbondcurvehelpermarket.cpp" />
    <ClCompile Include="ored\marketdata\fixings.cpp" />
    <ClCompile Include="ored\marketdata\fxspot.cpp" />
    <ClCompile Include="ored\marketdata\fxtriangulation.cpp" />
    <ClCompile Include="ored\marketdata\fxvolcurve.cpp" />
    <ClCompile Include="ored\marketdata\genericyieldvolcurve.cpp" />
    <ClCompile Include="ored\marketdata\inflationcurve.cpp" />
    <ClCompile Include="ored\marketdata\loader.cpp" />
    <ClCompile Include="ored\marketdata\market.cpp" />
    <ClCompile Include="ored\marketdata\marketdatum.cpp" />
    <ClCompile Include="ored\marketdata\marketdatumparser.cpp" />
    <ClCompile Include="ored\marketdata\marketimpl.cpp" />
    <ClCompile Include="ored\marketdata\inmemoryloader.cpp" />
    <ClCompile Include="ored\marketdata\security.cpp" />
    <ClCompile Include="ored\marketdata\strike.cpp" />
    <ClCompile Include="ored\marketdata\swaptionvolcurve.cpp" />
    <ClCompile Include="ored\marketdata\todaysmarket.cpp" />
    <ClCompile Include="ored\marketdata\todaysmarketcalibrationinfo.cpp" />
    <ClCompile Include="ored\marketdata\todaysmarketparameters.cpp" />
    <ClCompile Include="ored\marketdata\wrappedmarket.cpp" />
    <ClCompile Include="ored\marketdata\yieldcurve.cpp" />
    <ClCompile Include="ored\marketdata\inflationcapfloorvolcurve.cpp" />
    <ClCompile Include="ored\marketdata\yieldvolcurve.cpp" />
    <ClCompile Include="ored\model\calibrationbasket.cpp" />
    <ClCompile Include="ored\model\calibrationconfiguration.cpp" />
    <ClCompile Include="ored\model\calibrationinstrumentfactory.cpp" />
    <ClCompile Include="ored\model\calibrationinstruments\cpicapfloor.cpp" />
    <ClCompile Include="ored\model\calibrationinstruments\yoycapfloor.cpp" />
    <ClCompile Include="ored\model\calibrationinstruments\yoyswap.cpp" />
    <ClCompile Include="ored\model\crcirbuilder.cpp" />
    <ClCompile Include="ored\model\crcirdata.cpp" />
    <ClCompile Include="ored\model\crlgmbuilder.cpp" />
    <ClCompile Include="ored\model\crlgmdata.cpp" />
    <ClCompile Include="ored\model\crossassetmodelbuilder.cpp" />
    <ClCompile Include="ored\model\crossassetmodeldata.cpp" />
    <ClCompile Include="ored\model\eqbsbuilder.cpp" />
    <ClCompile Include="ored\model\eqbsdata.cpp" />
    <ClCompile Include="ored\model\fxbsbuilder.cpp" />
    <ClCompile Include="ored\model\fxbsdata.cpp" />
    <ClCompile Include="ored\model\inflation\infdkbuilder.cpp" />
    <ClCompile Include="ored\model\inflation\infdkdata.cpp" />
    <ClCompile Include="ored\model\inflation\infjybuilder.cpp" />
    <ClCompile Include="ored\model\inflation\infjydata.cpp" />
    <ClCompile Include="ored\model\inflation\inflationmodeldata.cpp" />
    <ClCompile Include="ored\model\irlgmdata.cpp" />
    <ClCompile Include="ored\model\lgmbuilder.cpp" />
    <ClCompile Include="ored\model\lgmdata.cpp" />
    <ClCompile Include="ored\model\modeldata.cpp" />
    <ClCompile Include="ored\model\modelparameter.cpp" />
    <ClCompile Include="ored\model\utilities.cpp" />
    <ClCompile Include="ored\portfolio\bond.cpp" />
    <ClCompile Include="ored\portfolio\bondutils.cpp" />
    <ClCompile Include="ored\portfolio\builders\capfloor.cpp" />
    <ClCompile Include="ored\portfolio\builders\capflooredaverageonindexedcouponleg.cpp" />
    <ClCompile Include="ored\portfolio\builders\capfloorediborleg.cpp" />
    <ClCompile Include="ored\portfolio\builders\capflooredovernightindexedcouponleg.cpp" />
    <ClCompile Include="ored\portfolio\builders\cms.cpp" />
    <ClCompile Include="ored\portfolio\builders\cmsspread.cpp" />
    <ClCompile Include="ored\portfolio\builders\cpicapfloor.cpp" />
    <ClCompile Include="ored\portfolio\builders\durationadjustedcms.cpp" />
    <ClCompile Include="ored\portfolio\builders\prdc.cpp" />
    <ClCompile Include="ored\portfolio\builders\swaption.cpp" />
    <ClCompile Include="ored\portfolio\builders\yoycapfloor.cpp" />
    <ClCompile Include="ored\portfolio\capfloor.cpp" />
    <ClCompile Include="ored\portfolio\commodityforward.cpp" />
    <ClCompile Include="ored\portfolio\commodityoption.cpp" />
    <ClCompile Include="ored\portfolio\commoditydigitaloption.cpp" />
    <ClCompile Include="ored\portfolio\creditdefaultswap.cpp" />
    <ClCompile Include="ored\portfolio\creditdefaultswapdata.cpp" />
    <ClCompile Include="ored\portfolio\creditdefaultswapoption.cpp" />
    <ClCompile Include="ored\portfolio\failedtrade.cpp" />
    <ClCompile Include="ored\portfolio\durationadjustedcmslegbuilder.cpp" />
    <ClCompile Include="ored\portfolio\durationadjustedcmslegdata.cpp" />
    <ClCompile Include="ored\portfolio\enginedata.cpp" />
    <ClCompile Include="ored\portfolio\enginefactory.cpp" />
    <ClCompile Include="ored\portfolio\envelope.cpp" />
    <ClCompile Include="ored\portfolio\equityforward.cpp" />
    <ClCompile Include="ored\portfolio\equityfuturesoption.cpp" />
    <ClCompile Include="ored\portfolio\equityoption.cpp" />
    <ClCompile Include="ored\portfolio\equityswap.cpp" />
    <ClCompile Include="ored\portfolio\fixingdates.cpp" />
    <ClCompile Include="ored\portfolio\forwardbond.cpp" />
    <ClCompile Include="ored\portfolio\forwardrateagreement.cpp" />
    <ClCompile Include="ored\portfolio\fxaverageforward.cpp" />
    <ClCompile Include="ored\portfolio\fxforward.cpp" />
    <ClCompile Include="ored\portfolio\fxoption.cpp" />
    <ClCompile Include="ored\portfolio\fxswap.cpp" />
    <ClCompile Include="ored\portfolio\indexing.cpp" />
    <ClCompile Include="ored\portfolio\legbuilders.cpp" />
    <ClCompile Include="ored\portfolio\legdata.cpp" />
    <ClCompile Include="ored\portfolio\legdatafactory.cpp" />
    <ClCompile Include="ored\portfolio\nettingsetdefinition.cpp" />
    <ClCompile Include="ored\portfolio\nettingsetdetails.cpp" />
    <ClCompile Include="ored\portfolio\nettingsetmanager.cpp" />
    <ClCompile Include="ored\portfolio\optiondata.cpp" />
    <ClCompile Include="ored\portfolio\optionexercisedata.cpp" />
    <ClCompile Include="ored\portfolio\optionpaymentdata.cpp" />
    <ClCompile Include="ored\portfolio\optionwrapper.cpp" />
    <ClCompile Include="ored\portfolio\portfolio.cpp" />
    <ClCompile Include="ored\portfolio\premiumdata.cpp" />
    <ClCompile Include="ored\portfolio\referencedata.cpp" />
    <ClCompile Include="ored\portfolio\referencedatafactory.cpp" />
    <ClCompile Include="ored\portfolio\schedule.cpp" />
    <ClCompile Include="ored\portfolio\trademonetary.cpp" />
    <ClCompile Include="ored\portfolio\swap.cpp" />
    <ClCompile Include="ored\portfolio\swaption.cpp" />
    <ClCompile Include="ored\portfolio\trade.cpp" />
    <ClCompile Include="ored\portfolio\tradeactions.cpp" />
    <ClCompile Include="ored\portfolio\tradebarrier.cpp" />
    <ClCompile Include="ored\portfolio\tradefactory.cpp" />
    <ClCompile Include="ored\portfolio\tradestrike.cpp" />
    <ClCompile Include="ored\portfolio\underlying.cpp" />
    <ClCompile Include="ored\portfolio\vanillaoption.cpp" />
    <ClCompile Include="ored\portfolio\asianoption.cpp" />
    <ClCompile Include="ored\report\csvreport.cpp" />
    <ClCompile Include="ored\utilities\calendaradjustmentconfig.cpp" />
    <ClCompile Include="ored\utilities\calendarparser.cpp" />
    <ClCompile Include="ored\utilities\conventionsbasedfutureexpiry.cpp" />
    <ClCompile Include="ored\utilities\correlationmatrix.cpp" />
    <ClCompile Include="ored\utilities\csvfilereader.cpp" />
    <ClCompile Include="ored\utilities\currencyconfig.cpp" />
    <ClCompile Include="ored\utilities\currencyparser.cpp" />
    <ClCompile Include="ored\utilities\dategrid.cpp" />
    <ClCompile Include="ored\utilities\flowanalysis.cpp" />
    <ClCompile Include="ored\utilities\indexnametranslator.cpp" />
    <ClCompile Include="ored\utilities\indexparser.cpp" />
    <ClCompile Include="ored\utilities\log.cpp" />
    <ClCompile Include="ored\utilities\marketdata.cpp" />
    <ClCompile Include="ored\utilities\osutils.cpp" />
    <ClCompile Include="ored\utilities\parsers.cpp" />
    <ClCompile Include="ored\utilities\progressbar.cpp" />
    <ClCompile Include="ored\utilities\strike.cpp" />
    <ClCompile Include="ored\utilities\to_string.cpp" />
    <ClCompile Include="ored\utilities\wildcard.cpp" />
    <ClCompile Include="ored\utilities\xmlutils.cpp" />
  </ItemGroup>
  <PropertyGroup Label="Globals">
    <ProjectName>OREData</ProjectName>
    <ProjectGuid>{9406F13C-7745-4E61-BC41-14AAA7C730E0}</ProjectGuid>
    <RootNamespace>OREData</RootNamespace>
  </PropertyGroup>
  <Import Project="$(VCTargetsPath)\Microsoft.Cpp.Default.props" />
  <Import Project="..\ore.props" />
  <PropertyGroup Condition="'$(Configuration)|$(Platform)'=='Debug (static runtime)|Win32'" Label="Configuration">
    <ConfigurationType>StaticLibrary</ConfigurationType>
    <UseOfMfc>false</UseOfMfc>
    <CharacterSet>MultiByte</CharacterSet>
  </PropertyGroup>
  <PropertyGroup Condition="'$(Configuration)|$(Platform)'=='Debug (static runtime)|x64'" Label="Configuration">
    <ConfigurationType>StaticLibrary</ConfigurationType>
    <UseOfMfc>false</UseOfMfc>
    <CharacterSet>MultiByte</CharacterSet>
  </PropertyGroup>
  <PropertyGroup Condition="'$(Configuration)|$(Platform)'=='Release (static runtime)|Win32'" Label="Configuration">
    <ConfigurationType>StaticLibrary</ConfigurationType>
    <UseOfMfc>false</UseOfMfc>
    <CharacterSet>MultiByte</CharacterSet>
  </PropertyGroup>
  <PropertyGroup Condition="'$(Configuration)|$(Platform)'=='Release (static runtime)|x64'" Label="Configuration">
    <ConfigurationType>StaticLibrary</ConfigurationType>
    <UseOfMfc>false</UseOfMfc>
    <CharacterSet>MultiByte</CharacterSet>
  </PropertyGroup>
  <PropertyGroup Condition="'$(Configuration)|$(Platform)'=='Debug|Win32'" Label="Configuration">
    <ConfigurationType>StaticLibrary</ConfigurationType>
    <UseOfMfc>false</UseOfMfc>
    <CharacterSet>MultiByte</CharacterSet>
  </PropertyGroup>
  <PropertyGroup Condition="'$(Configuration)|$(Platform)'=='Debug|x64'" Label="Configuration">
    <ConfigurationType>StaticLibrary</ConfigurationType>
    <UseOfMfc>false</UseOfMfc>
    <CharacterSet>MultiByte</CharacterSet>
  </PropertyGroup>
  <PropertyGroup Condition="'$(Configuration)|$(Platform)'=='Release|Win32'" Label="Configuration">
    <ConfigurationType>StaticLibrary</ConfigurationType>
    <UseOfMfc>false</UseOfMfc>
    <CharacterSet>MultiByte</CharacterSet>
  </PropertyGroup>
  <PropertyGroup Condition="'$(Configuration)|$(Platform)'=='Release|x64'" Label="Configuration">
    <ConfigurationType>StaticLibrary</ConfigurationType>
    <UseOfMfc>false</UseOfMfc>
    <CharacterSet>MultiByte</CharacterSet>
  </PropertyGroup>
  <Import Project="$(VCTargetsPath)\Microsoft.Cpp.props" />
  <ImportGroup Label="ExtensionSettings">
  </ImportGroup>
  <ImportGroup Condition="'$(Configuration)|$(Platform)'=='Debug (static runtime)|Win32'" Label="PropertySheets">
    <Import Project="$(UserRootDir)\Microsoft.Cpp.$(Platform).user.props" Condition="exists('$(UserRootDir)\Microsoft.Cpp.$(Platform).user.props')" Label="LocalAppDataPlatform" />
    <Import Project="..\MSVC\ore.Win32.user.props" />
  </ImportGroup>
  <ImportGroup Condition="'$(Configuration)|$(Platform)'=='Debug (static runtime)|x64'" Label="PropertySheets">
    <Import Project="$(UserRootDir)\Microsoft.Cpp.$(Platform).user.props" Condition="exists('$(UserRootDir)\Microsoft.Cpp.$(Platform).user.props')" Label="LocalAppDataPlatform" />
    <Import Project="..\MSVC\ore.x64.user.props" />
  </ImportGroup>
  <ImportGroup Condition="'$(Configuration)|$(Platform)'=='Release (static runtime)|Win32'" Label="PropertySheets">
    <Import Project="$(UserRootDir)\Microsoft.Cpp.$(Platform).user.props" Condition="exists('$(UserRootDir)\Microsoft.Cpp.$(Platform).user.props')" Label="LocalAppDataPlatform" />
    <Import Project="..\MSVC\ore.Win32.user.props" />
  </ImportGroup>
  <ImportGroup Condition="'$(Configuration)|$(Platform)'=='Release (static runtime)|x64'" Label="PropertySheets">
    <Import Project="$(UserRootDir)\Microsoft.Cpp.$(Platform).user.props" Condition="exists('$(UserRootDir)\Microsoft.Cpp.$(Platform).user.props')" Label="LocalAppDataPlatform" />
    <Import Project="..\MSVC\ore.x64.user.props" />
  </ImportGroup>
  <ImportGroup Condition="'$(Configuration)|$(Platform)'=='Debug|Win32'" Label="PropertySheets">
    <Import Project="$(UserRootDir)\Microsoft.Cpp.$(Platform).user.props" Condition="exists('$(UserRootDir)\Microsoft.Cpp.$(Platform).user.props')" Label="LocalAppDataPlatform" />
    <Import Project="..\MSVC\ore.Win32.user.props" />
  </ImportGroup>
  <ImportGroup Condition="'$(Configuration)|$(Platform)'=='Debug|x64'" Label="PropertySheets">
    <Import Project="$(UserRootDir)\Microsoft.Cpp.$(Platform).user.props" Condition="exists('$(UserRootDir)\Microsoft.Cpp.$(Platform).user.props')" Label="LocalAppDataPlatform" />
    <Import Project="..\MSVC\ore.x64.user.props" />
  </ImportGroup>
  <ImportGroup Condition="'$(Configuration)|$(Platform)'=='Release|Win32'" Label="PropertySheets">
    <Import Project="$(UserRootDir)\Microsoft.Cpp.$(Platform).user.props" Condition="exists('$(UserRootDir)\Microsoft.Cpp.$(Platform).user.props')" Label="LocalAppDataPlatform" />
    <Import Project="..\MSVC\ore.Win32.user.props" />
  </ImportGroup>
  <ImportGroup Condition="'$(Configuration)|$(Platform)'=='Release|x64'" Label="PropertySheets">
    <Import Project="$(UserRootDir)\Microsoft.Cpp.$(Platform).user.props" Condition="exists('$(UserRootDir)\Microsoft.Cpp.$(Platform).user.props')" Label="LocalAppDataPlatform" />
    <Import Project="..\MSVC\ore.x64.user.props" />
  </ImportGroup>
  <PropertyGroup Label="UserMacros" />
  <PropertyGroup>
    <_ProjectFileVersion>11.0.1</_ProjectFileVersion>
    <OutDir Condition="'$(Configuration)|$(Platform)'=='Release|Win32'">.\lib\</OutDir>
    <OutDir Condition="'$(Configuration)|$(Platform)'=='Release|x64'">.\lib\</OutDir>
    <IntDir Condition="'$(Configuration)|$(Platform)'=='Release|Win32'">.\build\$(PlatformToolset)\$(Platform)\$(Configuration)\</IntDir>
    <IntDir Condition="'$(Configuration)|$(Platform)'=='Release|x64'">.\build\$(PlatformToolset)\$(Platform)\$(Configuration)\</IntDir>
    <OutDir Condition="'$(Configuration)|$(Platform)'=='Debug|Win32'">.\lib\</OutDir>
    <OutDir Condition="'$(Configuration)|$(Platform)'=='Debug|x64'">.\lib\</OutDir>
    <IntDir Condition="'$(Configuration)|$(Platform)'=='Debug|Win32'">.\build\$(PlatformToolset)\$(Platform)\$(Configuration)\</IntDir>
    <IntDir Condition="'$(Configuration)|$(Platform)'=='Debug|x64'">.\build\$(PlatformToolset)\$(Platform)\$(Configuration)\</IntDir>
    <OutDir Condition="'$(Configuration)|$(Platform)'=='Release (static runtime)|Win32'">.\lib\</OutDir>
    <OutDir Condition="'$(Configuration)|$(Platform)'=='Release (static runtime)|x64'">.\lib\</OutDir>
    <IntDir Condition="'$(Configuration)|$(Platform)'=='Release (static runtime)|Win32'">.\build\$(PlatformToolset)\$(Platform)\$(Configuration)\</IntDir>
    <IntDir Condition="'$(Configuration)|$(Platform)'=='Release (static runtime)|x64'">.\build\$(PlatformToolset)\$(Platform)\$(Configuration)\</IntDir>
    <OutDir Condition="'$(Configuration)|$(Platform)'=='Debug (static runtime)|Win32'">.\lib\</OutDir>
    <OutDir Condition="'$(Configuration)|$(Platform)'=='Debug (static runtime)|x64'">.\lib\</OutDir>
    <IntDir Condition="'$(Configuration)|$(Platform)'=='Debug (static runtime)|Win32'">.\build\$(PlatformToolset)\$(Platform)\$(Configuration)\</IntDir>
    <IntDir Condition="'$(Configuration)|$(Platform)'=='Debug (static runtime)|x64'">.\build\$(PlatformToolset)\$(Platform)\$(Configuration)\</IntDir>
    <TargetName Condition="'$(Configuration)|$(Platform)'=='Debug (static runtime)|Win32'">OREData-mt-sgd</TargetName>
    <TargetName Condition="'$(Configuration)|$(Platform)'=='Debug (static runtime)|x64'">OREData-x64-mt-sgd</TargetName>
    <TargetName Condition="'$(Configuration)|$(Platform)'=='Debug|Win32'">OREData-mt-gd</TargetName>
    <TargetName Condition="'$(Configuration)|$(Platform)'=='Debug|x64'">OREData-x64-mt-gd</TargetName>
    <TargetName Condition="'$(Configuration)|$(Platform)'=='Release (static runtime)|Win32'">OREData-mt-s</TargetName>
    <TargetName Condition="'$(Configuration)|$(Platform)'=='Release (static runtime)|x64'">OREData-x64-mt-s</TargetName>
    <TargetName Condition="'$(Configuration)|$(Platform)'=='Release|Win32'">OREData-mt</TargetName>
    <TargetName Condition="'$(Configuration)|$(Platform)'=='Release|x64'">OREData-x64-mt</TargetName>
  </PropertyGroup>
  <ItemDefinitionGroup Condition="'$(Configuration)|$(Platform)'=='Release|Win32'">
    <ClCompile>
      <Optimization>MaxSpeed</Optimization>
      <InlineFunctionExpansion>AnySuitable</InlineFunctionExpansion>
      <IntrinsicFunctions>false</IntrinsicFunctions>
      <FavorSizeOrSpeed>Speed</FavorSizeOrSpeed>
      <AdditionalIncludeDirectories>.;..\QuantExt;..\QuantLib;..\ThirdPartyLibs\rapidxml-1.13;%(AdditionalIncludeDirectories)</AdditionalIncludeDirectories>
      <PreprocessorDefinitions>NDEBUG;WIN32;_LIB;_SCL_SECURE_NO_DEPRECATE;_CRT_SECURE_NO_DEPRECATE;%(PreprocessorDefinitions)</PreprocessorDefinitions>
      <StringPooling>true</StringPooling>
      <RuntimeLibrary>MultiThreadedDLL</RuntimeLibrary>
      <FunctionLevelLinking>true</FunctionLevelLinking>
      <DisableLanguageExtensions>false</DisableLanguageExtensions>
      <ForceConformanceInForLoopScope>true</ForceConformanceInForLoopScope>
      <RuntimeTypeInfo>true</RuntimeTypeInfo>
      <PrecompiledHeader>
      </PrecompiledHeader>
      <PrecompiledHeaderOutputFile>.\build\$(PlatformToolset)\$(Platform)\$(Configuration)\OREData.pch</PrecompiledHeaderOutputFile>
      <AssemblerListingLocation>$(IntDir)\%(RelativeDir)</AssemblerListingLocation>
      <ObjectFileName>$(IntDir)\%(RelativeDir)</ObjectFileName>
      <ProgramDataBaseFileName>$(IntDir)\%(RelativeDir)</ProgramDataBaseFileName>
      <BrowseInformation>
      </BrowseInformation>
      <BrowseInformationFile>.\build\$(PlatformToolset)\$(Platform)\$(Configuration)\</BrowseInformationFile>
      <WarningLevel>Level3</WarningLevel>
      <SuppressStartupBanner>true</SuppressStartupBanner>
      <CompileAs>Default</CompileAs>
      <MultiProcessorCompilation>true</MultiProcessorCompilation>
    </ClCompile>
    <ResourceCompile>
      <PreprocessorDefinitions>NDEBUG;%(PreprocessorDefinitions)</PreprocessorDefinitions>
      <Culture>0x0409</Culture>
    </ResourceCompile>
    <PreLinkEvent>
      <Message>Make build directory</Message>
      <Command>if not exist lib mkdir lib</Command>
    </PreLinkEvent>
    <Lib>
      <OutputFile>$(OutDir)$(TargetName)$(TargetExt)</OutputFile>
      <SuppressStartupBanner>true</SuppressStartupBanner>
    </Lib>
    <Bscmake>
      <SuppressStartupBanner>false</SuppressStartupBanner>
    </Bscmake>
  </ItemDefinitionGroup>
  <ItemDefinitionGroup Condition="'$(Configuration)|$(Platform)'=='Release|x64'">
    <ClCompile>
      <Optimization>MaxSpeed</Optimization>
      <InlineFunctionExpansion>AnySuitable</InlineFunctionExpansion>
      <IntrinsicFunctions>false</IntrinsicFunctions>
      <FavorSizeOrSpeed>Speed</FavorSizeOrSpeed>
      <AdditionalIncludeDirectories>.;..\QuantExt;..\QuantLib;..\ThirdPartyLibs\rapidxml-1.13;%(AdditionalIncludeDirectories)</AdditionalIncludeDirectories>
      <PreprocessorDefinitions>NDEBUG;WIN32;_LIB;_SCL_SECURE_NO_DEPRECATE;_CRT_SECURE_NO_DEPRECATE;%(PreprocessorDefinitions)</PreprocessorDefinitions>
      <StringPooling>true</StringPooling>
      <RuntimeLibrary>MultiThreadedDLL</RuntimeLibrary>
      <FunctionLevelLinking>true</FunctionLevelLinking>
      <DisableLanguageExtensions>false</DisableLanguageExtensions>
      <ForceConformanceInForLoopScope>true</ForceConformanceInForLoopScope>
      <RuntimeTypeInfo>true</RuntimeTypeInfo>
      <PrecompiledHeader>
      </PrecompiledHeader>
      <PrecompiledHeaderOutputFile>.\build\$(PlatformToolset)\$(Platform)\$(Configuration)\OREData.pch</PrecompiledHeaderOutputFile>
      <AssemblerListingLocation>$(IntDir)\%(RelativeDir)</AssemblerListingLocation>
      <ObjectFileName>$(IntDir)\%(RelativeDir)</ObjectFileName>
      <ProgramDataBaseFileName>$(IntDir)\%(RelativeDir)</ProgramDataBaseFileName>
      <BrowseInformation>
      </BrowseInformation>
      <BrowseInformationFile>.\build\$(PlatformToolset)\$(Platform)\$(Configuration)\</BrowseInformationFile>
      <WarningLevel>Level3</WarningLevel>
      <SuppressStartupBanner>true</SuppressStartupBanner>
      <CompileAs>Default</CompileAs>
      <MultiProcessorCompilation>true</MultiProcessorCompilation>
      <LanguageStandard>stdcpp17</LanguageStandard>
    </ClCompile>
    <ResourceCompile>
      <PreprocessorDefinitions>NDEBUG;%(PreprocessorDefinitions)</PreprocessorDefinitions>
      <Culture>0x0409</Culture>
    </ResourceCompile>
    <PreLinkEvent>
      <Message>Make build directory</Message>
      <Command>if not exist lib mkdir lib</Command>
    </PreLinkEvent>
    <Lib>
      <OutputFile>$(OutDir)$(TargetName)$(TargetExt)</OutputFile>
      <SuppressStartupBanner>true</SuppressStartupBanner>
    </Lib>
    <Bscmake>
      <SuppressStartupBanner>false</SuppressStartupBanner>
    </Bscmake>
  </ItemDefinitionGroup>
  <ItemDefinitionGroup Condition="'$(Configuration)|$(Platform)'=='Debug|Win32'">
    <ClCompile>
      <Optimization>Disabled</Optimization>
      <IntrinsicFunctions>false</IntrinsicFunctions>
      <AdditionalIncludeDirectories>.;..\QuantExt;..\QuantLib;..\ThirdPartyLibs\rapidxml-1.13;%(AdditionalIncludeDirectories)</AdditionalIncludeDirectories>
      <PreprocessorDefinitions>_DEBUG;WIN32;_LIB;_SCL_SECURE_NO_DEPRECATE;_CRT_SECURE_NO_DEPRECATE;%(PreprocessorDefinitions)</PreprocessorDefinitions>
      <BasicRuntimeChecks>EnableFastChecks</BasicRuntimeChecks>
      <RuntimeLibrary>MultiThreadedDebugDLL</RuntimeLibrary>
      <DisableLanguageExtensions>false</DisableLanguageExtensions>
      <ForceConformanceInForLoopScope>true</ForceConformanceInForLoopScope>
      <RuntimeTypeInfo>true</RuntimeTypeInfo>
      <PrecompiledHeader>
      </PrecompiledHeader>
      <PrecompiledHeaderOutputFile>.\build\$(PlatformToolset)\$(Platform)\$(Configuration)\OREData.pch</PrecompiledHeaderOutputFile>
      <AssemblerListingLocation>$(IntDir)\%(RelativeDir)</AssemblerListingLocation>
      <ObjectFileName>$(IntDir)\%(RelativeDir)</ObjectFileName>
      <ProgramDataBaseFileName>$(IntDir)\%(RelativeDir)</ProgramDataBaseFileName>
      <BrowseInformation>
      </BrowseInformation>
      <BrowseInformationFile>.\build\$(PlatformToolset)\$(Platform)\$(Configuration)\</BrowseInformationFile>
      <WarningLevel>Level3</WarningLevel>
      <SuppressStartupBanner>true</SuppressStartupBanner>
      <DebugInformationFormat>EditAndContinue</DebugInformationFormat>
      <CompileAs>Default</CompileAs>
      <MultiProcessorCompilation>true</MultiProcessorCompilation>
    </ClCompile>
    <ResourceCompile>
      <PreprocessorDefinitions>_DEBUG;%(PreprocessorDefinitions)</PreprocessorDefinitions>
      <Culture>0x0409</Culture>
    </ResourceCompile>
    <PreLinkEvent>
      <Message>Make build directory</Message>
      <Command>if not exist lib mkdir lib</Command>
    </PreLinkEvent>
    <Lib>
      <OutputFile>$(OutDir)$(TargetName)$(TargetExt)</OutputFile>
      <SuppressStartupBanner>true</SuppressStartupBanner>
    </Lib>
    <Bscmake>
      <SuppressStartupBanner>false</SuppressStartupBanner>
    </Bscmake>
  </ItemDefinitionGroup>
  <ItemDefinitionGroup Condition="'$(Configuration)|$(Platform)'=='Debug|x64'">
    <ClCompile>
      <Optimization>Disabled</Optimization>
      <IntrinsicFunctions>false</IntrinsicFunctions>
      <AdditionalIncludeDirectories>.;..\QuantExt;..\QuantLib;..\ThirdPartyLibs\rapidxml-1.13;%(AdditionalIncludeDirectories)</AdditionalIncludeDirectories>
      <PreprocessorDefinitions>_DEBUG;WIN32;_LIB;_SCL_SECURE_NO_DEPRECATE;_CRT_SECURE_NO_DEPRECATE;%(PreprocessorDefinitions)</PreprocessorDefinitions>
      <BasicRuntimeChecks>EnableFastChecks</BasicRuntimeChecks>
      <RuntimeLibrary>MultiThreadedDebugDLL</RuntimeLibrary>
      <DisableLanguageExtensions>false</DisableLanguageExtensions>
      <ForceConformanceInForLoopScope>true</ForceConformanceInForLoopScope>
      <RuntimeTypeInfo>true</RuntimeTypeInfo>
      <PrecompiledHeader>
      </PrecompiledHeader>
      <PrecompiledHeaderOutputFile>.\build\$(PlatformToolset)\$(Platform)\$(Configuration)\OREData.pch</PrecompiledHeaderOutputFile>
      <AssemblerListingLocation>$(IntDir)\%(RelativeDir)</AssemblerListingLocation>
      <ObjectFileName>$(IntDir)\%(RelativeDir)</ObjectFileName>
      <ProgramDataBaseFileName>$(IntDir)\%(RelativeDir)</ProgramDataBaseFileName>
      <BrowseInformation>
      </BrowseInformation>
      <BrowseInformationFile>.\build\$(PlatformToolset)\$(Platform)\$(Configuration)\</BrowseInformationFile>
      <WarningLevel>Level3</WarningLevel>
      <SuppressStartupBanner>true</SuppressStartupBanner>
      <DebugInformationFormat>ProgramDatabase</DebugInformationFormat>
      <CompileAs>Default</CompileAs>
      <MultiProcessorCompilation>true</MultiProcessorCompilation>
    </ClCompile>
    <ResourceCompile>
      <PreprocessorDefinitions>_DEBUG;%(PreprocessorDefinitions)</PreprocessorDefinitions>
      <Culture>0x0409</Culture>
    </ResourceCompile>
    <PreLinkEvent>
      <Message>Make build directory</Message>
      <Command>if not exist lib mkdir lib</Command>
    </PreLinkEvent>
    <Lib>
      <OutputFile>$(OutDir)$(TargetName)$(TargetExt)</OutputFile>
      <SuppressStartupBanner>true</SuppressStartupBanner>
    </Lib>
    <Bscmake>
      <SuppressStartupBanner>false</SuppressStartupBanner>
    </Bscmake>
  </ItemDefinitionGroup>
  <ItemDefinitionGroup Condition="'$(Configuration)|$(Platform)'=='Release (static runtime)|Win32'">
    <ClCompile>
      <Optimization>MaxSpeed</Optimization>
      <InlineFunctionExpansion>AnySuitable</InlineFunctionExpansion>
      <IntrinsicFunctions>false</IntrinsicFunctions>
      <FavorSizeOrSpeed>Speed</FavorSizeOrSpeed>
      <AdditionalIncludeDirectories>.;..\QuantExt;..\QuantLib;..\ThirdPartyLibs\rapidxml-1.13;%(AdditionalIncludeDirectories)</AdditionalIncludeDirectories>
      <PreprocessorDefinitions>NDEBUG;WIN32;_LIB;_SCL_SECURE_NO_DEPRECATE;_CRT_SECURE_NO_DEPRECATE;%(PreprocessorDefinitions)</PreprocessorDefinitions>
      <StringPooling>true</StringPooling>
      <RuntimeLibrary>MultiThreaded</RuntimeLibrary>
      <FunctionLevelLinking>true</FunctionLevelLinking>
      <DisableLanguageExtensions>false</DisableLanguageExtensions>
      <ForceConformanceInForLoopScope>true</ForceConformanceInForLoopScope>
      <RuntimeTypeInfo>true</RuntimeTypeInfo>
      <PrecompiledHeader>
      </PrecompiledHeader>
      <PrecompiledHeaderOutputFile>.\build\$(PlatformToolset)\$(Platform)\$(Configuration)\OREData.pch</PrecompiledHeaderOutputFile>
      <AssemblerListingLocation>$(IntDir)\%(RelativeDir)</AssemblerListingLocation>
      <ObjectFileName>$(IntDir)\%(RelativeDir)</ObjectFileName>
      <ProgramDataBaseFileName>$(IntDir)\%(RelativeDir)</ProgramDataBaseFileName>
      <BrowseInformation>
      </BrowseInformation>
      <BrowseInformationFile>.\build\$(PlatformToolset)\$(Platform)\$(Configuration)\</BrowseInformationFile>
      <WarningLevel>Level3</WarningLevel>
      <SuppressStartupBanner>true</SuppressStartupBanner>
      <CompileAs>Default</CompileAs>
      <MultiProcessorCompilation>true</MultiProcessorCompilation>
    </ClCompile>
    <ResourceCompile>
      <PreprocessorDefinitions>NDEBUG;%(PreprocessorDefinitions)</PreprocessorDefinitions>
      <Culture>0x0409</Culture>
    </ResourceCompile>
    <PreLinkEvent>
      <Message>Make build directory</Message>
      <Command>if not exist lib mkdir lib</Command>
    </PreLinkEvent>
    <Lib>
      <OutputFile>$(OutDir)$(TargetName)$(TargetExt)</OutputFile>
      <SuppressStartupBanner>true</SuppressStartupBanner>
    </Lib>
    <Bscmake>
      <SuppressStartupBanner>false</SuppressStartupBanner>
    </Bscmake>
  </ItemDefinitionGroup>
  <ItemDefinitionGroup Condition="'$(Configuration)|$(Platform)'=='Release (static runtime)|x64'">
    <ClCompile>
      <Optimization>MaxSpeed</Optimization>
      <InlineFunctionExpansion>AnySuitable</InlineFunctionExpansion>
      <IntrinsicFunctions>false</IntrinsicFunctions>
      <FavorSizeOrSpeed>Speed</FavorSizeOrSpeed>
      <AdditionalIncludeDirectories>.;..\QuantExt;..\QuantLib;..\ThirdPartyLibs\rapidxml-1.13;%(AdditionalIncludeDirectories)</AdditionalIncludeDirectories>
      <PreprocessorDefinitions>NDEBUG;WIN32;_LIB;_SCL_SECURE_NO_DEPRECATE;_CRT_SECURE_NO_DEPRECATE;%(PreprocessorDefinitions)</PreprocessorDefinitions>
      <StringPooling>true</StringPooling>
      <RuntimeLibrary>MultiThreaded</RuntimeLibrary>
      <FunctionLevelLinking>true</FunctionLevelLinking>
      <DisableLanguageExtensions>false</DisableLanguageExtensions>
      <ForceConformanceInForLoopScope>true</ForceConformanceInForLoopScope>
      <RuntimeTypeInfo>true</RuntimeTypeInfo>
      <PrecompiledHeader>
      </PrecompiledHeader>
      <PrecompiledHeaderOutputFile>.\build\$(PlatformToolset)\$(Platform)\$(Configuration)\OREData.pch</PrecompiledHeaderOutputFile>
      <AssemblerListingLocation>$(IntDir)\%(RelativeDir)</AssemblerListingLocation>
      <ObjectFileName>$(IntDir)\%(RelativeDir)</ObjectFileName>
      <ProgramDataBaseFileName>$(IntDir)\%(RelativeDir)</ProgramDataBaseFileName>
      <BrowseInformation>
      </BrowseInformation>
      <BrowseInformationFile>.\build\$(PlatformToolset)\$(Platform)\$(Configuration)\</BrowseInformationFile>
      <WarningLevel>Level3</WarningLevel>
      <SuppressStartupBanner>true</SuppressStartupBanner>
      <CompileAs>Default</CompileAs>
      <MultiProcessorCompilation>true</MultiProcessorCompilation>
    </ClCompile>
    <ResourceCompile>
      <PreprocessorDefinitions>NDEBUG;%(PreprocessorDefinitions)</PreprocessorDefinitions>
      <Culture>0x0409</Culture>
    </ResourceCompile>
    <PreLinkEvent>
      <Message>Make build directory</Message>
      <Command>if not exist lib mkdir lib</Command>
    </PreLinkEvent>
    <Lib>
      <OutputFile>$(OutDir)$(TargetName)$(TargetExt)</OutputFile>
      <SuppressStartupBanner>true</SuppressStartupBanner>
    </Lib>
    <Bscmake>
      <SuppressStartupBanner>false</SuppressStartupBanner>
    </Bscmake>
  </ItemDefinitionGroup>
  <ItemDefinitionGroup Condition="'$(Configuration)|$(Platform)'=='Debug (static runtime)|Win32'">
    <ClCompile>
      <Optimization>Disabled</Optimization>
      <IntrinsicFunctions>false</IntrinsicFunctions>
      <AdditionalIncludeDirectories>.;..\QuantExt;..\QuantLib;..\ThirdPartyLibs\rapidxml-1.13;%(AdditionalIncludeDirectories)</AdditionalIncludeDirectories>
      <PreprocessorDefinitions>_DEBUG;WIN32;_LIB;_SCL_SECURE_NO_DEPRECATE;_CRT_SECURE_NO_DEPRECATE;%(PreprocessorDefinitions)</PreprocessorDefinitions>
      <BasicRuntimeChecks>EnableFastChecks</BasicRuntimeChecks>
      <RuntimeLibrary>MultiThreadedDebug</RuntimeLibrary>
      <DisableLanguageExtensions>false</DisableLanguageExtensions>
      <ForceConformanceInForLoopScope>true</ForceConformanceInForLoopScope>
      <RuntimeTypeInfo>true</RuntimeTypeInfo>
      <PrecompiledHeader>
      </PrecompiledHeader>
      <PrecompiledHeaderOutputFile>.\build\$(PlatformToolset)\$(Platform)\$(Configuration)\OREData.pch</PrecompiledHeaderOutputFile>
      <AssemblerListingLocation>$(IntDir)\%(RelativeDir)</AssemblerListingLocation>
      <ObjectFileName>$(IntDir)\%(RelativeDir)</ObjectFileName>
      <ProgramDataBaseFileName>$(IntDir)\%(RelativeDir)</ProgramDataBaseFileName>
      <BrowseInformation>
      </BrowseInformation>
      <BrowseInformationFile>.\build\$(PlatformToolset)\$(Platform)\$(Configuration)\</BrowseInformationFile>
      <WarningLevel>Level3</WarningLevel>
      <SuppressStartupBanner>true</SuppressStartupBanner>
      <DebugInformationFormat>EditAndContinue</DebugInformationFormat>
      <CompileAs>Default</CompileAs>
      <MultiProcessorCompilation>true</MultiProcessorCompilation>
    </ClCompile>
    <ResourceCompile>
      <PreprocessorDefinitions>_DEBUG;%(PreprocessorDefinitions)</PreprocessorDefinitions>
      <Culture>0x0409</Culture>
    </ResourceCompile>
    <PreLinkEvent>
      <Message>Make build directory</Message>
      <Command>if not exist lib mkdir lib</Command>
    </PreLinkEvent>
    <Lib>
      <OutputFile>$(OutDir)$(TargetName)$(TargetExt)</OutputFile>
      <SuppressStartupBanner>true</SuppressStartupBanner>
    </Lib>
    <Bscmake>
      <SuppressStartupBanner>false</SuppressStartupBanner>
    </Bscmake>
  </ItemDefinitionGroup>
  <ItemDefinitionGroup Condition="'$(Configuration)|$(Platform)'=='Debug (static runtime)|x64'">
    <ClCompile>
      <Optimization>Disabled</Optimization>
      <IntrinsicFunctions>false</IntrinsicFunctions>
      <AdditionalIncludeDirectories>.;..\QuantExt;..\QuantLib;..\ThirdPartyLibs\rapidxml-1.13;%(AdditionalIncludeDirectories)</AdditionalIncludeDirectories>
      <PreprocessorDefinitions>_DEBUG;WIN32;_LIB;_SCL_SECURE_NO_DEPRECATE;_CRT_SECURE_NO_DEPRECATE;%(PreprocessorDefinitions)</PreprocessorDefinitions>
      <BasicRuntimeChecks>EnableFastChecks</BasicRuntimeChecks>
      <RuntimeLibrary>MultiThreadedDebug</RuntimeLibrary>
      <DisableLanguageExtensions>false</DisableLanguageExtensions>
      <ForceConformanceInForLoopScope>true</ForceConformanceInForLoopScope>
      <RuntimeTypeInfo>true</RuntimeTypeInfo>
      <PrecompiledHeader>
      </PrecompiledHeader>
      <PrecompiledHeaderOutputFile>.\build\$(PlatformToolset)\$(Platform)\$(Configuration)\OREData.pch</PrecompiledHeaderOutputFile>
      <AssemblerListingLocation>$(IntDir)\%(RelativeDir)</AssemblerListingLocation>
      <ObjectFileName>$(IntDir)\%(RelativeDir)</ObjectFileName>
      <ProgramDataBaseFileName>$(IntDir)\%(RelativeDir)</ProgramDataBaseFileName>
      <BrowseInformation>
      </BrowseInformation>
      <BrowseInformationFile>.\build\$(PlatformToolset)\$(Platform)\$(Configuration)\</BrowseInformationFile>
      <WarningLevel>Level3</WarningLevel>
      <SuppressStartupBanner>true</SuppressStartupBanner>
      <DebugInformationFormat>ProgramDatabase</DebugInformationFormat>
      <CompileAs>Default</CompileAs>
      <MultiProcessorCompilation>true</MultiProcessorCompilation>
    </ClCompile>
    <ResourceCompile>
      <PreprocessorDefinitions>_DEBUG;%(PreprocessorDefinitions)</PreprocessorDefinitions>
      <Culture>0x0409</Culture>
    </ResourceCompile>
    <PreLinkEvent>
      <Message>Make build directory</Message>
      <Command>if not exist lib mkdir lib</Command>
    </PreLinkEvent>
    <Lib>
      <OutputFile>$(OutDir)$(TargetName)$(TargetExt)</OutputFile>
      <SuppressStartupBanner>true</SuppressStartupBanner>
    </Lib>
    <Bscmake>
      <SuppressStartupBanner>false</SuppressStartupBanner>
    </Bscmake>
  </ItemDefinitionGroup>
  <Import Project="$(VCTargetsPath)\Microsoft.Cpp.targets" />
  <ImportGroup Label="ExtensionTargets">
  </ImportGroup>
=======
<?xml version="1.0" encoding="utf-8"?>
<Project DefaultTargets="Build" ToolsVersion="4.0" xmlns="http://schemas.microsoft.com/developer/msbuild/2003">
  <ItemGroup Label="ProjectConfigurations">
    <ProjectConfiguration Include="Debug (static runtime)|Win32">
      <Configuration>Debug (static runtime)</Configuration>
      <Platform>Win32</Platform>
    </ProjectConfiguration>
    <ProjectConfiguration Include="Debug (static runtime)|x64">
      <Configuration>Debug (static runtime)</Configuration>
      <Platform>x64</Platform>
    </ProjectConfiguration>
    <ProjectConfiguration Include="Debug|Win32">
      <Configuration>Debug</Configuration>
      <Platform>Win32</Platform>
    </ProjectConfiguration>
    <ProjectConfiguration Include="Debug|x64">
      <Configuration>Debug</Configuration>
      <Platform>x64</Platform>
    </ProjectConfiguration>
    <ProjectConfiguration Include="Release (static runtime)|Win32">
      <Configuration>Release (static runtime)</Configuration>
      <Platform>Win32</Platform>
    </ProjectConfiguration>
    <ProjectConfiguration Include="Release (static runtime)|x64">
      <Configuration>Release (static runtime)</Configuration>
      <Platform>x64</Platform>
    </ProjectConfiguration>
    <ProjectConfiguration Include="Release|Win32">
      <Configuration>Release</Configuration>
      <Platform>Win32</Platform>
    </ProjectConfiguration>
    <ProjectConfiguration Include="Release|x64">
      <Configuration>Release</Configuration>
      <Platform>x64</Platform>
    </ProjectConfiguration>
  </ItemGroup>
  <ItemGroup>
    <ClInclude Include="ored\auto_link.hpp" />
    <ClInclude Include="ored\configuration\basecorrelationcurveconfig.hpp" />
    <ClInclude Include="ored\configuration\bootstrapconfig.hpp" />
    <ClInclude Include="ored\configuration\capfloorvolcurveconfig.hpp" />
    <ClInclude Include="ored\configuration\cdsvolcurveconfig.hpp" />
    <ClInclude Include="ored\configuration\commoditycurveconfig.hpp" />
    <ClInclude Include="ored\configuration\commodityvolcurveconfig.hpp" />
    <ClInclude Include="ored\configuration\conventions.hpp" />
    <ClInclude Include="ored\configuration\correlationcurveconfig.hpp" />
    <ClInclude Include="ored\configuration\curveconfig.hpp" />
    <ClInclude Include="ored\configuration\curveconfigurations.hpp" />
    <ClInclude Include="ored\configuration\defaultcurveconfig.hpp" />
    <ClInclude Include="ored\configuration\equitycurveconfig.hpp" />
    <ClInclude Include="ored\configuration\equityvolcurveconfig.hpp" />
    <ClInclude Include="ored\configuration\fxspotconfig.hpp" />
    <ClInclude Include="ored\configuration\fxvolcurveconfig.hpp" />
    <ClInclude Include="ored\configuration\genericyieldvolcurveconfig.hpp" />
    <ClInclude Include="ored\configuration\iborfallbackconfig.hpp" />
    <ClInclude Include="ored\configuration\inflationcapfloorvolcurveconfig.hpp" />
    <ClInclude Include="ored\configuration\inflationcurveconfig.hpp" />
    <ClInclude Include="ored\configuration\onedimsolverconfig.hpp" />
    <ClInclude Include="ored\configuration\reportconfig.hpp" />
    <ClInclude Include="ored\configuration\securityconfig.hpp" />
    <ClInclude Include="ored\configuration\smiledynamicsconfig.hpp" />
    <ClInclude Include="ored\configuration\swaptionvolcurveconfig.hpp" />
    <ClInclude Include="ored\configuration\volatilityconfig.hpp" />
    <ClInclude Include="ored\configuration\yieldcurveconfig.hpp" />
    <ClInclude Include="ored\configuration\yieldvolcurveconfig.hpp" />
    <ClInclude Include="ored\marketdata\basecorrelationcurve.hpp" />
    <ClInclude Include="ored\marketdata\capfloorvolcurve.hpp" />
    <ClInclude Include="ored\marketdata\cdsvolcurve.hpp" />
    <ClInclude Include="ored\marketdata\clonedloader.hpp" />
    <ClInclude Include="ored\marketdata\commoditycurve.hpp" />
    <ClInclude Include="ored\marketdata\commodityvolcurve.hpp" />
    <ClInclude Include="ored\marketdata\compositeloader.hpp" />
    <ClInclude Include="ored\marketdata\correlationcurve.hpp" />
    <ClInclude Include="ored\marketdata\csvloader.hpp" />
    <ClInclude Include="ored\marketdata\curvespec.hpp" />
    <ClInclude Include="ored\marketdata\curvespecparser.hpp" />
    <ClInclude Include="ored\marketdata\defaultcurve.hpp" />
    <ClInclude Include="ored\marketdata\dependencygraph.hpp" />
    <ClInclude Include="ored\marketdata\equitycurve.hpp" />
    <ClInclude Include="ored\marketdata\equityvolcurve.hpp" />
    <ClInclude Include="ored\marketdata\expiry.hpp" />
    <ClInclude Include="ored\marketdata\fittedbondcurvehelpermarket.hpp" />
    <ClInclude Include="ored\marketdata\fixings.hpp" />
    <ClInclude Include="ored\marketdata\fxtriangulation.hpp" />
    <ClInclude Include="ored\marketdata\fxvolcurve.hpp" />
    <ClInclude Include="ored\marketdata\genericyieldvolcurve.hpp" />
    <ClInclude Include="ored\marketdata\inflationcurve.hpp" />
    <ClInclude Include="ored\marketdata\loader.hpp" />
    <ClInclude Include="ored\marketdata\market.hpp" />
    <ClInclude Include="ored\marketdata\marketdatum.hpp" />
    <ClInclude Include="ored\marketdata\marketdatumparser.hpp" />
    <ClInclude Include="ored\marketdata\marketimpl.hpp" />
    <ClInclude Include="ored\marketdata\inmemoryloader.hpp" />
    <ClInclude Include="ored\marketdata\security.hpp" />
    <ClInclude Include="ored\marketdata\strike.hpp" />
    <ClInclude Include="ored\marketdata\structuredcurveerror.hpp" />
    <ClInclude Include="ored\marketdata\swaptionvolcurve.hpp" />
    <ClInclude Include="ored\marketdata\todaysmarket.hpp" />
    <ClInclude Include="ored\marketdata\todaysmarketcalibrationinfo.hpp" />
    <ClInclude Include="ored\marketdata\todaysmarketparameters.hpp" />
    <ClInclude Include="ored\marketdata\wrappedmarket.hpp" />
    <ClInclude Include="ored\marketdata\yieldcurve.hpp" />
    <ClInclude Include="ored\marketdata\inflationcapfloorvolcurve.hpp" />
    <ClInclude Include="ored\marketdata\yieldvolcurve.hpp" />
    <ClInclude Include="ored\model\blackscholesmodelbuilder.hpp" />
    <ClInclude Include="ored\model\blackscholesmodelbuilderbase.hpp" />
    <ClInclude Include="ored\model\calibrationbasket.hpp" />
    <ClInclude Include="ored\model\calibrationconfiguration.hpp" />
    <ClInclude Include="ored\model\calibrationinstrumentfactory.hpp" />
    <ClInclude Include="ored\model\calibrationinstruments\cpicapfloor.hpp" />
    <ClInclude Include="ored\model\calibrationinstruments\yoycapfloor.hpp" />
    <ClInclude Include="ored\model\calibrationinstruments\yoyswap.hpp" />
    <ClInclude Include="ored\model\calibrationpointcache.hpp" />
    <ClInclude Include="ored\model\commodityschwartzmodelbuilder.hpp" />
    <ClInclude Include="ored\model\commodityschwartzmodeldata.hpp" />
    <ClInclude Include="ored\model\crcirbuilder.hpp" />
    <ClInclude Include="ored\model\crcirdata.hpp" />
    <ClInclude Include="ored\model\crlgmbuilder.hpp" />
    <ClInclude Include="ored\model\crlgmdata.hpp" />
    <ClInclude Include="ored\model\crossassetmodelbuilder.hpp" />
    <ClInclude Include="ored\model\crossassetmodeldata.hpp" />
    <ClInclude Include="ored\model\eqbsbuilder.hpp" />
    <ClInclude Include="ored\model\eqbsdata.hpp" />
    <ClInclude Include="ored\model\fxbsbuilder.hpp" />
    <ClInclude Include="ored\model\fxbsdata.hpp" />
    <ClInclude Include="ored\model\hwbuilder.hpp" />
    <ClInclude Include="ored\model\inflation\infdkbuilder.hpp" />
    <ClInclude Include="ored\model\inflation\infdkdata.hpp" />
    <ClInclude Include="ored\model\inflation\infjybuilder.hpp" />
    <ClInclude Include="ored\model\inflation\infjydata.hpp" />
    <ClInclude Include="ored\model\inflation\inflationmodeldata.hpp" />
    <ClInclude Include="ored\model\irhwmodeldata.hpp" />
    <ClInclude Include="ored\model\irlgmdata.hpp" />
    <ClInclude Include="ored\model\irmodeldata.hpp" />
    <ClInclude Include="ored\model\lgmbuilder.hpp" />
    <ClInclude Include="ored\model\lgmdata.hpp" />
    <ClInclude Include="ored\model\localvolmodelbuilder.hpp" />
    <ClInclude Include="ored\model\marketobserver.hpp" />
    <ClInclude Include="ored\model\modelbuilder.hpp" />
    <ClInclude Include="ored\model\modeldata.hpp" />
    <ClInclude Include="ored\model\modelparameter.hpp" />
    <ClInclude Include="ored\model\structuredmodelerror.hpp" />
    <ClInclude Include="ored\model\utilities.hpp" />
    <ClInclude Include="ored\ored.hpp" />
    <ClInclude Include="ored\portfolio\barrierdata.hpp" />
    <ClInclude Include="ored\portfolio\barrieroption.hpp" />
    <ClInclude Include="ored\portfolio\barrieroptionwrapper.hpp" />
    <ClInclude Include="ored\portfolio\bond.hpp" />
    <ClInclude Include="ored\portfolio\bondutils.hpp" />
    <ClInclude Include="ored\portfolio\builders\bond.hpp" />
    <ClInclude Include="ored\portfolio\builders\cachingenginebuilder.hpp" />
    <ClInclude Include="ored\portfolio\builders\capfloor.hpp" />
    <ClInclude Include="ored\portfolio\builders\capflooredaverageonindexedcouponleg.hpp" />
    <ClInclude Include="ored\portfolio\builders\capflooredcpileg.hpp" />
    <ClInclude Include="ored\portfolio\builders\capfloorediborleg.hpp" />
    <ClInclude Include="ored\portfolio\builders\capflooredovernightindexedcouponleg.hpp" />
    <ClInclude Include="ored\portfolio\builders\capflooredyoyleg.hpp" />
    <ClInclude Include="ored\portfolio\builders\cliquetoption.hpp" />
    <ClInclude Include="ored\portfolio\builders\cms.hpp" />
    <ClInclude Include="ored\portfolio\builders\cmsspread.hpp" />
    <ClInclude Include="ored\portfolio\builders\commodityforward.hpp" />
    <ClInclude Include="ored\portfolio\builders\commodityoption.hpp" />
    <ClInclude Include="ored\portfolio\builders\commodityapo.hpp" />
    <ClInclude Include="ored\portfolio\builders\commodityapomodelbuilder.hpp" />
    <ClInclude Include="ored\portfolio\builders\commodityspreadoption.hpp" />
    <ClInclude Include="ored\portfolio\builders\commodityswap.hpp" />
    <ClInclude Include="ored\portfolio\builders\commodityswaption.hpp" />
    <ClInclude Include="ored\portfolio\builders\cpicapfloor.hpp" />
    <ClInclude Include="ored\portfolio\builders\creditdefaultswap.hpp" />
    <ClInclude Include="ored\portfolio\builders\creditdefaultswapoption.hpp" />
    <ClInclude Include="ored\portfolio\builders\currencyswap.hpp" />
    <ClInclude Include="ored\portfolio\builders\durationadjustedcms.hpp" />
    <ClInclude Include="ored\portfolio\builders\equitycompositeoption.hpp" />
    <ClInclude Include="ored\portfolio\builders\equitydoubletouchoption.hpp" />
    <ClInclude Include="ored\portfolio\builders\equityforward.hpp" />
    <ClInclude Include="ored\portfolio\builders\equityoption.hpp" />
    <ClInclude Include="ored\portfolio\builders\equityfuturesoption.hpp" />
    <ClInclude Include="ored\portfolio\builders\equitybarrieroption.hpp" />
    <ClInclude Include="ored\portfolio\builders\equitydigitaloption.hpp" />
    <ClInclude Include="ored\portfolio\builders\equitydoublebarrieroption.hpp" />
    <ClInclude Include="ored\portfolio\builders\equitytouchoption.hpp" />
    <ClInclude Include="ored\portfolio\builders\forwardbond.hpp" />
    <ClInclude Include="ored\portfolio\builders\fxbarrieroption.hpp" />
    <ClInclude Include="ored\portfolio\builders\fxdigitalbarrieroption.hpp" />
    <ClInclude Include="ored\portfolio\builders\fxdigitaloption.hpp" />
    <ClInclude Include="ored\portfolio\builders\fxdoublebarrieroption.hpp" />
    <ClInclude Include="ored\portfolio\builders\fxdoubletouchoption.hpp" />
    <ClInclude Include="ored\portfolio\builders\fxtouchoption.hpp" />
    <ClInclude Include="ored\portfolio\builders\fxforward.hpp" />
    <ClInclude Include="ored\portfolio\builders\fxoption.hpp" />
    <ClInclude Include="ored\portfolio\builders\multilegoption.hpp" />
    <ClInclude Include="ored\portfolio\builders\swap.hpp" />
    <ClInclude Include="ored\portfolio\builders\swaption.hpp" />
    <ClInclude Include="ored\portfolio\builders\quantoequityoption.hpp" />
    <ClInclude Include="ored\portfolio\builders\quantovanillaoption.hpp" />
    <ClInclude Include="ored\portfolio\builders\vanillaoption.hpp" />
    <ClInclude Include="ored\portfolio\builders\varianceswap.hpp" />
    <ClInclude Include="ored\portfolio\builders\yoycapfloor.hpp" />
    <ClInclude Include="ored\portfolio\capfloor.hpp" />
    <ClInclude Include="ored\portfolio\cliquetoption.hpp" />
    <ClInclude Include="ored\portfolio\commodityforward.hpp" />
    <ClInclude Include="ored\portfolio\commodityoption.hpp" />
    <ClInclude Include="ored\portfolio\commoditydigitaloption.hpp" />
    <ClInclude Include="ored\portfolio\commodityapo.hpp" />
    <ClInclude Include="ored\portfolio\commoditylegbuilder.hpp" />
    <ClInclude Include="ored\portfolio\commoditylegdata.hpp" />
    <ClInclude Include="ored\portfolio\commodityoptionstrip.hpp" />
    <ClInclude Include="ored\portfolio\commodityspreadoption.hpp" />
    <ClInclude Include="ored\portfolio\commodityswap.hpp" />
    <ClInclude Include="ored\portfolio\commodityswaption.hpp" />
    <ClInclude Include="ored\portfolio\compositeinstrumentwrapper.hpp" />
    <ClInclude Include="ored\portfolio\compositetrade.hpp" />
    <ClInclude Include="ored\portfolio\creditdefaultswap.hpp" />
    <ClInclude Include="ored\portfolio\creditdefaultswapdata.hpp" />
    <ClInclude Include="ored\portfolio\creditdefaultswapoption.hpp" />
    <ClInclude Include="ored\portfolio\crosscurrencyswap.hpp" />
    <ClInclude Include="ored\portfolio\inflationswap.hpp" />
    <ClInclude Include="ored\portfolio\failedtrade.hpp" />
    <ClInclude Include="ored\portfolio\durationadjustedcmslegbuilder.hpp" />
    <ClInclude Include="ored\portfolio\durationadjustedcmslegdata.hpp" />
    <ClInclude Include="ored\portfolio\enginedata.hpp" />
    <ClInclude Include="ored\portfolio\enginefactory.hpp" />
    <ClInclude Include="ored\portfolio\envelope.hpp" />
    <ClInclude Include="ored\portfolio\equityforward.hpp" />
    <ClInclude Include="ored\portfolio\equityfuturesoption.hpp" />
    <ClInclude Include="ored\portfolio\equityoption.hpp" />
    <ClInclude Include="ored\portfolio\equityswap.hpp" />
    <ClInclude Include="ored\portfolio\equitydoubletouchoption.hpp" />
    <ClInclude Include="ored\portfolio\equitybarrieroption.hpp" />
    <ClInclude Include="ored\portfolio\equitydigitaloption.hpp" />
    <ClInclude Include="ored\portfolio\equitydoublebarrieroption.hpp" />
    <ClInclude Include="ored\portfolio\equityeuropeanbarrieroption.hpp" />
    <ClInclude Include="ored\portfolio\equitytouchoption.hpp" />
    <ClInclude Include="ored\portfolio\equityfxlegbuilder.hpp" />
    <ClInclude Include="ored\portfolio\equityfxlegdata.hpp" />
    <ClInclude Include="ored\portfolio\fxbarrieroption.hpp" />
    <ClInclude Include="ored\portfolio\fxdigitalbarrieroption.hpp" />
    <ClInclude Include="ored\portfolio\fxdigitaloption.hpp" />
    <ClInclude Include="ored\portfolio\fxdoublebarrieroption.hpp" />
    <ClInclude Include="ored\portfolio\fxdoubletouchoption.hpp" />
    <ClInclude Include="ored\portfolio\fxeuropeanbarrieroption.hpp" />
    <ClInclude Include="ored\portfolio\fxkikobarrieroption.hpp" />
    <ClInclude Include="ored\portfolio\fxtouchoption.hpp" />
    <ClInclude Include="ored\portfolio\fixingdates.hpp" />
    <ClInclude Include="ored\portfolio\forwardbond.hpp" />
    <ClInclude Include="ored\portfolio\forwardrateagreement.hpp" />
    <ClInclude Include="ored\portfolio\fxaverageforward.hpp" />
    <ClInclude Include="ored\portfolio\fxforward.hpp" />
    <ClInclude Include="ored\portfolio\fxoption.hpp" />
    <ClInclude Include="ored\portfolio\fxswap.hpp" />
    <ClInclude Include="ored\portfolio\indexing.hpp" />
    <ClInclude Include="ored\portfolio\instrumentwrapper.hpp" />
    <ClInclude Include="ored\portfolio\legbuilders.hpp" />
    <ClInclude Include="ored\portfolio\legdata.hpp" />
    <ClInclude Include="ored\portfolio\legdatafactory.hpp" />
    <ClInclude Include="ored\portfolio\multilegoption.hpp" />
    <ClInclude Include="ored\portfolio\nettingsetdefinition.hpp" />
    <ClInclude Include="ored\portfolio\nettingsetdetails.hpp" />
    <ClInclude Include="ored\portfolio\nettingsetmanager.hpp" />
    <ClInclude Include="ored\portfolio\optiondata.hpp" />
    <ClInclude Include="ored\portfolio\optionexercisedata.hpp" />
    <ClInclude Include="ored\portfolio\optionpaymentdata.hpp" />
    <ClInclude Include="ored\portfolio\optionwrapper.hpp" />
    <ClInclude Include="ored\portfolio\types.hpp" />
    <ClInclude Include="ored\portfolio\portfolio.hpp" />
    <ClInclude Include="ored\portfolio\premiumdata.hpp" />
    <ClInclude Include="ored\portfolio\referencedata.hpp" />
    <ClInclude Include="ored\portfolio\referencedatafactory.hpp" />
    <ClInclude Include="ored\portfolio\schedule.hpp" />
    <ClInclude Include="ored\portfolio\trademonetary.hpp" />
    <ClInclude Include="ored\portfolio\structuredconfigurationerror.hpp" />
    <ClInclude Include="ored\portfolio\structuredconfigurationwarning.hpp" />
    <ClInclude Include="ored\portfolio\structuredtradeerror.hpp" />
    <ClInclude Include="ored\portfolio\structuredtradewarning.hpp" />
    <ClInclude Include="ored\portfolio\swap.hpp" />
    <ClInclude Include="ored\portfolio\swaption.hpp" />
    <ClInclude Include="ored\portfolio\trade.hpp" />
    <ClInclude Include="ored\portfolio\tradeactions.hpp" />
    <ClInclude Include="ored\portfolio\tradebarrier.hpp" />
    <ClInclude Include="ored\portfolio\tradefactory.hpp" />
    <ClInclude Include="ored\portfolio\tradestrike.hpp" />
    <ClInclude Include="ored\portfolio\underlying.hpp" />
    <ClInclude Include="ored\portfolio\vanillaoption.hpp" />
    <ClInclude Include="ored\portfolio\varianceswap.hpp" />
    <ClInclude Include="ored\portfolio\builders\asianoption.hpp" />
    <ClInclude Include="ored\portfolio\builders\commodityasianoption.hpp" />
    <ClInclude Include="ored\portfolio\builders\equityasianoption.hpp" />
    <ClInclude Include="ored\portfolio\builders\fxasianoption.hpp" />
    <ClInclude Include="ored\portfolio\asianoption.hpp" />
    <ClInclude Include="ored\report\csvreport.hpp" />
    <ClInclude Include="ored\report\inmemoryreport.hpp" />
    <ClInclude Include="ored\report\report.hpp" />
    <ClInclude Include="ored\utilities\calendaradjustmentconfig.hpp" />
    <ClInclude Include="ored\utilities\calendarparser.hpp" />
    <ClInclude Include="ored\utilities\conventionsbasedfutureexpiry.hpp" />
    <ClInclude Include="ored\utilities\correlationmatrix.hpp" />
    <ClInclude Include="ored\utilities\csvfilereader.hpp" />
    <ClInclude Include="ored\utilities\currencyconfig.hpp" />
    <ClInclude Include="ored\utilities\currencyparser.hpp" />
    <ClInclude Include="ored\utilities\dategrid.hpp" />
    <ClInclude Include="ored\utilities\flowanalysis.hpp" />
    <ClInclude Include="ored\utilities\indexnametranslator.hpp" />
    <ClInclude Include="ored\utilities\indexparser.hpp" />
    <ClInclude Include="ored\utilities\inflationstartdate.hpp" />
    <ClInclude Include="ored\utilities\log.hpp" />
    <ClInclude Include="ored\utilities\marketdata.hpp" />
    <ClInclude Include="ored\utilities\osutils.hpp" />
    <ClInclude Include="ored\utilities\parsers.hpp" />
    <ClInclude Include="ored\utilities\progressbar.hpp" />
    <ClInclude Include="ored\utilities\serializationdate.hpp" />
    <ClInclude Include="ored\utilities\serializationdaycounter.hpp" />
    <ClInclude Include="ored\utilities\serializationperiod.hpp" />
    <ClInclude Include="ored\utilities\strike.hpp" />
    <ClInclude Include="ored\utilities\timeperiod.hpp" />
    <ClInclude Include="ored\utilities\to_string.hpp" />
    <ClInclude Include="ored\utilities\vectorutils.hpp" />
    <ClInclude Include="ored\utilities\wildcard.hpp" />
    <ClInclude Include="ored\utilities\xmlutils.hpp" />
    <ClInclude Include="ored\version.hpp" />
  </ItemGroup>
  <ItemGroup>
    <ClCompile Include="ored\configuration\basecorrelationcurveconfig.cpp" />
    <ClCompile Include="ored\configuration\bootstrapconfig.cpp" />
    <ClCompile Include="ored\configuration\capfloorvolcurveconfig.cpp" />
    <ClCompile Include="ored\configuration\cdsvolcurveconfig.cpp" />
    <ClCompile Include="ored\configuration\commoditycurveconfig.cpp" />
    <ClCompile Include="ored\configuration\commodityvolcurveconfig.cpp" />
    <ClCompile Include="ored\configuration\conventions.cpp" />
    <ClCompile Include="ored\configuration\correlationcurveconfig.cpp" />
    <ClCompile Include="ored\configuration\curveconfig.cpp" />
    <ClCompile Include="ored\configuration\curveconfigurations.cpp" />
    <ClCompile Include="ored\configuration\defaultcurveconfig.cpp" />
    <ClCompile Include="ored\configuration\equitycurveconfig.cpp" />
    <ClCompile Include="ored\configuration\equityvolcurveconfig.cpp" />
    <ClCompile Include="ored\configuration\fxvolcurveconfig.cpp" />
    <ClCompile Include="ored\configuration\genericyieldvolcurveconfig.cpp" />
    <ClCompile Include="ored\configuration\iborfallbackconfig.cpp" />
    <ClCompile Include="ored\configuration\inflationcapfloorvolcurveconfig.cpp" />
    <ClCompile Include="ored\configuration\inflationcurveconfig.cpp" />
    <ClCompile Include="ored\configuration\onedimsolverconfig.cpp" />
    <ClCompile Include="ored\configuration\reportconfig.cpp" />
    <ClCompile Include="ored\configuration\smiledynamicsconfig.cpp" />
    <ClCompile Include="ored\configuration\volatilityconfig.cpp" />
    <ClCompile Include="ored\configuration\yieldcurveconfig.cpp" />
    <ClCompile Include="ored\marketdata\basecorrelationcurve.cpp" />
    <ClCompile Include="ored\marketdata\capfloorvolcurve.cpp" />
    <ClCompile Include="ored\marketdata\cdsvolcurve.cpp" />
    <ClCompile Include="ored\marketdata\clonedloader.cpp" />
    <ClCompile Include="ored\marketdata\commoditycurve.cpp" />
    <ClCompile Include="ored\marketdata\commodityvolcurve.cpp" />
    <ClCompile Include="ored\marketdata\correlationcurve.cpp" />
    <ClCompile Include="ored\marketdata\csvloader.cpp" />
    <ClCompile Include="ored\marketdata\curvespec.cpp" />
    <ClCompile Include="ored\marketdata\curvespecparser.cpp" />
    <ClCompile Include="ored\marketdata\defaultcurve.cpp" />
    <ClCompile Include="ored\marketdata\dependencygraph.cpp" />
    <ClCompile Include="ored\marketdata\equitycurve.cpp" />
    <ClCompile Include="ored\marketdata\equityvolcurve.cpp" />
    <ClCompile Include="ored\marketdata\expiry.cpp" />
    <ClCompile Include="ored\marketdata\fittedbondcurvehelpermarket.cpp" />
    <ClCompile Include="ored\marketdata\fixings.cpp" />
    <ClCompile Include="ored\marketdata\fxtriangulation.cpp" />
    <ClCompile Include="ored\marketdata\fxvolcurve.cpp" />
    <ClCompile Include="ored\marketdata\genericyieldvolcurve.cpp" />
    <ClCompile Include="ored\marketdata\inflationcurve.cpp" />
    <ClCompile Include="ored\marketdata\loader.cpp" />
    <ClCompile Include="ored\marketdata\market.cpp" />
    <ClCompile Include="ored\marketdata\marketdatum.cpp" />
    <ClCompile Include="ored\marketdata\marketdatumparser.cpp" />
    <ClCompile Include="ored\marketdata\marketimpl.cpp" />
    <ClCompile Include="ored\marketdata\inmemoryloader.cpp" />
    <ClCompile Include="ored\marketdata\security.cpp" />
    <ClCompile Include="ored\marketdata\strike.cpp" />
    <ClCompile Include="ored\marketdata\swaptionvolcurve.cpp" />
    <ClCompile Include="ored\marketdata\todaysmarket.cpp" />
    <ClCompile Include="ored\marketdata\todaysmarketcalibrationinfo.cpp" />
    <ClCompile Include="ored\marketdata\todaysmarketparameters.cpp" />
    <ClCompile Include="ored\marketdata\wrappedmarket.cpp" />
    <ClCompile Include="ored\marketdata\yieldcurve.cpp" />
    <ClCompile Include="ored\marketdata\inflationcapfloorvolcurve.cpp" />
    <ClCompile Include="ored\marketdata\yieldvolcurve.cpp" />
    <ClCompile Include="ored\model\blackscholesmodelbuilder.cpp" />
    <ClCompile Include="ored\model\blackscholesmodelbuilderbase.cpp" />
    <ClCompile Include="ored\model\calibrationbasket.cpp" />
    <ClCompile Include="ored\model\calibrationconfiguration.cpp" />
    <ClCompile Include="ored\model\calibrationinstrumentfactory.cpp" />
    <ClCompile Include="ored\model\calibrationinstruments\cpicapfloor.cpp" />
    <ClCompile Include="ored\model\calibrationinstruments\yoycapfloor.cpp" />
    <ClCompile Include="ored\model\calibrationinstruments\yoyswap.cpp" />
    <ClCompile Include="ored\model\calibrationpointcache.cpp" />
    <ClCompile Include="ored\model\commodityschwartzmodelbuilder.cpp" />
    <ClCompile Include="ored\model\commodityschwartzmodeldata.cpp" />
    <ClCompile Include="ored\model\crcirbuilder.cpp" />
    <ClCompile Include="ored\model\crcirdata.cpp" />
    <ClCompile Include="ored\model\crlgmbuilder.cpp" />
    <ClCompile Include="ored\model\crlgmdata.cpp" />
    <ClCompile Include="ored\model\crossassetmodelbuilder.cpp" />
    <ClCompile Include="ored\model\crossassetmodeldata.cpp" />
    <ClCompile Include="ored\model\eqbsbuilder.cpp" />
    <ClCompile Include="ored\model\eqbsdata.cpp" />
    <ClCompile Include="ored\model\fxbsbuilder.cpp" />
    <ClCompile Include="ored\model\fxbsdata.cpp" />
    <ClCompile Include="ored\model\hwbuilder.cpp" />
    <ClCompile Include="ored\model\inflation\infdkbuilder.cpp" />
    <ClCompile Include="ored\model\inflation\infdkdata.cpp" />
    <ClCompile Include="ored\model\inflation\infjybuilder.cpp" />
    <ClCompile Include="ored\model\inflation\infjydata.cpp" />
    <ClCompile Include="ored\model\inflation\inflationmodeldata.cpp" />
    <ClCompile Include="ored\model\irhwmodeldata.cpp" />
    <ClCompile Include="ored\model\irlgmdata.cpp" />
    <ClCompile Include="ored\model\irmodeldata.cpp" />
    <ClCompile Include="ored\model\lgmbuilder.cpp" />
    <ClCompile Include="ored\model\lgmdata.cpp" />
    <ClCompile Include="ored\model\localvolmodelbuilder.cpp" />
    <ClCompile Include="ored\model\modeldata.cpp" />
    <ClCompile Include="ored\model\modelparameter.cpp" />
    <ClCompile Include="ored\model\utilities.cpp" />
    <ClCompile Include="ored\portfolio\barrierdata.cpp" />
    <ClCompile Include="ored\portfolio\barrieroption.cpp" />
    <ClCompile Include="ored\portfolio\barrieroptionwrapper.cpp" />
    <ClCompile Include="ored\portfolio\bond.cpp" />
    <ClCompile Include="ored\portfolio\bondutils.cpp" />
    <ClCompile Include="ored\portfolio\builders\capfloor.cpp" />
    <ClCompile Include="ored\portfolio\builders\capflooredaverageonindexedcouponleg.cpp" />
    <ClCompile Include="ored\portfolio\builders\capfloorediborleg.cpp" />
    <ClCompile Include="ored\portfolio\builders\capflooredovernightindexedcouponleg.cpp" />
    <ClCompile Include="ored\portfolio\builders\commodityapomodelbuilder.cpp" />
    <ClCompile Include="ored\portfolio\builders\cms.cpp" />
    <ClCompile Include="ored\portfolio\builders\cmsspread.cpp" />
    <ClCompile Include="ored\portfolio\builders\cpicapfloor.cpp" />
    <ClCompile Include="ored\portfolio\builders\currencyswap.cpp" />
    <ClCompile Include="ored\portfolio\builders\durationadjustedcms.cpp" />
    <ClCompile Include="ored\portfolio\builders\fxoption.cpp" />
    <ClCompile Include="ored\portfolio\builders\multilegoption.cpp" />
    <ClCompile Include="ored\portfolio\builders\swap.cpp" />
    <ClCompile Include="ored\portfolio\builders\swaption.cpp" />
    <ClCompile Include="ored\portfolio\builders\yoycapfloor.cpp" />
    <ClCompile Include="ored\portfolio\capfloor.cpp" />
    <ClCompile Include="ored\portfolio\cliquetoption.cpp" />
    <ClCompile Include="ored\portfolio\commodityforward.cpp" />
    <ClCompile Include="ored\portfolio\commodityoption.cpp" />
    <ClCompile Include="ored\portfolio\commoditydigitaloption.cpp" />
    <ClCompile Include="ored\portfolio\commodityapo.cpp" />
    <ClCompile Include="ored\portfolio\commoditylegbuilder.cpp" />
    <ClCompile Include="ored\portfolio\commoditylegdata.cpp" />
    <ClCompile Include="ored\portfolio\commodityoptionstrip.cpp" />
    <ClCompile Include="ored\portfolio\commodityspreadoption.cpp" />
    <ClCompile Include="ored\portfolio\commodityswap.cpp" />
    <ClCompile Include="ored\portfolio\commodityswaption.cpp" />
    <ClCompile Include="ored\portfolio\compositetrade.cpp" />
    <ClCompile Include="ored\portfolio\creditdefaultswap.cpp" />
    <ClCompile Include="ored\portfolio\creditdefaultswapdata.cpp" />
    <ClCompile Include="ored\portfolio\creditdefaultswapoption.cpp" />
    <ClCompile Include="ored\portfolio\crosscurrencyswap.cpp" />
    <ClCompile Include="ored\portfolio\inflationswap.cpp" />
    <ClCompile Include="ored\portfolio\failedtrade.cpp" />
    <ClCompile Include="ored\portfolio\durationadjustedcmslegbuilder.cpp" />
    <ClCompile Include="ored\portfolio\durationadjustedcmslegdata.cpp" />
    <ClCompile Include="ored\portfolio\enginedata.cpp" />
    <ClCompile Include="ored\portfolio\enginefactory.cpp" />
    <ClCompile Include="ored\portfolio\envelope.cpp" />
    <ClCompile Include="ored\portfolio\equityforward.cpp" />
    <ClCompile Include="ored\portfolio\equityfuturesoption.cpp" />
    <ClCompile Include="ored\portfolio\equityoption.cpp" />
    <ClCompile Include="ored\portfolio\equityswap.cpp" />
    <ClCompile Include="ored\portfolio\equitydoublebarrieroption.cpp" />
    <ClCompile Include="ored\portfolio\equitydoubletouchoption.cpp" />
    <ClCompile Include="ored\portfolio\equitybarrieroption.cpp" />
    <ClCompile Include="ored\portfolio\equitydigitaloption.cpp" />
    <ClCompile Include="ored\portfolio\equityeuropeanbarrieroption.cpp" />
    <ClCompile Include="ored\portfolio\equitytouchoption.cpp" />
    <ClCompile Include="ored\portfolio\equityfxlegbuilder.cpp" />
    <ClCompile Include="ored\portfolio\equityfxlegdata.cpp" />
    <ClCompile Include="ored\portfolio\fxbarrieroption.cpp" />
    <ClCompile Include="ored\portfolio\fxdigitalbarrieroption.cpp" />
    <ClCompile Include="ored\portfolio\fxdigitaloption.cpp" />
    <ClCompile Include="ored\portfolio\fxdoublebarrieroption.cpp" />
    <ClCompile Include="ored\portfolio\fxdoubletouchoption.cpp" />
    <ClCompile Include="ored\portfolio\fxeuropeanbarrieroption.cpp" />
    <ClCompile Include="ored\portfolio\fxkikobarrieroption.cpp" />
    <ClCompile Include="ored\portfolio\fxtouchoption.cpp" />
    <ClCompile Include="ored\portfolio\fixingdates.cpp" />
    <ClCompile Include="ored\portfolio\forwardbond.cpp" />
    <ClCompile Include="ored\portfolio\forwardrateagreement.cpp" />
    <ClCompile Include="ored\portfolio\fxaverageforward.cpp" />
    <ClCompile Include="ored\portfolio\fxforward.cpp" />
    <ClCompile Include="ored\portfolio\fxoption.cpp" />
    <ClCompile Include="ored\portfolio\fxswap.cpp" />
    <ClCompile Include="ored\portfolio\indexing.cpp" />
    <ClCompile Include="ored\portfolio\legbuilders.cpp" />
    <ClCompile Include="ored\portfolio\legdata.cpp" />
    <ClCompile Include="ored\portfolio\legdatafactory.cpp" />
    <ClCompile Include="ored\portfolio\multilegoption.cpp" />
    <ClCompile Include="ored\portfolio\nettingsetdefinition.cpp" />
    <ClCompile Include="ored\portfolio\nettingsetdetails.cpp" />
    <ClCompile Include="ored\portfolio\nettingsetmanager.cpp" />
    <ClCompile Include="ored\portfolio\optiondata.cpp" />
    <ClCompile Include="ored\portfolio\optionexercisedata.cpp" />
    <ClCompile Include="ored\portfolio\optionpaymentdata.cpp" />
    <ClCompile Include="ored\portfolio\optionwrapper.cpp" />
    <ClCompile Include="ored\portfolio\portfolio.cpp" />
    <ClCompile Include="ored\portfolio\premiumdata.cpp" />
    <ClCompile Include="ored\portfolio\referencedata.cpp" />
    <ClCompile Include="ored\portfolio\referencedatafactory.cpp" />
    <ClCompile Include="ored\portfolio\schedule.cpp" />
    <ClCompile Include="ored\portfolio\trademonetary.cpp" />
    <ClCompile Include="ored\portfolio\swap.cpp" />
    <ClCompile Include="ored\portfolio\swaption.cpp" />
    <ClCompile Include="ored\portfolio\trade.cpp" />
    <ClCompile Include="ored\portfolio\tradeactions.cpp" />
    <ClCompile Include="ored\portfolio\tradebarrier.cpp" />
    <ClCompile Include="ored\portfolio\tradefactory.cpp" />
    <ClCompile Include="ored\portfolio\tradestrike.cpp" />
    <ClCompile Include="ored\portfolio\underlying.cpp" />
    <ClCompile Include="ored\portfolio\vanillaoption.cpp" />
    <ClCompile Include="ored\portfolio\varianceswap.cpp" />
    <ClCompile Include="ored\portfolio\asianoption.cpp" />
    <ClCompile Include="ored\report\csvreport.cpp" />
    <ClCompile Include="ored\utilities\calendaradjustmentconfig.cpp" />
    <ClCompile Include="ored\utilities\calendarparser.cpp" />
    <ClCompile Include="ored\utilities\conventionsbasedfutureexpiry.cpp" />
    <ClCompile Include="ored\utilities\correlationmatrix.cpp" />
    <ClCompile Include="ored\utilities\csvfilereader.cpp" />
    <ClCompile Include="ored\utilities\currencyconfig.cpp" />
    <ClCompile Include="ored\utilities\currencyparser.cpp" />
    <ClCompile Include="ored\utilities\dategrid.cpp" />
    <ClCompile Include="ored\utilities\flowanalysis.cpp" />
    <ClCompile Include="ored\utilities\indexnametranslator.cpp" />
    <ClCompile Include="ored\utilities\indexparser.cpp" />
    <ClCompile Include="ored\utilities\inflationstartdate.cpp" />
    <ClCompile Include="ored\utilities\log.cpp" />
    <ClCompile Include="ored\utilities\marketdata.cpp" />
    <ClCompile Include="ored\utilities\osutils.cpp" />
    <ClCompile Include="ored\utilities\parsers.cpp" />
    <ClCompile Include="ored\utilities\progressbar.cpp" />
    <ClCompile Include="ored\utilities\strike.cpp" />
    <ClCompile Include="ored\utilities\to_string.cpp" />
    <ClCompile Include="ored\utilities\wildcard.cpp" />
    <ClCompile Include="ored\utilities\xmlutils.cpp" />
  </ItemGroup>
  <PropertyGroup Label="Globals">
    <ProjectName>OREData</ProjectName>
    <ProjectGuid>{9406F13C-7745-4E61-BC41-14AAA7C730E0}</ProjectGuid>
    <RootNamespace>OREData</RootNamespace>
  </PropertyGroup>
  <Import Project="$(VCTargetsPath)\Microsoft.Cpp.Default.props" />
  <Import Project="..\ore.props" />
  <PropertyGroup Condition="'$(Configuration)|$(Platform)'=='Debug (static runtime)|Win32'" Label="Configuration">
    <ConfigurationType>StaticLibrary</ConfigurationType>
    <UseOfMfc>false</UseOfMfc>
    <CharacterSet>MultiByte</CharacterSet>
  </PropertyGroup>
  <PropertyGroup Condition="'$(Configuration)|$(Platform)'=='Debug (static runtime)|x64'" Label="Configuration">
    <ConfigurationType>StaticLibrary</ConfigurationType>
    <UseOfMfc>false</UseOfMfc>
    <CharacterSet>MultiByte</CharacterSet>
  </PropertyGroup>
  <PropertyGroup Condition="'$(Configuration)|$(Platform)'=='Release (static runtime)|Win32'" Label="Configuration">
    <ConfigurationType>StaticLibrary</ConfigurationType>
    <UseOfMfc>false</UseOfMfc>
    <CharacterSet>MultiByte</CharacterSet>
  </PropertyGroup>
  <PropertyGroup Condition="'$(Configuration)|$(Platform)'=='Release (static runtime)|x64'" Label="Configuration">
    <ConfigurationType>StaticLibrary</ConfigurationType>
    <UseOfMfc>false</UseOfMfc>
    <CharacterSet>MultiByte</CharacterSet>
  </PropertyGroup>
  <PropertyGroup Condition="'$(Configuration)|$(Platform)'=='Debug|Win32'" Label="Configuration">
    <ConfigurationType>StaticLibrary</ConfigurationType>
    <UseOfMfc>false</UseOfMfc>
    <CharacterSet>MultiByte</CharacterSet>
  </PropertyGroup>
  <PropertyGroup Condition="'$(Configuration)|$(Platform)'=='Debug|x64'" Label="Configuration">
    <ConfigurationType>StaticLibrary</ConfigurationType>
    <UseOfMfc>false</UseOfMfc>
    <CharacterSet>MultiByte</CharacterSet>
  </PropertyGroup>
  <PropertyGroup Condition="'$(Configuration)|$(Platform)'=='Release|Win32'" Label="Configuration">
    <ConfigurationType>StaticLibrary</ConfigurationType>
    <UseOfMfc>false</UseOfMfc>
    <CharacterSet>MultiByte</CharacterSet>
  </PropertyGroup>
  <PropertyGroup Condition="'$(Configuration)|$(Platform)'=='Release|x64'" Label="Configuration">
    <ConfigurationType>StaticLibrary</ConfigurationType>
    <UseOfMfc>false</UseOfMfc>
    <CharacterSet>MultiByte</CharacterSet>
  </PropertyGroup>
  <Import Project="$(VCTargetsPath)\Microsoft.Cpp.props" />
  <ImportGroup Label="ExtensionSettings">
  </ImportGroup>
  <ImportGroup Condition="'$(Configuration)|$(Platform)'=='Debug (static runtime)|Win32'" Label="PropertySheets">
    <Import Project="$(UserRootDir)\Microsoft.Cpp.$(Platform).user.props" Condition="exists('$(UserRootDir)\Microsoft.Cpp.$(Platform).user.props')" Label="LocalAppDataPlatform" />
    <Import Project="..\MSVC\ore.Win32.user.props" />
  </ImportGroup>
  <ImportGroup Condition="'$(Configuration)|$(Platform)'=='Debug (static runtime)|x64'" Label="PropertySheets">
    <Import Project="$(UserRootDir)\Microsoft.Cpp.$(Platform).user.props" Condition="exists('$(UserRootDir)\Microsoft.Cpp.$(Platform).user.props')" Label="LocalAppDataPlatform" />
    <Import Project="..\MSVC\ore.x64.user.props" />
  </ImportGroup>
  <ImportGroup Condition="'$(Configuration)|$(Platform)'=='Release (static runtime)|Win32'" Label="PropertySheets">
    <Import Project="$(UserRootDir)\Microsoft.Cpp.$(Platform).user.props" Condition="exists('$(UserRootDir)\Microsoft.Cpp.$(Platform).user.props')" Label="LocalAppDataPlatform" />
    <Import Project="..\MSVC\ore.Win32.user.props" />
  </ImportGroup>
  <ImportGroup Condition="'$(Configuration)|$(Platform)'=='Release (static runtime)|x64'" Label="PropertySheets">
    <Import Project="$(UserRootDir)\Microsoft.Cpp.$(Platform).user.props" Condition="exists('$(UserRootDir)\Microsoft.Cpp.$(Platform).user.props')" Label="LocalAppDataPlatform" />
    <Import Project="..\MSVC\ore.x64.user.props" />
  </ImportGroup>
  <ImportGroup Condition="'$(Configuration)|$(Platform)'=='Debug|Win32'" Label="PropertySheets">
    <Import Project="$(UserRootDir)\Microsoft.Cpp.$(Platform).user.props" Condition="exists('$(UserRootDir)\Microsoft.Cpp.$(Platform).user.props')" Label="LocalAppDataPlatform" />
    <Import Project="..\MSVC\ore.Win32.user.props" />
  </ImportGroup>
  <ImportGroup Condition="'$(Configuration)|$(Platform)'=='Debug|x64'" Label="PropertySheets">
    <Import Project="$(UserRootDir)\Microsoft.Cpp.$(Platform).user.props" Condition="exists('$(UserRootDir)\Microsoft.Cpp.$(Platform).user.props')" Label="LocalAppDataPlatform" />
    <Import Project="..\MSVC\ore.x64.user.props" />
  </ImportGroup>
  <ImportGroup Condition="'$(Configuration)|$(Platform)'=='Release|Win32'" Label="PropertySheets">
    <Import Project="$(UserRootDir)\Microsoft.Cpp.$(Platform).user.props" Condition="exists('$(UserRootDir)\Microsoft.Cpp.$(Platform).user.props')" Label="LocalAppDataPlatform" />
    <Import Project="..\MSVC\ore.Win32.user.props" />
  </ImportGroup>
  <ImportGroup Condition="'$(Configuration)|$(Platform)'=='Release|x64'" Label="PropertySheets">
    <Import Project="$(UserRootDir)\Microsoft.Cpp.$(Platform).user.props" Condition="exists('$(UserRootDir)\Microsoft.Cpp.$(Platform).user.props')" Label="LocalAppDataPlatform" />
    <Import Project="..\MSVC\ore.x64.user.props" />
  </ImportGroup>
  <PropertyGroup Label="UserMacros" />
  <PropertyGroup>
    <_ProjectFileVersion>11.0.1</_ProjectFileVersion>
    <OutDir Condition="'$(Configuration)|$(Platform)'=='Release|Win32'">.\lib\</OutDir>
    <OutDir Condition="'$(Configuration)|$(Platform)'=='Release|x64'">.\lib\</OutDir>
    <IntDir Condition="'$(Configuration)|$(Platform)'=='Release|Win32'">.\build\$(PlatformToolset)\$(Platform)\$(Configuration)\</IntDir>
    <IntDir Condition="'$(Configuration)|$(Platform)'=='Release|x64'">.\build\$(PlatformToolset)\$(Platform)\$(Configuration)\</IntDir>
    <OutDir Condition="'$(Configuration)|$(Platform)'=='Debug|Win32'">.\lib\</OutDir>
    <OutDir Condition="'$(Configuration)|$(Platform)'=='Debug|x64'">.\lib\</OutDir>
    <IntDir Condition="'$(Configuration)|$(Platform)'=='Debug|Win32'">.\build\$(PlatformToolset)\$(Platform)\$(Configuration)\</IntDir>
    <IntDir Condition="'$(Configuration)|$(Platform)'=='Debug|x64'">.\build\$(PlatformToolset)\$(Platform)\$(Configuration)\</IntDir>
    <OutDir Condition="'$(Configuration)|$(Platform)'=='Release (static runtime)|Win32'">.\lib\</OutDir>
    <OutDir Condition="'$(Configuration)|$(Platform)'=='Release (static runtime)|x64'">.\lib\</OutDir>
    <IntDir Condition="'$(Configuration)|$(Platform)'=='Release (static runtime)|Win32'">.\build\$(PlatformToolset)\$(Platform)\$(Configuration)\</IntDir>
    <IntDir Condition="'$(Configuration)|$(Platform)'=='Release (static runtime)|x64'">.\build\$(PlatformToolset)\$(Platform)\$(Configuration)\</IntDir>
    <OutDir Condition="'$(Configuration)|$(Platform)'=='Debug (static runtime)|Win32'">.\lib\</OutDir>
    <OutDir Condition="'$(Configuration)|$(Platform)'=='Debug (static runtime)|x64'">.\lib\</OutDir>
    <IntDir Condition="'$(Configuration)|$(Platform)'=='Debug (static runtime)|Win32'">.\build\$(PlatformToolset)\$(Platform)\$(Configuration)\</IntDir>
    <IntDir Condition="'$(Configuration)|$(Platform)'=='Debug (static runtime)|x64'">.\build\$(PlatformToolset)\$(Platform)\$(Configuration)\</IntDir>
    <TargetName Condition="'$(Configuration)|$(Platform)'=='Debug (static runtime)|Win32'">OREData-mt-sgd</TargetName>
    <TargetName Condition="'$(Configuration)|$(Platform)'=='Debug (static runtime)|x64'">OREData-x64-mt-sgd</TargetName>
    <TargetName Condition="'$(Configuration)|$(Platform)'=='Debug|Win32'">OREData-mt-gd</TargetName>
    <TargetName Condition="'$(Configuration)|$(Platform)'=='Debug|x64'">OREData-x64-mt-gd</TargetName>
    <TargetName Condition="'$(Configuration)|$(Platform)'=='Release (static runtime)|Win32'">OREData-mt-s</TargetName>
    <TargetName Condition="'$(Configuration)|$(Platform)'=='Release (static runtime)|x64'">OREData-x64-mt-s</TargetName>
    <TargetName Condition="'$(Configuration)|$(Platform)'=='Release|Win32'">OREData-mt</TargetName>
    <TargetName Condition="'$(Configuration)|$(Platform)'=='Release|x64'">OREData-x64-mt</TargetName>
  </PropertyGroup>
  <ItemDefinitionGroup Condition="'$(Configuration)|$(Platform)'=='Release|Win32'">
    <ClCompile>
      <Optimization>MaxSpeed</Optimization>
      <InlineFunctionExpansion>AnySuitable</InlineFunctionExpansion>
      <IntrinsicFunctions>false</IntrinsicFunctions>
      <FavorSizeOrSpeed>Speed</FavorSizeOrSpeed>
      <AdditionalIncludeDirectories>.;..\QuantExt;..\QuantLib;..\ThirdPartyLibs\rapidxml-1.13;%(AdditionalIncludeDirectories)</AdditionalIncludeDirectories>
      <PreprocessorDefinitions>NDEBUG;WIN32;_LIB;_SCL_SECURE_NO_DEPRECATE;_CRT_SECURE_NO_DEPRECATE;%(PreprocessorDefinitions)</PreprocessorDefinitions>
      <StringPooling>true</StringPooling>
      <RuntimeLibrary>MultiThreadedDLL</RuntimeLibrary>
      <FunctionLevelLinking>true</FunctionLevelLinking>
      <DisableLanguageExtensions>false</DisableLanguageExtensions>
      <ForceConformanceInForLoopScope>true</ForceConformanceInForLoopScope>
      <RuntimeTypeInfo>true</RuntimeTypeInfo>
      <PrecompiledHeader>
      </PrecompiledHeader>
      <PrecompiledHeaderOutputFile>.\build\$(PlatformToolset)\$(Platform)\$(Configuration)\OREData.pch</PrecompiledHeaderOutputFile>
      <AssemblerListingLocation>$(IntDir)\%(RelativeDir)</AssemblerListingLocation>
      <ObjectFileName>$(IntDir)\%(RelativeDir)</ObjectFileName>
      <ProgramDataBaseFileName>$(IntDir)\%(RelativeDir)</ProgramDataBaseFileName>
      <BrowseInformation>
      </BrowseInformation>
      <BrowseInformationFile>.\build\$(PlatformToolset)\$(Platform)\$(Configuration)\</BrowseInformationFile>
      <WarningLevel>Level3</WarningLevel>
      <SuppressStartupBanner>true</SuppressStartupBanner>
      <CompileAs>Default</CompileAs>
      <MultiProcessorCompilation>true</MultiProcessorCompilation>
    </ClCompile>
    <ResourceCompile>
      <PreprocessorDefinitions>NDEBUG;%(PreprocessorDefinitions)</PreprocessorDefinitions>
      <Culture>0x0409</Culture>
    </ResourceCompile>
    <PreLinkEvent>
      <Message>Make build directory</Message>
      <Command>if not exist lib mkdir lib</Command>
    </PreLinkEvent>
    <Lib>
      <OutputFile>$(OutDir)$(TargetName)$(TargetExt)</OutputFile>
      <SuppressStartupBanner>true</SuppressStartupBanner>
    </Lib>
    <Bscmake>
      <SuppressStartupBanner>false</SuppressStartupBanner>
    </Bscmake>
  </ItemDefinitionGroup>
  <ItemDefinitionGroup Condition="'$(Configuration)|$(Platform)'=='Release|x64'">
    <ClCompile>
      <Optimization>MaxSpeed</Optimization>
      <InlineFunctionExpansion>AnySuitable</InlineFunctionExpansion>
      <IntrinsicFunctions>false</IntrinsicFunctions>
      <FavorSizeOrSpeed>Speed</FavorSizeOrSpeed>
      <AdditionalIncludeDirectories>.;..\QuantExt;..\QuantLib;..\ThirdPartyLibs\rapidxml-1.13;%(AdditionalIncludeDirectories)</AdditionalIncludeDirectories>
      <PreprocessorDefinitions>NDEBUG;WIN32;_LIB;_SCL_SECURE_NO_DEPRECATE;_CRT_SECURE_NO_DEPRECATE;%(PreprocessorDefinitions)</PreprocessorDefinitions>
      <StringPooling>true</StringPooling>
      <RuntimeLibrary>MultiThreadedDLL</RuntimeLibrary>
      <FunctionLevelLinking>true</FunctionLevelLinking>
      <DisableLanguageExtensions>false</DisableLanguageExtensions>
      <ForceConformanceInForLoopScope>true</ForceConformanceInForLoopScope>
      <RuntimeTypeInfo>true</RuntimeTypeInfo>
      <PrecompiledHeader>
      </PrecompiledHeader>
      <PrecompiledHeaderOutputFile>.\build\$(PlatformToolset)\$(Platform)\$(Configuration)\OREData.pch</PrecompiledHeaderOutputFile>
      <AssemblerListingLocation>$(IntDir)\%(RelativeDir)</AssemblerListingLocation>
      <ObjectFileName>$(IntDir)\%(RelativeDir)</ObjectFileName>
      <ProgramDataBaseFileName>$(IntDir)\%(RelativeDir)</ProgramDataBaseFileName>
      <BrowseInformation>
      </BrowseInformation>
      <BrowseInformationFile>.\build\$(PlatformToolset)\$(Platform)\$(Configuration)\</BrowseInformationFile>
      <WarningLevel>Level3</WarningLevel>
      <SuppressStartupBanner>true</SuppressStartupBanner>
      <CompileAs>Default</CompileAs>
      <MultiProcessorCompilation>true</MultiProcessorCompilation>
    </ClCompile>
    <ResourceCompile>
      <PreprocessorDefinitions>NDEBUG;%(PreprocessorDefinitions)</PreprocessorDefinitions>
      <Culture>0x0409</Culture>
    </ResourceCompile>
    <PreLinkEvent>
      <Message>Make build directory</Message>
      <Command>if not exist lib mkdir lib</Command>
    </PreLinkEvent>
    <Lib>
      <OutputFile>$(OutDir)$(TargetName)$(TargetExt)</OutputFile>
      <SuppressStartupBanner>true</SuppressStartupBanner>
    </Lib>
    <Bscmake>
      <SuppressStartupBanner>false</SuppressStartupBanner>
    </Bscmake>
  </ItemDefinitionGroup>
  <ItemDefinitionGroup Condition="'$(Configuration)|$(Platform)'=='Debug|Win32'">
    <ClCompile>
      <Optimization>Disabled</Optimization>
      <IntrinsicFunctions>false</IntrinsicFunctions>
      <AdditionalIncludeDirectories>.;..\QuantExt;..\QuantLib;..\ThirdPartyLibs\rapidxml-1.13;%(AdditionalIncludeDirectories)</AdditionalIncludeDirectories>
      <PreprocessorDefinitions>_DEBUG;WIN32;_LIB;_SCL_SECURE_NO_DEPRECATE;_CRT_SECURE_NO_DEPRECATE;%(PreprocessorDefinitions)</PreprocessorDefinitions>
      <BasicRuntimeChecks>EnableFastChecks</BasicRuntimeChecks>
      <RuntimeLibrary>MultiThreadedDebugDLL</RuntimeLibrary>
      <DisableLanguageExtensions>false</DisableLanguageExtensions>
      <ForceConformanceInForLoopScope>true</ForceConformanceInForLoopScope>
      <RuntimeTypeInfo>true</RuntimeTypeInfo>
      <PrecompiledHeader>
      </PrecompiledHeader>
      <PrecompiledHeaderOutputFile>.\build\$(PlatformToolset)\$(Platform)\$(Configuration)\OREData.pch</PrecompiledHeaderOutputFile>
      <AssemblerListingLocation>$(IntDir)\%(RelativeDir)</AssemblerListingLocation>
      <ObjectFileName>$(IntDir)\%(RelativeDir)</ObjectFileName>
      <ProgramDataBaseFileName>$(IntDir)\%(RelativeDir)</ProgramDataBaseFileName>
      <BrowseInformation>
      </BrowseInformation>
      <BrowseInformationFile>.\build\$(PlatformToolset)\$(Platform)\$(Configuration)\</BrowseInformationFile>
      <WarningLevel>Level3</WarningLevel>
      <SuppressStartupBanner>true</SuppressStartupBanner>
      <DebugInformationFormat>EditAndContinue</DebugInformationFormat>
      <CompileAs>Default</CompileAs>
      <MultiProcessorCompilation>true</MultiProcessorCompilation>
    </ClCompile>
    <ResourceCompile>
      <PreprocessorDefinitions>_DEBUG;%(PreprocessorDefinitions)</PreprocessorDefinitions>
      <Culture>0x0409</Culture>
    </ResourceCompile>
    <PreLinkEvent>
      <Message>Make build directory</Message>
      <Command>if not exist lib mkdir lib</Command>
    </PreLinkEvent>
    <Lib>
      <OutputFile>$(OutDir)$(TargetName)$(TargetExt)</OutputFile>
      <SuppressStartupBanner>true</SuppressStartupBanner>
    </Lib>
    <Bscmake>
      <SuppressStartupBanner>false</SuppressStartupBanner>
    </Bscmake>
  </ItemDefinitionGroup>
  <ItemDefinitionGroup Condition="'$(Configuration)|$(Platform)'=='Debug|x64'">
    <ClCompile>
      <Optimization>Disabled</Optimization>
      <IntrinsicFunctions>false</IntrinsicFunctions>
      <AdditionalIncludeDirectories>.;..\QuantExt;..\QuantLib;..\ThirdPartyLibs\rapidxml-1.13;%(AdditionalIncludeDirectories)</AdditionalIncludeDirectories>
      <PreprocessorDefinitions>_DEBUG;WIN32;_LIB;_SCL_SECURE_NO_DEPRECATE;_CRT_SECURE_NO_DEPRECATE;%(PreprocessorDefinitions)</PreprocessorDefinitions>
      <BasicRuntimeChecks>EnableFastChecks</BasicRuntimeChecks>
      <RuntimeLibrary>MultiThreadedDebugDLL</RuntimeLibrary>
      <DisableLanguageExtensions>false</DisableLanguageExtensions>
      <ForceConformanceInForLoopScope>true</ForceConformanceInForLoopScope>
      <RuntimeTypeInfo>true</RuntimeTypeInfo>
      <PrecompiledHeader>
      </PrecompiledHeader>
      <PrecompiledHeaderOutputFile>.\build\$(PlatformToolset)\$(Platform)\$(Configuration)\OREData.pch</PrecompiledHeaderOutputFile>
      <AssemblerListingLocation>$(IntDir)\%(RelativeDir)</AssemblerListingLocation>
      <ObjectFileName>$(IntDir)\%(RelativeDir)</ObjectFileName>
      <ProgramDataBaseFileName>$(IntDir)\%(RelativeDir)</ProgramDataBaseFileName>
      <BrowseInformation>
      </BrowseInformation>
      <BrowseInformationFile>.\build\$(PlatformToolset)\$(Platform)\$(Configuration)\</BrowseInformationFile>
      <WarningLevel>Level3</WarningLevel>
      <SuppressStartupBanner>true</SuppressStartupBanner>
      <DebugInformationFormat>ProgramDatabase</DebugInformationFormat>
      <CompileAs>Default</CompileAs>
      <MultiProcessorCompilation>true</MultiProcessorCompilation>
    </ClCompile>
    <ResourceCompile>
      <PreprocessorDefinitions>_DEBUG;%(PreprocessorDefinitions)</PreprocessorDefinitions>
      <Culture>0x0409</Culture>
    </ResourceCompile>
    <PreLinkEvent>
      <Message>Make build directory</Message>
      <Command>if not exist lib mkdir lib</Command>
    </PreLinkEvent>
    <Lib>
      <OutputFile>$(OutDir)$(TargetName)$(TargetExt)</OutputFile>
      <SuppressStartupBanner>true</SuppressStartupBanner>
    </Lib>
    <Bscmake>
      <SuppressStartupBanner>false</SuppressStartupBanner>
    </Bscmake>
  </ItemDefinitionGroup>
  <ItemDefinitionGroup Condition="'$(Configuration)|$(Platform)'=='Release (static runtime)|Win32'">
    <ClCompile>
      <Optimization>MaxSpeed</Optimization>
      <InlineFunctionExpansion>AnySuitable</InlineFunctionExpansion>
      <IntrinsicFunctions>false</IntrinsicFunctions>
      <FavorSizeOrSpeed>Speed</FavorSizeOrSpeed>
      <AdditionalIncludeDirectories>.;..\QuantExt;..\QuantLib;..\ThirdPartyLibs\rapidxml-1.13;%(AdditionalIncludeDirectories)</AdditionalIncludeDirectories>
      <PreprocessorDefinitions>NDEBUG;WIN32;_LIB;_SCL_SECURE_NO_DEPRECATE;_CRT_SECURE_NO_DEPRECATE;%(PreprocessorDefinitions)</PreprocessorDefinitions>
      <StringPooling>true</StringPooling>
      <RuntimeLibrary>MultiThreaded</RuntimeLibrary>
      <FunctionLevelLinking>true</FunctionLevelLinking>
      <DisableLanguageExtensions>false</DisableLanguageExtensions>
      <ForceConformanceInForLoopScope>true</ForceConformanceInForLoopScope>
      <RuntimeTypeInfo>true</RuntimeTypeInfo>
      <PrecompiledHeader>
      </PrecompiledHeader>
      <PrecompiledHeaderOutputFile>.\build\$(PlatformToolset)\$(Platform)\$(Configuration)\OREData.pch</PrecompiledHeaderOutputFile>
      <AssemblerListingLocation>$(IntDir)\%(RelativeDir)</AssemblerListingLocation>
      <ObjectFileName>$(IntDir)\%(RelativeDir)</ObjectFileName>
      <ProgramDataBaseFileName>$(IntDir)\%(RelativeDir)</ProgramDataBaseFileName>
      <BrowseInformation>
      </BrowseInformation>
      <BrowseInformationFile>.\build\$(PlatformToolset)\$(Platform)\$(Configuration)\</BrowseInformationFile>
      <WarningLevel>Level3</WarningLevel>
      <SuppressStartupBanner>true</SuppressStartupBanner>
      <CompileAs>Default</CompileAs>
      <MultiProcessorCompilation>true</MultiProcessorCompilation>
    </ClCompile>
    <ResourceCompile>
      <PreprocessorDefinitions>NDEBUG;%(PreprocessorDefinitions)</PreprocessorDefinitions>
      <Culture>0x0409</Culture>
    </ResourceCompile>
    <PreLinkEvent>
      <Message>Make build directory</Message>
      <Command>if not exist lib mkdir lib</Command>
    </PreLinkEvent>
    <Lib>
      <OutputFile>$(OutDir)$(TargetName)$(TargetExt)</OutputFile>
      <SuppressStartupBanner>true</SuppressStartupBanner>
    </Lib>
    <Bscmake>
      <SuppressStartupBanner>false</SuppressStartupBanner>
    </Bscmake>
  </ItemDefinitionGroup>
  <ItemDefinitionGroup Condition="'$(Configuration)|$(Platform)'=='Release (static runtime)|x64'">
    <ClCompile>
      <Optimization>MaxSpeed</Optimization>
      <InlineFunctionExpansion>AnySuitable</InlineFunctionExpansion>
      <IntrinsicFunctions>false</IntrinsicFunctions>
      <FavorSizeOrSpeed>Speed</FavorSizeOrSpeed>
      <AdditionalIncludeDirectories>.;..\QuantExt;..\QuantLib;..\ThirdPartyLibs\rapidxml-1.13;%(AdditionalIncludeDirectories)</AdditionalIncludeDirectories>
      <PreprocessorDefinitions>NDEBUG;WIN32;_LIB;_SCL_SECURE_NO_DEPRECATE;_CRT_SECURE_NO_DEPRECATE;%(PreprocessorDefinitions)</PreprocessorDefinitions>
      <StringPooling>true</StringPooling>
      <RuntimeLibrary>MultiThreaded</RuntimeLibrary>
      <FunctionLevelLinking>true</FunctionLevelLinking>
      <DisableLanguageExtensions>false</DisableLanguageExtensions>
      <ForceConformanceInForLoopScope>true</ForceConformanceInForLoopScope>
      <RuntimeTypeInfo>true</RuntimeTypeInfo>
      <PrecompiledHeader>
      </PrecompiledHeader>
      <PrecompiledHeaderOutputFile>.\build\$(PlatformToolset)\$(Platform)\$(Configuration)\OREData.pch</PrecompiledHeaderOutputFile>
      <AssemblerListingLocation>$(IntDir)\%(RelativeDir)</AssemblerListingLocation>
      <ObjectFileName>$(IntDir)\%(RelativeDir)</ObjectFileName>
      <ProgramDataBaseFileName>$(IntDir)\%(RelativeDir)</ProgramDataBaseFileName>
      <BrowseInformation>
      </BrowseInformation>
      <BrowseInformationFile>.\build\$(PlatformToolset)\$(Platform)\$(Configuration)\</BrowseInformationFile>
      <WarningLevel>Level3</WarningLevel>
      <SuppressStartupBanner>true</SuppressStartupBanner>
      <CompileAs>Default</CompileAs>
      <MultiProcessorCompilation>true</MultiProcessorCompilation>
    </ClCompile>
    <ResourceCompile>
      <PreprocessorDefinitions>NDEBUG;%(PreprocessorDefinitions)</PreprocessorDefinitions>
      <Culture>0x0409</Culture>
    </ResourceCompile>
    <PreLinkEvent>
      <Message>Make build directory</Message>
      <Command>if not exist lib mkdir lib</Command>
    </PreLinkEvent>
    <Lib>
      <OutputFile>$(OutDir)$(TargetName)$(TargetExt)</OutputFile>
      <SuppressStartupBanner>true</SuppressStartupBanner>
    </Lib>
    <Bscmake>
      <SuppressStartupBanner>false</SuppressStartupBanner>
    </Bscmake>
  </ItemDefinitionGroup>
  <ItemDefinitionGroup Condition="'$(Configuration)|$(Platform)'=='Debug (static runtime)|Win32'">
    <ClCompile>
      <Optimization>Disabled</Optimization>
      <IntrinsicFunctions>false</IntrinsicFunctions>
      <AdditionalIncludeDirectories>.;..\QuantExt;..\QuantLib;..\ThirdPartyLibs\rapidxml-1.13;%(AdditionalIncludeDirectories)</AdditionalIncludeDirectories>
      <PreprocessorDefinitions>_DEBUG;WIN32;_LIB;_SCL_SECURE_NO_DEPRECATE;_CRT_SECURE_NO_DEPRECATE;%(PreprocessorDefinitions)</PreprocessorDefinitions>
      <BasicRuntimeChecks>EnableFastChecks</BasicRuntimeChecks>
      <RuntimeLibrary>MultiThreadedDebug</RuntimeLibrary>
      <DisableLanguageExtensions>false</DisableLanguageExtensions>
      <ForceConformanceInForLoopScope>true</ForceConformanceInForLoopScope>
      <RuntimeTypeInfo>true</RuntimeTypeInfo>
      <PrecompiledHeader>
      </PrecompiledHeader>
      <PrecompiledHeaderOutputFile>.\build\$(PlatformToolset)\$(Platform)\$(Configuration)\OREData.pch</PrecompiledHeaderOutputFile>
      <AssemblerListingLocation>$(IntDir)\%(RelativeDir)</AssemblerListingLocation>
      <ObjectFileName>$(IntDir)\%(RelativeDir)</ObjectFileName>
      <ProgramDataBaseFileName>$(IntDir)\%(RelativeDir)</ProgramDataBaseFileName>
      <BrowseInformation>
      </BrowseInformation>
      <BrowseInformationFile>.\build\$(PlatformToolset)\$(Platform)\$(Configuration)\</BrowseInformationFile>
      <WarningLevel>Level3</WarningLevel>
      <SuppressStartupBanner>true</SuppressStartupBanner>
      <DebugInformationFormat>EditAndContinue</DebugInformationFormat>
      <CompileAs>Default</CompileAs>
      <MultiProcessorCompilation>true</MultiProcessorCompilation>
    </ClCompile>
    <ResourceCompile>
      <PreprocessorDefinitions>_DEBUG;%(PreprocessorDefinitions)</PreprocessorDefinitions>
      <Culture>0x0409</Culture>
    </ResourceCompile>
    <PreLinkEvent>
      <Message>Make build directory</Message>
      <Command>if not exist lib mkdir lib</Command>
    </PreLinkEvent>
    <Lib>
      <OutputFile>$(OutDir)$(TargetName)$(TargetExt)</OutputFile>
      <SuppressStartupBanner>true</SuppressStartupBanner>
    </Lib>
    <Bscmake>
      <SuppressStartupBanner>false</SuppressStartupBanner>
    </Bscmake>
  </ItemDefinitionGroup>
  <ItemDefinitionGroup Condition="'$(Configuration)|$(Platform)'=='Debug (static runtime)|x64'">
    <ClCompile>
      <Optimization>Disabled</Optimization>
      <IntrinsicFunctions>false</IntrinsicFunctions>
      <AdditionalIncludeDirectories>.;..\QuantExt;..\QuantLib;..\ThirdPartyLibs\rapidxml-1.13;%(AdditionalIncludeDirectories)</AdditionalIncludeDirectories>
      <PreprocessorDefinitions>_DEBUG;WIN32;_LIB;_SCL_SECURE_NO_DEPRECATE;_CRT_SECURE_NO_DEPRECATE;%(PreprocessorDefinitions)</PreprocessorDefinitions>
      <BasicRuntimeChecks>EnableFastChecks</BasicRuntimeChecks>
      <RuntimeLibrary>MultiThreadedDebug</RuntimeLibrary>
      <DisableLanguageExtensions>false</DisableLanguageExtensions>
      <ForceConformanceInForLoopScope>true</ForceConformanceInForLoopScope>
      <RuntimeTypeInfo>true</RuntimeTypeInfo>
      <PrecompiledHeader>
      </PrecompiledHeader>
      <PrecompiledHeaderOutputFile>.\build\$(PlatformToolset)\$(Platform)\$(Configuration)\OREData.pch</PrecompiledHeaderOutputFile>
      <AssemblerListingLocation>$(IntDir)\%(RelativeDir)</AssemblerListingLocation>
      <ObjectFileName>$(IntDir)\%(RelativeDir)</ObjectFileName>
      <ProgramDataBaseFileName>$(IntDir)\%(RelativeDir)</ProgramDataBaseFileName>
      <BrowseInformation>
      </BrowseInformation>
      <BrowseInformationFile>.\build\$(PlatformToolset)\$(Platform)\$(Configuration)\</BrowseInformationFile>
      <WarningLevel>Level3</WarningLevel>
      <SuppressStartupBanner>true</SuppressStartupBanner>
      <DebugInformationFormat>ProgramDatabase</DebugInformationFormat>
      <CompileAs>Default</CompileAs>
      <MultiProcessorCompilation>true</MultiProcessorCompilation>
    </ClCompile>
    <ResourceCompile>
      <PreprocessorDefinitions>_DEBUG;%(PreprocessorDefinitions)</PreprocessorDefinitions>
      <Culture>0x0409</Culture>
    </ResourceCompile>
    <PreLinkEvent>
      <Message>Make build directory</Message>
      <Command>if not exist lib mkdir lib</Command>
    </PreLinkEvent>
    <Lib>
      <OutputFile>$(OutDir)$(TargetName)$(TargetExt)</OutputFile>
      <SuppressStartupBanner>true</SuppressStartupBanner>
    </Lib>
    <Bscmake>
      <SuppressStartupBanner>false</SuppressStartupBanner>
    </Bscmake>
  </ItemDefinitionGroup>
  <Import Project="$(VCTargetsPath)\Microsoft.Cpp.targets" />
  <ImportGroup Label="ExtensionTargets">
  </ImportGroup>
>>>>>>> 1e6ff0ac
</Project><|MERGE_RESOLUTION|>--- conflicted
+++ resolved
@@ -1,1100 +1,207 @@
-<<<<<<< HEAD
-<?xml version="1.0" encoding="utf-8"?>
-<Project DefaultTargets="Build" ToolsVersion="4.0" xmlns="http://schemas.microsoft.com/developer/msbuild/2003">
-  <ItemGroup Label="ProjectConfigurations">
-    <ProjectConfiguration Include="Debug (static runtime)|Win32">
-      <Configuration>Debug (static runtime)</Configuration>
-      <Platform>Win32</Platform>
-    </ProjectConfiguration>
-    <ProjectConfiguration Include="Debug (static runtime)|x64">
-      <Configuration>Debug (static runtime)</Configuration>
-      <Platform>x64</Platform>
-    </ProjectConfiguration>
-    <ProjectConfiguration Include="Debug|Win32">
-      <Configuration>Debug</Configuration>
-      <Platform>Win32</Platform>
-    </ProjectConfiguration>
-    <ProjectConfiguration Include="Debug|x64">
-      <Configuration>Debug</Configuration>
-      <Platform>x64</Platform>
-    </ProjectConfiguration>
-    <ProjectConfiguration Include="Release (static runtime)|Win32">
-      <Configuration>Release (static runtime)</Configuration>
-      <Platform>Win32</Platform>
-    </ProjectConfiguration>
-    <ProjectConfiguration Include="Release (static runtime)|x64">
-      <Configuration>Release (static runtime)</Configuration>
-      <Platform>x64</Platform>
-    </ProjectConfiguration>
-    <ProjectConfiguration Include="Release|Win32">
-      <Configuration>Release</Configuration>
-      <Platform>Win32</Platform>
-    </ProjectConfiguration>
-    <ProjectConfiguration Include="Release|x64">
-      <Configuration>Release</Configuration>
-      <Platform>x64</Platform>
-    </ProjectConfiguration>
-  </ItemGroup>
-  <ItemGroup>
-    <ClInclude Include="ored\auto_link.hpp" />
-    <ClInclude Include="ored\configuration\basecorrelationcurveconfig.hpp" />
-    <ClInclude Include="ored\configuration\bootstrapconfig.hpp" />
-    <ClInclude Include="ored\configuration\capfloorvolcurveconfig.hpp" />
-    <ClInclude Include="ored\configuration\cdsvolcurveconfig.hpp" />
-    <ClInclude Include="ored\configuration\commoditycurveconfig.hpp" />
-    <ClInclude Include="ored\configuration\commodityvolcurveconfig.hpp" />
-    <ClInclude Include="ored\configuration\conventions.hpp" />
-    <ClInclude Include="ored\configuration\correlationcurveconfig.hpp" />
-    <ClInclude Include="ored\configuration\curveconfig.hpp" />
-    <ClInclude Include="ored\configuration\curveconfigurations.hpp" />
-    <ClInclude Include="ored\configuration\defaultcurveconfig.hpp" />
-    <ClInclude Include="ored\configuration\equitycurveconfig.hpp" />
-    <ClInclude Include="ored\configuration\equityvolcurveconfig.hpp" />
-    <ClInclude Include="ored\configuration\fxspotconfig.hpp" />
-    <ClInclude Include="ored\configuration\fxvolcurveconfig.hpp" />
-    <ClInclude Include="ored\configuration\genericyieldvolcurveconfig.hpp" />
-    <ClInclude Include="ored\configuration\iborfallbackconfig.hpp" />
-    <ClInclude Include="ored\configuration\inflationcapfloorvolcurveconfig.hpp" />
-    <ClInclude Include="ored\configuration\inflationcurveconfig.hpp" />
-    <ClInclude Include="ored\configuration\onedimsolverconfig.hpp" />
-    <ClInclude Include="ored\configuration\reportconfig.hpp" />
-    <ClInclude Include="ored\configuration\securityconfig.hpp" />
-    <ClInclude Include="ored\configuration\smiledynamicsconfig.hpp" />
-    <ClInclude Include="ored\configuration\swaptionvolcurveconfig.hpp" />
-    <ClInclude Include="ored\configuration\volatilityconfig.hpp" />
-    <ClInclude Include="ored\configuration\yieldcurveconfig.hpp" />
-    <ClInclude Include="ored\configuration\yieldvolcurveconfig.hpp" />
-    <ClInclude Include="ored\marketdata\basecorrelationcurve.hpp" />
-    <ClInclude Include="ored\marketdata\capfloorvolcurve.hpp" />
-    <ClInclude Include="ored\marketdata\cdsvolcurve.hpp" />
-    <ClInclude Include="ored\marketdata\clonedloader.hpp" />
-    <ClInclude Include="ored\marketdata\commoditycurve.hpp" />
-    <ClInclude Include="ored\marketdata\commodityvolcurve.hpp" />
-    <ClInclude Include="ored\marketdata\compositeloader.hpp" />
-    <ClInclude Include="ored\marketdata\correlationcurve.hpp" />
-    <ClInclude Include="ored\marketdata\csvloader.hpp" />
-    <ClInclude Include="ored\marketdata\curvespec.hpp" />
-    <ClInclude Include="ored\marketdata\curvespecparser.hpp" />
-    <ClInclude Include="ored\marketdata\defaultcurve.hpp" />
-    <ClInclude Include="ored\marketdata\dependencygraph.hpp" />
-    <ClInclude Include="ored\marketdata\equitycurve.hpp" />
-    <ClInclude Include="ored\marketdata\equityvolcurve.hpp" />
-    <ClInclude Include="ored\marketdata\expiry.hpp" />
-    <ClInclude Include="ored\marketdata\fittedbondcurvehelpermarket.hpp" />
-    <ClInclude Include="ored\marketdata\fixings.hpp" />
-    <ClInclude Include="ored\marketdata\fxspot.hpp" />
-    <ClInclude Include="ored\marketdata\fxtriangulation.hpp" />
-    <ClInclude Include="ored\marketdata\fxvolcurve.hpp" />
-    <ClInclude Include="ored\marketdata\genericyieldvolcurve.hpp" />
-    <ClInclude Include="ored\marketdata\inflationcurve.hpp" />
-    <ClInclude Include="ored\marketdata\loader.hpp" />
-    <ClInclude Include="ored\marketdata\market.hpp" />
-    <ClInclude Include="ored\marketdata\marketdatum.hpp" />
-    <ClInclude Include="ored\marketdata\marketdatumparser.hpp" />
-    <ClInclude Include="ored\marketdata\marketimpl.hpp" />
-    <ClInclude Include="ored\marketdata\inmemoryloader.hpp" />
-    <ClInclude Include="ored\marketdata\security.hpp" />
-    <ClInclude Include="ored\marketdata\strike.hpp" />
-    <ClInclude Include="ored\marketdata\structuredcurveerror.hpp" />
-    <ClInclude Include="ored\marketdata\swaptionvolcurve.hpp" />
-    <ClInclude Include="ored\marketdata\todaysmarket.hpp" />
-    <ClInclude Include="ored\marketdata\todaysmarketcalibrationinfo.hpp" />
-    <ClInclude Include="ored\marketdata\todaysmarketparameters.hpp" />
-    <ClInclude Include="ored\marketdata\wrappedmarket.hpp" />
-    <ClInclude Include="ored\marketdata\yieldcurve.hpp" />
-    <ClInclude Include="ored\marketdata\inflationcapfloorvolcurve.hpp" />
-    <ClInclude Include="ored\marketdata\yieldvolcurve.hpp" />
-    <ClInclude Include="ored\model\calibrationbasket.hpp" />
-    <ClInclude Include="ored\model\calibrationconfiguration.hpp" />
-    <ClInclude Include="ored\model\calibrationinstrumentfactory.hpp" />
-    <ClInclude Include="ored\model\calibrationinstruments\cpicapfloor.hpp" />
-    <ClInclude Include="ored\model\calibrationinstruments\yoycapfloor.hpp" />
-    <ClInclude Include="ored\model\calibrationinstruments\yoyswap.hpp" />
-    <ClInclude Include="ored\model\crcirbuilder.hpp" />
-    <ClInclude Include="ored\model\crcirdata.hpp" />
-    <ClInclude Include="ored\model\crlgmbuilder.hpp" />
-    <ClInclude Include="ored\model\crlgmdata.hpp" />
-    <ClInclude Include="ored\model\crossassetmodelbuilder.hpp" />
-    <ClInclude Include="ored\model\crossassetmodeldata.hpp" />
-    <ClInclude Include="ored\model\eqbsbuilder.hpp" />
-    <ClInclude Include="ored\model\eqbsdata.hpp" />
-    <ClInclude Include="ored\model\fxbsbuilder.hpp" />
-    <ClInclude Include="ored\model\fxbsdata.hpp" />
-    <ClInclude Include="ored\model\inflation\infdkbuilder.hpp" />
-    <ClInclude Include="ored\model\inflation\infdkdata.hpp" />
-    <ClInclude Include="ored\model\inflation\infjybuilder.hpp" />
-    <ClInclude Include="ored\model\inflation\infjydata.hpp" />
-    <ClInclude Include="ored\model\inflation\inflationmodeldata.hpp" />
-    <ClInclude Include="ored\model\irlgmdata.hpp" />
-    <ClInclude Include="ored\model\lgmbuilder.hpp" />
-    <ClInclude Include="ored\model\lgmdata.hpp" />
-    <ClInclude Include="ored\model\marketobserver.hpp" />
-    <ClInclude Include="ored\model\modelbuilder.hpp" />
-    <ClInclude Include="ored\model\modeldata.hpp" />
-    <ClInclude Include="ored\model\modelparameter.hpp" />
-    <ClInclude Include="ored\model\structuredmodelerror.hpp" />
-    <ClInclude Include="ored\model\utilities.hpp" />
-    <ClInclude Include="ored\ored.hpp" />
-    <ClInclude Include="ored\portfolio\bond.hpp" />
-    <ClInclude Include="ored\portfolio\bondutils.hpp" />
-    <ClInclude Include="ored\portfolio\builders\bond.hpp" />
-    <ClInclude Include="ored\portfolio\builders\cachingenginebuilder.hpp" />
-    <ClInclude Include="ored\portfolio\builders\capfloor.hpp" />
-    <ClInclude Include="ored\portfolio\builders\capflooredaverageonindexedcouponleg.hpp" />
-    <ClInclude Include="ored\portfolio\builders\capflooredcpileg.hpp" />
-    <ClInclude Include="ored\portfolio\builders\capfloorediborleg.hpp" />
-    <ClInclude Include="ored\portfolio\builders\capflooredovernightindexedcouponleg.hpp" />
-    <ClInclude Include="ored\portfolio\builders\capflooredyoyleg.hpp" />
-    <ClInclude Include="ored\portfolio\builders\cms.hpp" />
-    <ClInclude Include="ored\portfolio\builders\cmsspread.hpp" />
-    <ClInclude Include="ored\portfolio\builders\commodityforward.hpp" />
-    <ClInclude Include="ored\portfolio\builders\commodityoption.hpp" />
-    <ClInclude Include="ored\portfolio\builders\cpicapfloor.hpp" />
-    <ClInclude Include="ored\portfolio\builders\creditdefaultswap.hpp" />
-    <ClInclude Include="ored\portfolio\builders\creditdefaultswapoption.hpp" />
-    <ClInclude Include="ored\portfolio\builders\durationadjustedcms.hpp" />
-    <ClInclude Include="ored\portfolio\builders\equitycompositeoption.hpp" />
-    <ClInclude Include="ored\portfolio\builders\equityforward.hpp" />
-    <ClInclude Include="ored\portfolio\builders\equityoption.hpp" />
-    <ClInclude Include="ored\portfolio\builders\equityfuturesoption.hpp" />
-    <ClInclude Include="ored\portfolio\builders\forwardbond.hpp" />
-    <ClInclude Include="ored\portfolio\builders\fxforward.hpp" />
-    <ClInclude Include="ored\portfolio\builders\fxoption.hpp" />
-    <ClInclude Include="ored\portfolio\builders\prdc.hpp" />
-    <ClInclude Include="ored\portfolio\builders\swap.hpp" />
-    <ClInclude Include="ored\portfolio\builders\swaption.hpp" />
-    <ClInclude Include="ored\portfolio\builders\quantoequityoption.hpp" />
-    <ClInclude Include="ored\portfolio\builders\quantovanillaoption.hpp" />
-    <ClInclude Include="ored\portfolio\builders\vanillaoption.hpp" />
-    <ClInclude Include="ored\portfolio\builders\yoycapfloor.hpp" />
-    <ClInclude Include="ored\portfolio\capfloor.hpp" />
-    <ClInclude Include="ored\portfolio\commodityforward.hpp" />
-    <ClInclude Include="ored\portfolio\commodityoption.hpp" />
-    <ClInclude Include="ored\portfolio\commoditydigitaloption.hpp" />
-    <ClInclude Include="ored\portfolio\creditdefaultswap.hpp" />
-    <ClInclude Include="ored\portfolio\creditdefaultswapdata.hpp" />
-    <ClInclude Include="ored\portfolio\creditdefaultswapoption.hpp" />
-    <ClInclude Include="ored\portfolio\failedtrade.hpp" />
-    <ClInclude Include="ored\portfolio\durationadjustedcmslegbuilder.hpp" />
-    <ClInclude Include="ored\portfolio\durationadjustedcmslegdata.hpp" />
-    <ClInclude Include="ored\portfolio\enginedata.hpp" />
-    <ClInclude Include="ored\portfolio\enginefactory.hpp" />
-    <ClInclude Include="ored\portfolio\envelope.hpp" />
-    <ClInclude Include="ored\portfolio\equityforward.hpp" />
-    <ClInclude Include="ored\portfolio\equityfuturesoption.hpp" />
-    <ClInclude Include="ored\portfolio\equityoption.hpp" />
-    <ClInclude Include="ored\portfolio\equityswap.hpp" />
-    <ClInclude Include="ored\portfolio\fixingdates.hpp" />
-    <ClInclude Include="ored\portfolio\forwardbond.hpp" />
-    <ClInclude Include="ored\portfolio\forwardrateagreement.hpp" />
-    <ClInclude Include="ored\portfolio\fxaverageforward.hpp" />
-    <ClInclude Include="ored\portfolio\fxforward.hpp" />
-    <ClInclude Include="ored\portfolio\fxoption.hpp" />
-    <ClInclude Include="ored\portfolio\fxswap.hpp" />
-    <ClInclude Include="ored\portfolio\indexing.hpp" />
-    <ClInclude Include="ored\portfolio\instrumentwrapper.hpp" />
-    <ClInclude Include="ored\portfolio\legbuilders.hpp" />
-    <ClInclude Include="ored\portfolio\legdata.hpp" />
-    <ClInclude Include="ored\portfolio\legdatafactory.hpp" />
-    <ClInclude Include="ored\portfolio\nettingsetdefinition.hpp" />
-    <ClInclude Include="ored\portfolio\nettingsetdetails.hpp" />
-    <ClInclude Include="ored\portfolio\nettingsetmanager.hpp" />
-    <ClInclude Include="ored\portfolio\optiondata.hpp" />
-    <ClInclude Include="ored\portfolio\optionexercisedata.hpp" />
-    <ClInclude Include="ored\portfolio\optionpaymentdata.hpp" />
-    <ClInclude Include="ored\portfolio\optionwrapper.hpp" />
-    <ClInclude Include="ored\portfolio\types.hpp" />
-    <ClInclude Include="ored\portfolio\portfolio.hpp" />
-    <ClInclude Include="ored\portfolio\premiumdata.hpp" />
-    <ClInclude Include="ored\portfolio\referencedata.hpp" />
-    <ClInclude Include="ored\portfolio\referencedatafactory.hpp" />
-    <ClInclude Include="ored\portfolio\schedule.hpp" />
-    <ClInclude Include="ored\portfolio\trademonetary.hpp" />
-    <ClInclude Include="ored\portfolio\structuredconfigurationerror.hpp" />
-    <ClInclude Include="ored\portfolio\structuredconfigurationwarning.hpp" />
-    <ClInclude Include="ored\portfolio\structuredtradeerror.hpp" />
-    <ClInclude Include="ored\portfolio\structuredtradewarning.hpp" />
-    <ClInclude Include="ored\portfolio\swap.hpp" />
-    <ClInclude Include="ored\portfolio\swaption.hpp" />
-    <ClInclude Include="ored\portfolio\trade.hpp" />
-    <ClInclude Include="ored\portfolio\tradeactions.hpp" />
-    <ClInclude Include="ored\portfolio\tradebarrier.hpp" />
-    <ClInclude Include="ored\portfolio\tradefactory.hpp" />
-    <ClInclude Include="ored\portfolio\tradestrike.hpp" />
-    <ClInclude Include="ored\portfolio\underlying.hpp" />
-    <ClInclude Include="ored\portfolio\vanillaoption.hpp" />
-    <ClInclude Include="ored\portfolio\builders\asianoption.hpp" />
-    <ClInclude Include="ored\portfolio\builders\commodityasianoption.hpp" />
-    <ClInclude Include="ored\portfolio\builders\equityasianoption.hpp" />
-    <ClInclude Include="ored\portfolio\builders\fxasianoption.hpp" />
-    <ClInclude Include="ored\portfolio\asianoption.hpp" />
-    <ClInclude Include="ored\report\csvreport.hpp" />
-    <ClInclude Include="ored\report\inmemoryreport.hpp" />
-    <ClInclude Include="ored\report\report.hpp" />
-    <ClInclude Include="ored\utilities\calendaradjustmentconfig.hpp" />
-    <ClInclude Include="ored\utilities\calendarparser.hpp" />
-    <ClInclude Include="ored\utilities\conventionsbasedfutureexpiry.hpp" />
-    <ClInclude Include="ored\utilities\correlationmatrix.hpp" />
-    <ClInclude Include="ored\utilities\csvfilereader.hpp" />
-    <ClInclude Include="ored\utilities\currencyconfig.hpp" />
-    <ClInclude Include="ored\utilities\currencyparser.hpp" />
-    <ClInclude Include="ored\utilities\dategrid.hpp" />
-    <ClInclude Include="ored\utilities\flowanalysis.hpp" />
-    <ClInclude Include="ored\utilities\indexnametranslator.hpp" />
-    <ClInclude Include="ored\utilities\indexparser.hpp" />
-    <ClInclude Include="ored\utilities\log.hpp" />
-    <ClInclude Include="ored\utilities\marketdata.hpp" />
-    <ClInclude Include="ored\utilities\osutils.hpp" />
-    <ClInclude Include="ored\utilities\parsers.hpp" />
-    <ClInclude Include="ored\utilities\progressbar.hpp" />
-    <ClInclude Include="ored\utilities\serializationdate.hpp" />
-    <ClInclude Include="ored\utilities\serializationdaycounter.hpp" />
-    <ClInclude Include="ored\utilities\serializationperiod.hpp" />
-    <ClInclude Include="ored\utilities\strike.hpp" />
-    <ClInclude Include="ored\utilities\timeperiod.hpp" />
-    <ClInclude Include="ored\utilities\to_string.hpp" />
-    <ClInclude Include="ored\utilities\vectorutils.hpp" />
-    <ClInclude Include="ored\utilities\wildcard.hpp" />
-    <ClInclude Include="ored\utilities\xmlutils.hpp" />
-    <ClInclude Include="ored\version.hpp" />
-  </ItemGroup>
-  <ItemGroup>
-    <ClCompile Include="ored\configuration\basecorrelationcurveconfig.cpp" />
-    <ClCompile Include="ored\configuration\bootstrapconfig.cpp" />
-    <ClCompile Include="ored\configuration\capfloorvolcurveconfig.cpp" />
-    <ClCompile Include="ored\configuration\cdsvolcurveconfig.cpp" />
-    <ClCompile Include="ored\configuration\commoditycurveconfig.cpp" />
-    <ClCompile Include="ored\configuration\commodityvolcurveconfig.cpp" />
-    <ClCompile Include="ored\configuration\conventions.cpp" />
-    <ClCompile Include="ored\configuration\correlationcurveconfig.cpp" />
-    <ClCompile Include="ored\configuration\curveconfig.cpp" />
-    <ClCompile Include="ored\configuration\curveconfigurations.cpp" />
-    <ClCompile Include="ored\configuration\defaultcurveconfig.cpp" />
-    <ClCompile Include="ored\configuration\equitycurveconfig.cpp" />
-    <ClCompile Include="ored\configuration\equityvolcurveconfig.cpp" />
-    <ClCompile Include="ored\configuration\fxvolcurveconfig.cpp" />
-    <ClCompile Include="ored\configuration\genericyieldvolcurveconfig.cpp" />
-    <ClCompile Include="ored\configuration\iborfallbackconfig.cpp" />
-    <ClCompile Include="ored\configuration\inflationcapfloorvolcurveconfig.cpp" />
-    <ClCompile Include="ored\configuration\inflationcurveconfig.cpp" />
-    <ClCompile Include="ored\configuration\onedimsolverconfig.cpp" />
-    <ClCompile Include="ored\configuration\reportconfig.cpp" />
-    <ClCompile Include="ored\configuration\smiledynamicsconfig.cpp" />
-    <ClCompile Include="ored\configuration\volatilityconfig.cpp" />
-    <ClCompile Include="ored\configuration\yieldcurveconfig.cpp" />
-    <ClCompile Include="ored\marketdata\basecorrelationcurve.cpp" />
-    <ClCompile Include="ored\marketdata\capfloorvolcurve.cpp" />
-    <ClCompile Include="ored\marketdata\cdsvolcurve.cpp" />
-    <ClCompile Include="ored\marketdata\clonedloader.cpp" />
-    <ClCompile Include="ored\marketdata\commoditycurve.cpp" />
-    <ClCompile Include="ored\marketdata\commodityvolcurve.cpp" />
-    <ClCompile Include="ored\marketdata\correlationcurve.cpp" />
-    <ClCompile Include="ored\marketdata\csvloader.cpp" />
-    <ClCompile Include="ored\marketdata\curvespec.cpp" />
-    <ClCompile Include="ored\marketdata\curvespecparser.cpp" />
-    <ClCompile Include="ored\marketdata\defaultcurve.cpp" />
-    <ClCompile Include="ored\marketdata\dependencygraph.cpp" />
-    <ClCompile Include="ored\marketdata\equitycurve.cpp" />
-    <ClCompile Include="ored\marketdata\equityvolcurve.cpp" />
-    <ClCompile Include="ored\marketdata\expiry.cpp" />
-    <ClCompile Include="ored\marketdata\fittedbondcurvehelpermarket.cpp" />
-    <ClCompile Include="ored\marketdata\fixings.cpp" />
-    <ClCompile Include="ored\marketdata\fxspot.cpp" />
-    <ClCompile Include="ored\marketdata\fxtriangulation.cpp" />
-    <ClCompile Include="ored\marketdata\fxvolcurve.cpp" />
-    <ClCompile Include="ored\marketdata\genericyieldvolcurve.cpp" />
-    <ClCompile Include="ored\marketdata\inflationcurve.cpp" />
-    <ClCompile Include="ored\marketdata\loader.cpp" />
-    <ClCompile Include="ored\marketdata\market.cpp" />
-    <ClCompile Include="ored\marketdata\marketdatum.cpp" />
-    <ClCompile Include="ored\marketdata\marketdatumparser.cpp" />
-    <ClCompile Include="ored\marketdata\marketimpl.cpp" />
-    <ClCompile Include="ored\marketdata\inmemoryloader.cpp" />
-    <ClCompile Include="ored\marketdata\security.cpp" />
-    <ClCompile Include="ored\marketdata\strike.cpp" />
-    <ClCompile Include="ored\marketdata\swaptionvolcurve.cpp" />
-    <ClCompile Include="ored\marketdata\todaysmarket.cpp" />
-    <ClCompile Include="ored\marketdata\todaysmarketcalibrationinfo.cpp" />
-    <ClCompile Include="ored\marketdata\todaysmarketparameters.cpp" />
-    <ClCompile Include="ored\marketdata\wrappedmarket.cpp" />
-    <ClCompile Include="ored\marketdata\yieldcurve.cpp" />
-    <ClCompile Include="ored\marketdata\inflationcapfloorvolcurve.cpp" />
-    <ClCompile Include="ored\marketdata\yieldvolcurve.cpp" />
-    <ClCompile Include="ored\model\calibrationbasket.cpp" />
-    <ClCompile Include="ored\model\calibrationconfiguration.cpp" />
-    <ClCompile Include="ored\model\calibrationinstrumentfactory.cpp" />
-    <ClCompile Include="ored\model\calibrationinstruments\cpicapfloor.cpp" />
-    <ClCompile Include="ored\model\calibrationinstruments\yoycapfloor.cpp" />
-    <ClCompile Include="ored\model\calibrationinstruments\yoyswap.cpp" />
-    <ClCompile Include="ored\model\crcirbuilder.cpp" />
-    <ClCompile Include="ored\model\crcirdata.cpp" />
-    <ClCompile Include="ored\model\crlgmbuilder.cpp" />
-    <ClCompile Include="ored\model\crlgmdata.cpp" />
-    <ClCompile Include="ored\model\crossassetmodelbuilder.cpp" />
-    <ClCompile Include="ored\model\crossassetmodeldata.cpp" />
-    <ClCompile Include="ored\model\eqbsbuilder.cpp" />
-    <ClCompile Include="ored\model\eqbsdata.cpp" />
-    <ClCompile Include="ored\model\fxbsbuilder.cpp" />
-    <ClCompile Include="ored\model\fxbsdata.cpp" />
-    <ClCompile Include="ored\model\inflation\infdkbuilder.cpp" />
-    <ClCompile Include="ored\model\inflation\infdkdata.cpp" />
-    <ClCompile Include="ored\model\inflation\infjybuilder.cpp" />
-    <ClCompile Include="ored\model\inflation\infjydata.cpp" />
-    <ClCompile Include="ored\model\inflation\inflationmodeldata.cpp" />
-    <ClCompile Include="ored\model\irlgmdata.cpp" />
-    <ClCompile Include="ored\model\lgmbuilder.cpp" />
-    <ClCompile Include="ored\model\lgmdata.cpp" />
-    <ClCompile Include="ored\model\modeldata.cpp" />
-    <ClCompile Include="ored\model\modelparameter.cpp" />
-    <ClCompile Include="ored\model\utilities.cpp" />
-    <ClCompile Include="ored\portfolio\bond.cpp" />
-    <ClCompile Include="ored\portfolio\bondutils.cpp" />
-    <ClCompile Include="ored\portfolio\builders\capfloor.cpp" />
-    <ClCompile Include="ored\portfolio\builders\capflooredaverageonindexedcouponleg.cpp" />
-    <ClCompile Include="ored\portfolio\builders\capfloorediborleg.cpp" />
-    <ClCompile Include="ored\portfolio\builders\capflooredovernightindexedcouponleg.cpp" />
-    <ClCompile Include="ored\portfolio\builders\cms.cpp" />
-    <ClCompile Include="ored\portfolio\builders\cmsspread.cpp" />
-    <ClCompile Include="ored\portfolio\builders\cpicapfloor.cpp" />
-    <ClCompile Include="ored\portfolio\builders\durationadjustedcms.cpp" />
-    <ClCompile Include="ored\portfolio\builders\prdc.cpp" />
-    <ClCompile Include="ored\portfolio\builders\swaption.cpp" />
-    <ClCompile Include="ored\portfolio\builders\yoycapfloor.cpp" />
-    <ClCompile Include="ored\portfolio\capfloor.cpp" />
-    <ClCompile Include="ored\portfolio\commodityforward.cpp" />
-    <ClCompile Include="ored\portfolio\commodityoption.cpp" />
-    <ClCompile Include="ored\portfolio\commoditydigitaloption.cpp" />
-    <ClCompile Include="ored\portfolio\creditdefaultswap.cpp" />
-    <ClCompile Include="ored\portfolio\creditdefaultswapdata.cpp" />
-    <ClCompile Include="ored\portfolio\creditdefaultswapoption.cpp" />
-    <ClCompile Include="ored\portfolio\failedtrade.cpp" />
-    <ClCompile Include="ored\portfolio\durationadjustedcmslegbuilder.cpp" />
-    <ClCompile Include="ored\portfolio\durationadjustedcmslegdata.cpp" />
-    <ClCompile Include="ored\portfolio\enginedata.cpp" />
-    <ClCompile Include="ored\portfolio\enginefactory.cpp" />
-    <ClCompile Include="ored\portfolio\envelope.cpp" />
-    <ClCompile Include="ored\portfolio\equityforward.cpp" />
-    <ClCompile Include="ored\portfolio\equityfuturesoption.cpp" />
-    <ClCompile Include="ored\portfolio\equityoption.cpp" />
-    <ClCompile Include="ored\portfolio\equityswap.cpp" />
-    <ClCompile Include="ored\portfolio\fixingdates.cpp" />
-    <ClCompile Include="ored\portfolio\forwardbond.cpp" />
-    <ClCompile Include="ored\portfolio\forwardrateagreement.cpp" />
-    <ClCompile Include="ored\portfolio\fxaverageforward.cpp" />
-    <ClCompile Include="ored\portfolio\fxforward.cpp" />
-    <ClCompile Include="ored\portfolio\fxoption.cpp" />
-    <ClCompile Include="ored\portfolio\fxswap.cpp" />
-    <ClCompile Include="ored\portfolio\indexing.cpp" />
-    <ClCompile Include="ored\portfolio\legbuilders.cpp" />
-    <ClCompile Include="ored\portfolio\legdata.cpp" />
-    <ClCompile Include="ored\portfolio\legdatafactory.cpp" />
-    <ClCompile Include="ored\portfolio\nettingsetdefinition.cpp" />
-    <ClCompile Include="ored\portfolio\nettingsetdetails.cpp" />
-    <ClCompile Include="ored\portfolio\nettingsetmanager.cpp" />
-    <ClCompile Include="ored\portfolio\optiondata.cpp" />
-    <ClCompile Include="ored\portfolio\optionexercisedata.cpp" />
-    <ClCompile Include="ored\portfolio\optionpaymentdata.cpp" />
-    <ClCompile Include="ored\portfolio\optionwrapper.cpp" />
-    <ClCompile Include="ored\portfolio\portfolio.cpp" />
-    <ClCompile Include="ored\portfolio\premiumdata.cpp" />
-    <ClCompile Include="ored\portfolio\referencedata.cpp" />
-    <ClCompile Include="ored\portfolio\referencedatafactory.cpp" />
-    <ClCompile Include="ored\portfolio\schedule.cpp" />
-    <ClCompile Include="ored\portfolio\trademonetary.cpp" />
-    <ClCompile Include="ored\portfolio\swap.cpp" />
-    <ClCompile Include="ored\portfolio\swaption.cpp" />
-    <ClCompile Include="ored\portfolio\trade.cpp" />
-    <ClCompile Include="ored\portfolio\tradeactions.cpp" />
-    <ClCompile Include="ored\portfolio\tradebarrier.cpp" />
-    <ClCompile Include="ored\portfolio\tradefactory.cpp" />
-    <ClCompile Include="ored\portfolio\tradestrike.cpp" />
-    <ClCompile Include="ored\portfolio\underlying.cpp" />
-    <ClCompile Include="ored\portfolio\vanillaoption.cpp" />
-    <ClCompile Include="ored\portfolio\asianoption.cpp" />
-    <ClCompile Include="ored\report\csvreport.cpp" />
-    <ClCompile Include="ored\utilities\calendaradjustmentconfig.cpp" />
-    <ClCompile Include="ored\utilities\calendarparser.cpp" />
-    <ClCompile Include="ored\utilities\conventionsbasedfutureexpiry.cpp" />
-    <ClCompile Include="ored\utilities\correlationmatrix.cpp" />
-    <ClCompile Include="ored\utilities\csvfilereader.cpp" />
-    <ClCompile Include="ored\utilities\currencyconfig.cpp" />
-    <ClCompile Include="ored\utilities\currencyparser.cpp" />
-    <ClCompile Include="ored\utilities\dategrid.cpp" />
-    <ClCompile Include="ored\utilities\flowanalysis.cpp" />
-    <ClCompile Include="ored\utilities\indexnametranslator.cpp" />
-    <ClCompile Include="ored\utilities\indexparser.cpp" />
-    <ClCompile Include="ored\utilities\log.cpp" />
-    <ClCompile Include="ored\utilities\marketdata.cpp" />
-    <ClCompile Include="ored\utilities\osutils.cpp" />
-    <ClCompile Include="ored\utilities\parsers.cpp" />
-    <ClCompile Include="ored\utilities\progressbar.cpp" />
-    <ClCompile Include="ored\utilities\strike.cpp" />
-    <ClCompile Include="ored\utilities\to_string.cpp" />
-    <ClCompile Include="ored\utilities\wildcard.cpp" />
-    <ClCompile Include="ored\utilities\xmlutils.cpp" />
-  </ItemGroup>
-  <PropertyGroup Label="Globals">
-    <ProjectName>OREData</ProjectName>
-    <ProjectGuid>{9406F13C-7745-4E61-BC41-14AAA7C730E0}</ProjectGuid>
-    <RootNamespace>OREData</RootNamespace>
-  </PropertyGroup>
-  <Import Project="$(VCTargetsPath)\Microsoft.Cpp.Default.props" />
-  <Import Project="..\ore.props" />
-  <PropertyGroup Condition="'$(Configuration)|$(Platform)'=='Debug (static runtime)|Win32'" Label="Configuration">
-    <ConfigurationType>StaticLibrary</ConfigurationType>
-    <UseOfMfc>false</UseOfMfc>
-    <CharacterSet>MultiByte</CharacterSet>
-  </PropertyGroup>
-  <PropertyGroup Condition="'$(Configuration)|$(Platform)'=='Debug (static runtime)|x64'" Label="Configuration">
-    <ConfigurationType>StaticLibrary</ConfigurationType>
-    <UseOfMfc>false</UseOfMfc>
-    <CharacterSet>MultiByte</CharacterSet>
-  </PropertyGroup>
-  <PropertyGroup Condition="'$(Configuration)|$(Platform)'=='Release (static runtime)|Win32'" Label="Configuration">
-    <ConfigurationType>StaticLibrary</ConfigurationType>
-    <UseOfMfc>false</UseOfMfc>
-    <CharacterSet>MultiByte</CharacterSet>
-  </PropertyGroup>
-  <PropertyGroup Condition="'$(Configuration)|$(Platform)'=='Release (static runtime)|x64'" Label="Configuration">
-    <ConfigurationType>StaticLibrary</ConfigurationType>
-    <UseOfMfc>false</UseOfMfc>
-    <CharacterSet>MultiByte</CharacterSet>
-  </PropertyGroup>
-  <PropertyGroup Condition="'$(Configuration)|$(Platform)'=='Debug|Win32'" Label="Configuration">
-    <ConfigurationType>StaticLibrary</ConfigurationType>
-    <UseOfMfc>false</UseOfMfc>
-    <CharacterSet>MultiByte</CharacterSet>
-  </PropertyGroup>
-  <PropertyGroup Condition="'$(Configuration)|$(Platform)'=='Debug|x64'" Label="Configuration">
-    <ConfigurationType>StaticLibrary</ConfigurationType>
-    <UseOfMfc>false</UseOfMfc>
-    <CharacterSet>MultiByte</CharacterSet>
-  </PropertyGroup>
-  <PropertyGroup Condition="'$(Configuration)|$(Platform)'=='Release|Win32'" Label="Configuration">
-    <ConfigurationType>StaticLibrary</ConfigurationType>
-    <UseOfMfc>false</UseOfMfc>
-    <CharacterSet>MultiByte</CharacterSet>
-  </PropertyGroup>
-  <PropertyGroup Condition="'$(Configuration)|$(Platform)'=='Release|x64'" Label="Configuration">
-    <ConfigurationType>StaticLibrary</ConfigurationType>
-    <UseOfMfc>false</UseOfMfc>
-    <CharacterSet>MultiByte</CharacterSet>
-  </PropertyGroup>
-  <Import Project="$(VCTargetsPath)\Microsoft.Cpp.props" />
-  <ImportGroup Label="ExtensionSettings">
-  </ImportGroup>
-  <ImportGroup Condition="'$(Configuration)|$(Platform)'=='Debug (static runtime)|Win32'" Label="PropertySheets">
-    <Import Project="$(UserRootDir)\Microsoft.Cpp.$(Platform).user.props" Condition="exists('$(UserRootDir)\Microsoft.Cpp.$(Platform).user.props')" Label="LocalAppDataPlatform" />
-    <Import Project="..\MSVC\ore.Win32.user.props" />
-  </ImportGroup>
-  <ImportGroup Condition="'$(Configuration)|$(Platform)'=='Debug (static runtime)|x64'" Label="PropertySheets">
-    <Import Project="$(UserRootDir)\Microsoft.Cpp.$(Platform).user.props" Condition="exists('$(UserRootDir)\Microsoft.Cpp.$(Platform).user.props')" Label="LocalAppDataPlatform" />
-    <Import Project="..\MSVC\ore.x64.user.props" />
-  </ImportGroup>
-  <ImportGroup Condition="'$(Configuration)|$(Platform)'=='Release (static runtime)|Win32'" Label="PropertySheets">
-    <Import Project="$(UserRootDir)\Microsoft.Cpp.$(Platform).user.props" Condition="exists('$(UserRootDir)\Microsoft.Cpp.$(Platform).user.props')" Label="LocalAppDataPlatform" />
-    <Import Project="..\MSVC\ore.Win32.user.props" />
-  </ImportGroup>
-  <ImportGroup Condition="'$(Configuration)|$(Platform)'=='Release (static runtime)|x64'" Label="PropertySheets">
-    <Import Project="$(UserRootDir)\Microsoft.Cpp.$(Platform).user.props" Condition="exists('$(UserRootDir)\Microsoft.Cpp.$(Platform).user.props')" Label="LocalAppDataPlatform" />
-    <Import Project="..\MSVC\ore.x64.user.props" />
-  </ImportGroup>
-  <ImportGroup Condition="'$(Configuration)|$(Platform)'=='Debug|Win32'" Label="PropertySheets">
-    <Import Project="$(UserRootDir)\Microsoft.Cpp.$(Platform).user.props" Condition="exists('$(UserRootDir)\Microsoft.Cpp.$(Platform).user.props')" Label="LocalAppDataPlatform" />
-    <Import Project="..\MSVC\ore.Win32.user.props" />
-  </ImportGroup>
-  <ImportGroup Condition="'$(Configuration)|$(Platform)'=='Debug|x64'" Label="PropertySheets">
-    <Import Project="$(UserRootDir)\Microsoft.Cpp.$(Platform).user.props" Condition="exists('$(UserRootDir)\Microsoft.Cpp.$(Platform).user.props')" Label="LocalAppDataPlatform" />
-    <Import Project="..\MSVC\ore.x64.user.props" />
-  </ImportGroup>
-  <ImportGroup Condition="'$(Configuration)|$(Platform)'=='Release|Win32'" Label="PropertySheets">
-    <Import Project="$(UserRootDir)\Microsoft.Cpp.$(Platform).user.props" Condition="exists('$(UserRootDir)\Microsoft.Cpp.$(Platform).user.props')" Label="LocalAppDataPlatform" />
-    <Import Project="..\MSVC\ore.Win32.user.props" />
-  </ImportGroup>
-  <ImportGroup Condition="'$(Configuration)|$(Platform)'=='Release|x64'" Label="PropertySheets">
-    <Import Project="$(UserRootDir)\Microsoft.Cpp.$(Platform).user.props" Condition="exists('$(UserRootDir)\Microsoft.Cpp.$(Platform).user.props')" Label="LocalAppDataPlatform" />
-    <Import Project="..\MSVC\ore.x64.user.props" />
-  </ImportGroup>
-  <PropertyGroup Label="UserMacros" />
-  <PropertyGroup>
-    <_ProjectFileVersion>11.0.1</_ProjectFileVersion>
-    <OutDir Condition="'$(Configuration)|$(Platform)'=='Release|Win32'">.\lib\</OutDir>
-    <OutDir Condition="'$(Configuration)|$(Platform)'=='Release|x64'">.\lib\</OutDir>
-    <IntDir Condition="'$(Configuration)|$(Platform)'=='Release|Win32'">.\build\$(PlatformToolset)\$(Platform)\$(Configuration)\</IntDir>
-    <IntDir Condition="'$(Configuration)|$(Platform)'=='Release|x64'">.\build\$(PlatformToolset)\$(Platform)\$(Configuration)\</IntDir>
-    <OutDir Condition="'$(Configuration)|$(Platform)'=='Debug|Win32'">.\lib\</OutDir>
-    <OutDir Condition="'$(Configuration)|$(Platform)'=='Debug|x64'">.\lib\</OutDir>
-    <IntDir Condition="'$(Configuration)|$(Platform)'=='Debug|Win32'">.\build\$(PlatformToolset)\$(Platform)\$(Configuration)\</IntDir>
-    <IntDir Condition="'$(Configuration)|$(Platform)'=='Debug|x64'">.\build\$(PlatformToolset)\$(Platform)\$(Configuration)\</IntDir>
-    <OutDir Condition="'$(Configuration)|$(Platform)'=='Release (static runtime)|Win32'">.\lib\</OutDir>
-    <OutDir Condition="'$(Configuration)|$(Platform)'=='Release (static runtime)|x64'">.\lib\</OutDir>
-    <IntDir Condition="'$(Configuration)|$(Platform)'=='Release (static runtime)|Win32'">.\build\$(PlatformToolset)\$(Platform)\$(Configuration)\</IntDir>
-    <IntDir Condition="'$(Configuration)|$(Platform)'=='Release (static runtime)|x64'">.\build\$(PlatformToolset)\$(Platform)\$(Configuration)\</IntDir>
-    <OutDir Condition="'$(Configuration)|$(Platform)'=='Debug (static runtime)|Win32'">.\lib\</OutDir>
-    <OutDir Condition="'$(Configuration)|$(Platform)'=='Debug (static runtime)|x64'">.\lib\</OutDir>
-    <IntDir Condition="'$(Configuration)|$(Platform)'=='Debug (static runtime)|Win32'">.\build\$(PlatformToolset)\$(Platform)\$(Configuration)\</IntDir>
-    <IntDir Condition="'$(Configuration)|$(Platform)'=='Debug (static runtime)|x64'">.\build\$(PlatformToolset)\$(Platform)\$(Configuration)\</IntDir>
-    <TargetName Condition="'$(Configuration)|$(Platform)'=='Debug (static runtime)|Win32'">OREData-mt-sgd</TargetName>
-    <TargetName Condition="'$(Configuration)|$(Platform)'=='Debug (static runtime)|x64'">OREData-x64-mt-sgd</TargetName>
-    <TargetName Condition="'$(Configuration)|$(Platform)'=='Debug|Win32'">OREData-mt-gd</TargetName>
-    <TargetName Condition="'$(Configuration)|$(Platform)'=='Debug|x64'">OREData-x64-mt-gd</TargetName>
-    <TargetName Condition="'$(Configuration)|$(Platform)'=='Release (static runtime)|Win32'">OREData-mt-s</TargetName>
-    <TargetName Condition="'$(Configuration)|$(Platform)'=='Release (static runtime)|x64'">OREData-x64-mt-s</TargetName>
-    <TargetName Condition="'$(Configuration)|$(Platform)'=='Release|Win32'">OREData-mt</TargetName>
-    <TargetName Condition="'$(Configuration)|$(Platform)'=='Release|x64'">OREData-x64-mt</TargetName>
-  </PropertyGroup>
-  <ItemDefinitionGroup Condition="'$(Configuration)|$(Platform)'=='Release|Win32'">
-    <ClCompile>
-      <Optimization>MaxSpeed</Optimization>
-      <InlineFunctionExpansion>AnySuitable</InlineFunctionExpansion>
-      <IntrinsicFunctions>false</IntrinsicFunctions>
-      <FavorSizeOrSpeed>Speed</FavorSizeOrSpeed>
-      <AdditionalIncludeDirectories>.;..\QuantExt;..\QuantLib;..\ThirdPartyLibs\rapidxml-1.13;%(AdditionalIncludeDirectories)</AdditionalIncludeDirectories>
-      <PreprocessorDefinitions>NDEBUG;WIN32;_LIB;_SCL_SECURE_NO_DEPRECATE;_CRT_SECURE_NO_DEPRECATE;%(PreprocessorDefinitions)</PreprocessorDefinitions>
-      <StringPooling>true</StringPooling>
-      <RuntimeLibrary>MultiThreadedDLL</RuntimeLibrary>
-      <FunctionLevelLinking>true</FunctionLevelLinking>
-      <DisableLanguageExtensions>false</DisableLanguageExtensions>
-      <ForceConformanceInForLoopScope>true</ForceConformanceInForLoopScope>
-      <RuntimeTypeInfo>true</RuntimeTypeInfo>
-      <PrecompiledHeader>
-      </PrecompiledHeader>
-      <PrecompiledHeaderOutputFile>.\build\$(PlatformToolset)\$(Platform)\$(Configuration)\OREData.pch</PrecompiledHeaderOutputFile>
-      <AssemblerListingLocation>$(IntDir)\%(RelativeDir)</AssemblerListingLocation>
-      <ObjectFileName>$(IntDir)\%(RelativeDir)</ObjectFileName>
-      <ProgramDataBaseFileName>$(IntDir)\%(RelativeDir)</ProgramDataBaseFileName>
-      <BrowseInformation>
-      </BrowseInformation>
-      <BrowseInformationFile>.\build\$(PlatformToolset)\$(Platform)\$(Configuration)\</BrowseInformationFile>
-      <WarningLevel>Level3</WarningLevel>
-      <SuppressStartupBanner>true</SuppressStartupBanner>
-      <CompileAs>Default</CompileAs>
-      <MultiProcessorCompilation>true</MultiProcessorCompilation>
-    </ClCompile>
-    <ResourceCompile>
-      <PreprocessorDefinitions>NDEBUG;%(PreprocessorDefinitions)</PreprocessorDefinitions>
-      <Culture>0x0409</Culture>
-    </ResourceCompile>
-    <PreLinkEvent>
-      <Message>Make build directory</Message>
-      <Command>if not exist lib mkdir lib</Command>
-    </PreLinkEvent>
-    <Lib>
-      <OutputFile>$(OutDir)$(TargetName)$(TargetExt)</OutputFile>
-      <SuppressStartupBanner>true</SuppressStartupBanner>
-    </Lib>
-    <Bscmake>
-      <SuppressStartupBanner>false</SuppressStartupBanner>
-    </Bscmake>
-  </ItemDefinitionGroup>
-  <ItemDefinitionGroup Condition="'$(Configuration)|$(Platform)'=='Release|x64'">
-    <ClCompile>
-      <Optimization>MaxSpeed</Optimization>
-      <InlineFunctionExpansion>AnySuitable</InlineFunctionExpansion>
-      <IntrinsicFunctions>false</IntrinsicFunctions>
-      <FavorSizeOrSpeed>Speed</FavorSizeOrSpeed>
-      <AdditionalIncludeDirectories>.;..\QuantExt;..\QuantLib;..\ThirdPartyLibs\rapidxml-1.13;%(AdditionalIncludeDirectories)</AdditionalIncludeDirectories>
-      <PreprocessorDefinitions>NDEBUG;WIN32;_LIB;_SCL_SECURE_NO_DEPRECATE;_CRT_SECURE_NO_DEPRECATE;%(PreprocessorDefinitions)</PreprocessorDefinitions>
-      <StringPooling>true</StringPooling>
-      <RuntimeLibrary>MultiThreadedDLL</RuntimeLibrary>
-      <FunctionLevelLinking>true</FunctionLevelLinking>
-      <DisableLanguageExtensions>false</DisableLanguageExtensions>
-      <ForceConformanceInForLoopScope>true</ForceConformanceInForLoopScope>
-      <RuntimeTypeInfo>true</RuntimeTypeInfo>
-      <PrecompiledHeader>
-      </PrecompiledHeader>
-      <PrecompiledHeaderOutputFile>.\build\$(PlatformToolset)\$(Platform)\$(Configuration)\OREData.pch</PrecompiledHeaderOutputFile>
-      <AssemblerListingLocation>$(IntDir)\%(RelativeDir)</AssemblerListingLocation>
-      <ObjectFileName>$(IntDir)\%(RelativeDir)</ObjectFileName>
-      <ProgramDataBaseFileName>$(IntDir)\%(RelativeDir)</ProgramDataBaseFileName>
-      <BrowseInformation>
-      </BrowseInformation>
-      <BrowseInformationFile>.\build\$(PlatformToolset)\$(Platform)\$(Configuration)\</BrowseInformationFile>
-      <WarningLevel>Level3</WarningLevel>
-      <SuppressStartupBanner>true</SuppressStartupBanner>
-      <CompileAs>Default</CompileAs>
-      <MultiProcessorCompilation>true</MultiProcessorCompilation>
-      <LanguageStandard>stdcpp17</LanguageStandard>
-    </ClCompile>
-    <ResourceCompile>
-      <PreprocessorDefinitions>NDEBUG;%(PreprocessorDefinitions)</PreprocessorDefinitions>
-      <Culture>0x0409</Culture>
-    </ResourceCompile>
-    <PreLinkEvent>
-      <Message>Make build directory</Message>
-      <Command>if not exist lib mkdir lib</Command>
-    </PreLinkEvent>
-    <Lib>
-      <OutputFile>$(OutDir)$(TargetName)$(TargetExt)</OutputFile>
-      <SuppressStartupBanner>true</SuppressStartupBanner>
-    </Lib>
-    <Bscmake>
-      <SuppressStartupBanner>false</SuppressStartupBanner>
-    </Bscmake>
-  </ItemDefinitionGroup>
-  <ItemDefinitionGroup Condition="'$(Configuration)|$(Platform)'=='Debug|Win32'">
-    <ClCompile>
-      <Optimization>Disabled</Optimization>
-      <IntrinsicFunctions>false</IntrinsicFunctions>
-      <AdditionalIncludeDirectories>.;..\QuantExt;..\QuantLib;..\ThirdPartyLibs\rapidxml-1.13;%(AdditionalIncludeDirectories)</AdditionalIncludeDirectories>
-      <PreprocessorDefinitions>_DEBUG;WIN32;_LIB;_SCL_SECURE_NO_DEPRECATE;_CRT_SECURE_NO_DEPRECATE;%(PreprocessorDefinitions)</PreprocessorDefinitions>
-      <BasicRuntimeChecks>EnableFastChecks</BasicRuntimeChecks>
-      <RuntimeLibrary>MultiThreadedDebugDLL</RuntimeLibrary>
-      <DisableLanguageExtensions>false</DisableLanguageExtensions>
-      <ForceConformanceInForLoopScope>true</ForceConformanceInForLoopScope>
-      <RuntimeTypeInfo>true</RuntimeTypeInfo>
-      <PrecompiledHeader>
-      </PrecompiledHeader>
-      <PrecompiledHeaderOutputFile>.\build\$(PlatformToolset)\$(Platform)\$(Configuration)\OREData.pch</PrecompiledHeaderOutputFile>
-      <AssemblerListingLocation>$(IntDir)\%(RelativeDir)</AssemblerListingLocation>
-      <ObjectFileName>$(IntDir)\%(RelativeDir)</ObjectFileName>
-      <ProgramDataBaseFileName>$(IntDir)\%(RelativeDir)</ProgramDataBaseFileName>
-      <BrowseInformation>
-      </BrowseInformation>
-      <BrowseInformationFile>.\build\$(PlatformToolset)\$(Platform)\$(Configuration)\</BrowseInformationFile>
-      <WarningLevel>Level3</WarningLevel>
-      <SuppressStartupBanner>true</SuppressStartupBanner>
-      <DebugInformationFormat>EditAndContinue</DebugInformationFormat>
-      <CompileAs>Default</CompileAs>
-      <MultiProcessorCompilation>true</MultiProcessorCompilation>
-    </ClCompile>
-    <ResourceCompile>
-      <PreprocessorDefinitions>_DEBUG;%(PreprocessorDefinitions)</PreprocessorDefinitions>
-      <Culture>0x0409</Culture>
-    </ResourceCompile>
-    <PreLinkEvent>
-      <Message>Make build directory</Message>
-      <Command>if not exist lib mkdir lib</Command>
-    </PreLinkEvent>
-    <Lib>
-      <OutputFile>$(OutDir)$(TargetName)$(TargetExt)</OutputFile>
-      <SuppressStartupBanner>true</SuppressStartupBanner>
-    </Lib>
-    <Bscmake>
-      <SuppressStartupBanner>false</SuppressStartupBanner>
-    </Bscmake>
-  </ItemDefinitionGroup>
-  <ItemDefinitionGroup Condition="'$(Configuration)|$(Platform)'=='Debug|x64'">
-    <ClCompile>
-      <Optimization>Disabled</Optimization>
-      <IntrinsicFunctions>false</IntrinsicFunctions>
-      <AdditionalIncludeDirectories>.;..\QuantExt;..\QuantLib;..\ThirdPartyLibs\rapidxml-1.13;%(AdditionalIncludeDirectories)</AdditionalIncludeDirectories>
-      <PreprocessorDefinitions>_DEBUG;WIN32;_LIB;_SCL_SECURE_NO_DEPRECATE;_CRT_SECURE_NO_DEPRECATE;%(PreprocessorDefinitions)</PreprocessorDefinitions>
-      <BasicRuntimeChecks>EnableFastChecks</BasicRuntimeChecks>
-      <RuntimeLibrary>MultiThreadedDebugDLL</RuntimeLibrary>
-      <DisableLanguageExtensions>false</DisableLanguageExtensions>
-      <ForceConformanceInForLoopScope>true</ForceConformanceInForLoopScope>
-      <RuntimeTypeInfo>true</RuntimeTypeInfo>
-      <PrecompiledHeader>
-      </PrecompiledHeader>
-      <PrecompiledHeaderOutputFile>.\build\$(PlatformToolset)\$(Platform)\$(Configuration)\OREData.pch</PrecompiledHeaderOutputFile>
-      <AssemblerListingLocation>$(IntDir)\%(RelativeDir)</AssemblerListingLocation>
-      <ObjectFileName>$(IntDir)\%(RelativeDir)</ObjectFileName>
-      <ProgramDataBaseFileName>$(IntDir)\%(RelativeDir)</ProgramDataBaseFileName>
-      <BrowseInformation>
-      </BrowseInformation>
-      <BrowseInformationFile>.\build\$(PlatformToolset)\$(Platform)\$(Configuration)\</BrowseInformationFile>
-      <WarningLevel>Level3</WarningLevel>
-      <SuppressStartupBanner>true</SuppressStartupBanner>
-      <DebugInformationFormat>ProgramDatabase</DebugInformationFormat>
-      <CompileAs>Default</CompileAs>
-      <MultiProcessorCompilation>true</MultiProcessorCompilation>
-    </ClCompile>
-    <ResourceCompile>
-      <PreprocessorDefinitions>_DEBUG;%(PreprocessorDefinitions)</PreprocessorDefinitions>
-      <Culture>0x0409</Culture>
-    </ResourceCompile>
-    <PreLinkEvent>
-      <Message>Make build directory</Message>
-      <Command>if not exist lib mkdir lib</Command>
-    </PreLinkEvent>
-    <Lib>
-      <OutputFile>$(OutDir)$(TargetName)$(TargetExt)</OutputFile>
-      <SuppressStartupBanner>true</SuppressStartupBanner>
-    </Lib>
-    <Bscmake>
-      <SuppressStartupBanner>false</SuppressStartupBanner>
-    </Bscmake>
-  </ItemDefinitionGroup>
-  <ItemDefinitionGroup Condition="'$(Configuration)|$(Platform)'=='Release (static runtime)|Win32'">
-    <ClCompile>
-      <Optimization>MaxSpeed</Optimization>
-      <InlineFunctionExpansion>AnySuitable</InlineFunctionExpansion>
-      <IntrinsicFunctions>false</IntrinsicFunctions>
-      <FavorSizeOrSpeed>Speed</FavorSizeOrSpeed>
-      <AdditionalIncludeDirectories>.;..\QuantExt;..\QuantLib;..\ThirdPartyLibs\rapidxml-1.13;%(AdditionalIncludeDirectories)</AdditionalIncludeDirectories>
-      <PreprocessorDefinitions>NDEBUG;WIN32;_LIB;_SCL_SECURE_NO_DEPRECATE;_CRT_SECURE_NO_DEPRECATE;%(PreprocessorDefinitions)</PreprocessorDefinitions>
-      <StringPooling>true</StringPooling>
-      <RuntimeLibrary>MultiThreaded</RuntimeLibrary>
-      <FunctionLevelLinking>true</FunctionLevelLinking>
-      <DisableLanguageExtensions>false</DisableLanguageExtensions>
-      <ForceConformanceInForLoopScope>true</ForceConformanceInForLoopScope>
-      <RuntimeTypeInfo>true</RuntimeTypeInfo>
-      <PrecompiledHeader>
-      </PrecompiledHeader>
-      <PrecompiledHeaderOutputFile>.\build\$(PlatformToolset)\$(Platform)\$(Configuration)\OREData.pch</PrecompiledHeaderOutputFile>
-      <AssemblerListingLocation>$(IntDir)\%(RelativeDir)</AssemblerListingLocation>
-      <ObjectFileName>$(IntDir)\%(RelativeDir)</ObjectFileName>
-      <ProgramDataBaseFileName>$(IntDir)\%(RelativeDir)</ProgramDataBaseFileName>
-      <BrowseInformation>
-      </BrowseInformation>
-      <BrowseInformationFile>.\build\$(PlatformToolset)\$(Platform)\$(Configuration)\</BrowseInformationFile>
-      <WarningLevel>Level3</WarningLevel>
-      <SuppressStartupBanner>true</SuppressStartupBanner>
-      <CompileAs>Default</CompileAs>
-      <MultiProcessorCompilation>true</MultiProcessorCompilation>
-    </ClCompile>
-    <ResourceCompile>
-      <PreprocessorDefinitions>NDEBUG;%(PreprocessorDefinitions)</PreprocessorDefinitions>
-      <Culture>0x0409</Culture>
-    </ResourceCompile>
-    <PreLinkEvent>
-      <Message>Make build directory</Message>
-      <Command>if not exist lib mkdir lib</Command>
-    </PreLinkEvent>
-    <Lib>
-      <OutputFile>$(OutDir)$(TargetName)$(TargetExt)</OutputFile>
-      <SuppressStartupBanner>true</SuppressStartupBanner>
-    </Lib>
-    <Bscmake>
-      <SuppressStartupBanner>false</SuppressStartupBanner>
-    </Bscmake>
-  </ItemDefinitionGroup>
-  <ItemDefinitionGroup Condition="'$(Configuration)|$(Platform)'=='Release (static runtime)|x64'">
-    <ClCompile>
-      <Optimization>MaxSpeed</Optimization>
-      <InlineFunctionExpansion>AnySuitable</InlineFunctionExpansion>
-      <IntrinsicFunctions>false</IntrinsicFunctions>
-      <FavorSizeOrSpeed>Speed</FavorSizeOrSpeed>
-      <AdditionalIncludeDirectories>.;..\QuantExt;..\QuantLib;..\ThirdPartyLibs\rapidxml-1.13;%(AdditionalIncludeDirectories)</AdditionalIncludeDirectories>
-      <PreprocessorDefinitions>NDEBUG;WIN32;_LIB;_SCL_SECURE_NO_DEPRECATE;_CRT_SECURE_NO_DEPRECATE;%(PreprocessorDefinitions)</PreprocessorDefinitions>
-      <StringPooling>true</StringPooling>
-      <RuntimeLibrary>MultiThreaded</RuntimeLibrary>
-      <FunctionLevelLinking>true</FunctionLevelLinking>
-      <DisableLanguageExtensions>false</DisableLanguageExtensions>
-      <ForceConformanceInForLoopScope>true</ForceConformanceInForLoopScope>
-      <RuntimeTypeInfo>true</RuntimeTypeInfo>
-      <PrecompiledHeader>
-      </PrecompiledHeader>
-      <PrecompiledHeaderOutputFile>.\build\$(PlatformToolset)\$(Platform)\$(Configuration)\OREData.pch</PrecompiledHeaderOutputFile>
-      <AssemblerListingLocation>$(IntDir)\%(RelativeDir)</AssemblerListingLocation>
-      <ObjectFileName>$(IntDir)\%(RelativeDir)</ObjectFileName>
-      <ProgramDataBaseFileName>$(IntDir)\%(RelativeDir)</ProgramDataBaseFileName>
-      <BrowseInformation>
-      </BrowseInformation>
-      <BrowseInformationFile>.\build\$(PlatformToolset)\$(Platform)\$(Configuration)\</BrowseInformationFile>
-      <WarningLevel>Level3</WarningLevel>
-      <SuppressStartupBanner>true</SuppressStartupBanner>
-      <CompileAs>Default</CompileAs>
-      <MultiProcessorCompilation>true</MultiProcessorCompilation>
-    </ClCompile>
-    <ResourceCompile>
-      <PreprocessorDefinitions>NDEBUG;%(PreprocessorDefinitions)</PreprocessorDefinitions>
-      <Culture>0x0409</Culture>
-    </ResourceCompile>
-    <PreLinkEvent>
-      <Message>Make build directory</Message>
-      <Command>if not exist lib mkdir lib</Command>
-    </PreLinkEvent>
-    <Lib>
-      <OutputFile>$(OutDir)$(TargetName)$(TargetExt)</OutputFile>
-      <SuppressStartupBanner>true</SuppressStartupBanner>
-    </Lib>
-    <Bscmake>
-      <SuppressStartupBanner>false</SuppressStartupBanner>
-    </Bscmake>
-  </ItemDefinitionGroup>
-  <ItemDefinitionGroup Condition="'$(Configuration)|$(Platform)'=='Debug (static runtime)|Win32'">
-    <ClCompile>
-      <Optimization>Disabled</Optimization>
-      <IntrinsicFunctions>false</IntrinsicFunctions>
-      <AdditionalIncludeDirectories>.;..\QuantExt;..\QuantLib;..\ThirdPartyLibs\rapidxml-1.13;%(AdditionalIncludeDirectories)</AdditionalIncludeDirectories>
-      <PreprocessorDefinitions>_DEBUG;WIN32;_LIB;_SCL_SECURE_NO_DEPRECATE;_CRT_SECURE_NO_DEPRECATE;%(PreprocessorDefinitions)</PreprocessorDefinitions>
-      <BasicRuntimeChecks>EnableFastChecks</BasicRuntimeChecks>
-      <RuntimeLibrary>MultiThreadedDebug</RuntimeLibrary>
-      <DisableLanguageExtensions>false</DisableLanguageExtensions>
-      <ForceConformanceInForLoopScope>true</ForceConformanceInForLoopScope>
-      <RuntimeTypeInfo>true</RuntimeTypeInfo>
-      <PrecompiledHeader>
-      </PrecompiledHeader>
-      <PrecompiledHeaderOutputFile>.\build\$(PlatformToolset)\$(Platform)\$(Configuration)\OREData.pch</PrecompiledHeaderOutputFile>
-      <AssemblerListingLocation>$(IntDir)\%(RelativeDir)</AssemblerListingLocation>
-      <ObjectFileName>$(IntDir)\%(RelativeDir)</ObjectFileName>
-      <ProgramDataBaseFileName>$(IntDir)\%(RelativeDir)</ProgramDataBaseFileName>
-      <BrowseInformation>
-      </BrowseInformation>
-      <BrowseInformationFile>.\build\$(PlatformToolset)\$(Platform)\$(Configuration)\</BrowseInformationFile>
-      <WarningLevel>Level3</WarningLevel>
-      <SuppressStartupBanner>true</SuppressStartupBanner>
-      <DebugInformationFormat>EditAndContinue</DebugInformationFormat>
-      <CompileAs>Default</CompileAs>
-      <MultiProcessorCompilation>true</MultiProcessorCompilation>
-    </ClCompile>
-    <ResourceCompile>
-      <PreprocessorDefinitions>_DEBUG;%(PreprocessorDefinitions)</PreprocessorDefinitions>
-      <Culture>0x0409</Culture>
-    </ResourceCompile>
-    <PreLinkEvent>
-      <Message>Make build directory</Message>
-      <Command>if not exist lib mkdir lib</Command>
-    </PreLinkEvent>
-    <Lib>
-      <OutputFile>$(OutDir)$(TargetName)$(TargetExt)</OutputFile>
-      <SuppressStartupBanner>true</SuppressStartupBanner>
-    </Lib>
-    <Bscmake>
-      <SuppressStartupBanner>false</SuppressStartupBanner>
-    </Bscmake>
-  </ItemDefinitionGroup>
-  <ItemDefinitionGroup Condition="'$(Configuration)|$(Platform)'=='Debug (static runtime)|x64'">
-    <ClCompile>
-      <Optimization>Disabled</Optimization>
-      <IntrinsicFunctions>false</IntrinsicFunctions>
-      <AdditionalIncludeDirectories>.;..\QuantExt;..\QuantLib;..\ThirdPartyLibs\rapidxml-1.13;%(AdditionalIncludeDirectories)</AdditionalIncludeDirectories>
-      <PreprocessorDefinitions>_DEBUG;WIN32;_LIB;_SCL_SECURE_NO_DEPRECATE;_CRT_SECURE_NO_DEPRECATE;%(PreprocessorDefinitions)</PreprocessorDefinitions>
-      <BasicRuntimeChecks>EnableFastChecks</BasicRuntimeChecks>
-      <RuntimeLibrary>MultiThreadedDebug</RuntimeLibrary>
-      <DisableLanguageExtensions>false</DisableLanguageExtensions>
-      <ForceConformanceInForLoopScope>true</ForceConformanceInForLoopScope>
-      <RuntimeTypeInfo>true</RuntimeTypeInfo>
-      <PrecompiledHeader>
-      </PrecompiledHeader>
-      <PrecompiledHeaderOutputFile>.\build\$(PlatformToolset)\$(Platform)\$(Configuration)\OREData.pch</PrecompiledHeaderOutputFile>
-      <AssemblerListingLocation>$(IntDir)\%(RelativeDir)</AssemblerListingLocation>
-      <ObjectFileName>$(IntDir)\%(RelativeDir)</ObjectFileName>
-      <ProgramDataBaseFileName>$(IntDir)\%(RelativeDir)</ProgramDataBaseFileName>
-      <BrowseInformation>
-      </BrowseInformation>
-      <BrowseInformationFile>.\build\$(PlatformToolset)\$(Platform)\$(Configuration)\</BrowseInformationFile>
-      <WarningLevel>Level3</WarningLevel>
-      <SuppressStartupBanner>true</SuppressStartupBanner>
-      <DebugInformationFormat>ProgramDatabase</DebugInformationFormat>
-      <CompileAs>Default</CompileAs>
-      <MultiProcessorCompilation>true</MultiProcessorCompilation>
-    </ClCompile>
-    <ResourceCompile>
-      <PreprocessorDefinitions>_DEBUG;%(PreprocessorDefinitions)</PreprocessorDefinitions>
-      <Culture>0x0409</Culture>
-    </ResourceCompile>
-    <PreLinkEvent>
-      <Message>Make build directory</Message>
-      <Command>if not exist lib mkdir lib</Command>
-    </PreLinkEvent>
-    <Lib>
-      <OutputFile>$(OutDir)$(TargetName)$(TargetExt)</OutputFile>
-      <SuppressStartupBanner>true</SuppressStartupBanner>
-    </Lib>
-    <Bscmake>
-      <SuppressStartupBanner>false</SuppressStartupBanner>
-    </Bscmake>
-  </ItemDefinitionGroup>
-  <Import Project="$(VCTargetsPath)\Microsoft.Cpp.targets" />
-  <ImportGroup Label="ExtensionTargets">
-  </ImportGroup>
-=======
-<?xml version="1.0" encoding="utf-8"?>
-<Project DefaultTargets="Build" ToolsVersion="4.0" xmlns="http://schemas.microsoft.com/developer/msbuild/2003">
-  <ItemGroup Label="ProjectConfigurations">
-    <ProjectConfiguration Include="Debug (static runtime)|Win32">
-      <Configuration>Debug (static runtime)</Configuration>
-      <Platform>Win32</Platform>
-    </ProjectConfiguration>
-    <ProjectConfiguration Include="Debug (static runtime)|x64">
-      <Configuration>Debug (static runtime)</Configuration>
-      <Platform>x64</Platform>
-    </ProjectConfiguration>
-    <ProjectConfiguration Include="Debug|Win32">
-      <Configuration>Debug</Configuration>
-      <Platform>Win32</Platform>
-    </ProjectConfiguration>
-    <ProjectConfiguration Include="Debug|x64">
-      <Configuration>Debug</Configuration>
-      <Platform>x64</Platform>
-    </ProjectConfiguration>
-    <ProjectConfiguration Include="Release (static runtime)|Win32">
-      <Configuration>Release (static runtime)</Configuration>
-      <Platform>Win32</Platform>
-    </ProjectConfiguration>
-    <ProjectConfiguration Include="Release (static runtime)|x64">
-      <Configuration>Release (static runtime)</Configuration>
-      <Platform>x64</Platform>
-    </ProjectConfiguration>
-    <ProjectConfiguration Include="Release|Win32">
-      <Configuration>Release</Configuration>
-      <Platform>Win32</Platform>
-    </ProjectConfiguration>
-    <ProjectConfiguration Include="Release|x64">
-      <Configuration>Release</Configuration>
-      <Platform>x64</Platform>
-    </ProjectConfiguration>
-  </ItemGroup>
-  <ItemGroup>
-    <ClInclude Include="ored\auto_link.hpp" />
-    <ClInclude Include="ored\configuration\basecorrelationcurveconfig.hpp" />
-    <ClInclude Include="ored\configuration\bootstrapconfig.hpp" />
-    <ClInclude Include="ored\configuration\capfloorvolcurveconfig.hpp" />
-    <ClInclude Include="ored\configuration\cdsvolcurveconfig.hpp" />
-    <ClInclude Include="ored\configuration\commoditycurveconfig.hpp" />
-    <ClInclude Include="ored\configuration\commodityvolcurveconfig.hpp" />
-    <ClInclude Include="ored\configuration\conventions.hpp" />
-    <ClInclude Include="ored\configuration\correlationcurveconfig.hpp" />
-    <ClInclude Include="ored\configuration\curveconfig.hpp" />
-    <ClInclude Include="ored\configuration\curveconfigurations.hpp" />
-    <ClInclude Include="ored\configuration\defaultcurveconfig.hpp" />
-    <ClInclude Include="ored\configuration\equitycurveconfig.hpp" />
-    <ClInclude Include="ored\configuration\equityvolcurveconfig.hpp" />
-    <ClInclude Include="ored\configuration\fxspotconfig.hpp" />
-    <ClInclude Include="ored\configuration\fxvolcurveconfig.hpp" />
-    <ClInclude Include="ored\configuration\genericyieldvolcurveconfig.hpp" />
-    <ClInclude Include="ored\configuration\iborfallbackconfig.hpp" />
-    <ClInclude Include="ored\configuration\inflationcapfloorvolcurveconfig.hpp" />
-    <ClInclude Include="ored\configuration\inflationcurveconfig.hpp" />
-    <ClInclude Include="ored\configuration\onedimsolverconfig.hpp" />
-    <ClInclude Include="ored\configuration\reportconfig.hpp" />
-    <ClInclude Include="ored\configuration\securityconfig.hpp" />
-    <ClInclude Include="ored\configuration\smiledynamicsconfig.hpp" />
-    <ClInclude Include="ored\configuration\swaptionvolcurveconfig.hpp" />
-    <ClInclude Include="ored\configuration\volatilityconfig.hpp" />
-    <ClInclude Include="ored\configuration\yieldcurveconfig.hpp" />
-    <ClInclude Include="ored\configuration\yieldvolcurveconfig.hpp" />
-    <ClInclude Include="ored\marketdata\basecorrelationcurve.hpp" />
-    <ClInclude Include="ored\marketdata\capfloorvolcurve.hpp" />
-    <ClInclude Include="ored\marketdata\cdsvolcurve.hpp" />
-    <ClInclude Include="ored\marketdata\clonedloader.hpp" />
-    <ClInclude Include="ored\marketdata\commoditycurve.hpp" />
-    <ClInclude Include="ored\marketdata\commodityvolcurve.hpp" />
-    <ClInclude Include="ored\marketdata\compositeloader.hpp" />
-    <ClInclude Include="ored\marketdata\correlationcurve.hpp" />
-    <ClInclude Include="ored\marketdata\csvloader.hpp" />
-    <ClInclude Include="ored\marketdata\curvespec.hpp" />
-    <ClInclude Include="ored\marketdata\curvespecparser.hpp" />
-    <ClInclude Include="ored\marketdata\defaultcurve.hpp" />
-    <ClInclude Include="ored\marketdata\dependencygraph.hpp" />
-    <ClInclude Include="ored\marketdata\equitycurve.hpp" />
-    <ClInclude Include="ored\marketdata\equityvolcurve.hpp" />
-    <ClInclude Include="ored\marketdata\expiry.hpp" />
-    <ClInclude Include="ored\marketdata\fittedbondcurvehelpermarket.hpp" />
-    <ClInclude Include="ored\marketdata\fixings.hpp" />
-    <ClInclude Include="ored\marketdata\fxtriangulation.hpp" />
-    <ClInclude Include="ored\marketdata\fxvolcurve.hpp" />
-    <ClInclude Include="ored\marketdata\genericyieldvolcurve.hpp" />
-    <ClInclude Include="ored\marketdata\inflationcurve.hpp" />
-    <ClInclude Include="ored\marketdata\loader.hpp" />
-    <ClInclude Include="ored\marketdata\market.hpp" />
-    <ClInclude Include="ored\marketdata\marketdatum.hpp" />
-    <ClInclude Include="ored\marketdata\marketdatumparser.hpp" />
-    <ClInclude Include="ored\marketdata\marketimpl.hpp" />
-    <ClInclude Include="ored\marketdata\inmemoryloader.hpp" />
-    <ClInclude Include="ored\marketdata\security.hpp" />
-    <ClInclude Include="ored\marketdata\strike.hpp" />
-    <ClInclude Include="ored\marketdata\structuredcurveerror.hpp" />
-    <ClInclude Include="ored\marketdata\swaptionvolcurve.hpp" />
-    <ClInclude Include="ored\marketdata\todaysmarket.hpp" />
-    <ClInclude Include="ored\marketdata\todaysmarketcalibrationinfo.hpp" />
-    <ClInclude Include="ored\marketdata\todaysmarketparameters.hpp" />
-    <ClInclude Include="ored\marketdata\wrappedmarket.hpp" />
-    <ClInclude Include="ored\marketdata\yieldcurve.hpp" />
-    <ClInclude Include="ored\marketdata\inflationcapfloorvolcurve.hpp" />
-    <ClInclude Include="ored\marketdata\yieldvolcurve.hpp" />
+<?xml version="1.0" encoding="utf-8"?>
+<Project DefaultTargets="Build" ToolsVersion="4.0" xmlns="http://schemas.microsoft.com/developer/msbuild/2003">
+  <ItemGroup Label="ProjectConfigurations">
+    <ProjectConfiguration Include="Debug (static runtime)|Win32">
+      <Configuration>Debug (static runtime)</Configuration>
+      <Platform>Win32</Platform>
+    </ProjectConfiguration>
+    <ProjectConfiguration Include="Debug (static runtime)|x64">
+      <Configuration>Debug (static runtime)</Configuration>
+      <Platform>x64</Platform>
+    </ProjectConfiguration>
+    <ProjectConfiguration Include="Debug|Win32">
+      <Configuration>Debug</Configuration>
+      <Platform>Win32</Platform>
+    </ProjectConfiguration>
+    <ProjectConfiguration Include="Debug|x64">
+      <Configuration>Debug</Configuration>
+      <Platform>x64</Platform>
+    </ProjectConfiguration>
+    <ProjectConfiguration Include="Release (static runtime)|Win32">
+      <Configuration>Release (static runtime)</Configuration>
+      <Platform>Win32</Platform>
+    </ProjectConfiguration>
+    <ProjectConfiguration Include="Release (static runtime)|x64">
+      <Configuration>Release (static runtime)</Configuration>
+      <Platform>x64</Platform>
+    </ProjectConfiguration>
+    <ProjectConfiguration Include="Release|Win32">
+      <Configuration>Release</Configuration>
+      <Platform>Win32</Platform>
+    </ProjectConfiguration>
+    <ProjectConfiguration Include="Release|x64">
+      <Configuration>Release</Configuration>
+      <Platform>x64</Platform>
+    </ProjectConfiguration>
+  </ItemGroup>
+  <ItemGroup>
+    <ClInclude Include="ored\auto_link.hpp" />
+    <ClInclude Include="ored\configuration\basecorrelationcurveconfig.hpp" />
+    <ClInclude Include="ored\configuration\bootstrapconfig.hpp" />
+    <ClInclude Include="ored\configuration\capfloorvolcurveconfig.hpp" />
+    <ClInclude Include="ored\configuration\cdsvolcurveconfig.hpp" />
+    <ClInclude Include="ored\configuration\commoditycurveconfig.hpp" />
+    <ClInclude Include="ored\configuration\commodityvolcurveconfig.hpp" />
+    <ClInclude Include="ored\configuration\conventions.hpp" />
+    <ClInclude Include="ored\configuration\correlationcurveconfig.hpp" />
+    <ClInclude Include="ored\configuration\curveconfig.hpp" />
+    <ClInclude Include="ored\configuration\curveconfigurations.hpp" />
+    <ClInclude Include="ored\configuration\defaultcurveconfig.hpp" />
+    <ClInclude Include="ored\configuration\equitycurveconfig.hpp" />
+    <ClInclude Include="ored\configuration\equityvolcurveconfig.hpp" />
+    <ClInclude Include="ored\configuration\fxspotconfig.hpp" />
+    <ClInclude Include="ored\configuration\fxvolcurveconfig.hpp" />
+    <ClInclude Include="ored\configuration\genericyieldvolcurveconfig.hpp" />
+    <ClInclude Include="ored\configuration\iborfallbackconfig.hpp" />
+    <ClInclude Include="ored\configuration\inflationcapfloorvolcurveconfig.hpp" />
+    <ClInclude Include="ored\configuration\inflationcurveconfig.hpp" />
+    <ClInclude Include="ored\configuration\onedimsolverconfig.hpp" />
+    <ClInclude Include="ored\configuration\reportconfig.hpp" />
+    <ClInclude Include="ored\configuration\securityconfig.hpp" />
+    <ClInclude Include="ored\configuration\smiledynamicsconfig.hpp" />
+    <ClInclude Include="ored\configuration\swaptionvolcurveconfig.hpp" />
+    <ClInclude Include="ored\configuration\volatilityconfig.hpp" />
+    <ClInclude Include="ored\configuration\yieldcurveconfig.hpp" />
+    <ClInclude Include="ored\configuration\yieldvolcurveconfig.hpp" />
+    <ClInclude Include="ored\marketdata\basecorrelationcurve.hpp" />
+    <ClInclude Include="ored\marketdata\capfloorvolcurve.hpp" />
+    <ClInclude Include="ored\marketdata\cdsvolcurve.hpp" />
+    <ClInclude Include="ored\marketdata\clonedloader.hpp" />
+    <ClInclude Include="ored\marketdata\commoditycurve.hpp" />
+    <ClInclude Include="ored\marketdata\commodityvolcurve.hpp" />
+    <ClInclude Include="ored\marketdata\compositeloader.hpp" />
+    <ClInclude Include="ored\marketdata\correlationcurve.hpp" />
+    <ClInclude Include="ored\marketdata\csvloader.hpp" />
+    <ClInclude Include="ored\marketdata\curvespec.hpp" />
+    <ClInclude Include="ored\marketdata\curvespecparser.hpp" />
+    <ClInclude Include="ored\marketdata\defaultcurve.hpp" />
+    <ClInclude Include="ored\marketdata\dependencygraph.hpp" />
+    <ClInclude Include="ored\marketdata\equitycurve.hpp" />
+    <ClInclude Include="ored\marketdata\equityvolcurve.hpp" />
+    <ClInclude Include="ored\marketdata\expiry.hpp" />
+    <ClInclude Include="ored\marketdata\fittedbondcurvehelpermarket.hpp" />
+    <ClInclude Include="ored\marketdata\fixings.hpp" />
+    <ClInclude Include="ored\marketdata\fxtriangulation.hpp" />
+    <ClInclude Include="ored\marketdata\fxvolcurve.hpp" />
+    <ClInclude Include="ored\marketdata\genericyieldvolcurve.hpp" />
+    <ClInclude Include="ored\marketdata\inflationcurve.hpp" />
+    <ClInclude Include="ored\marketdata\loader.hpp" />
+    <ClInclude Include="ored\marketdata\market.hpp" />
+    <ClInclude Include="ored\marketdata\marketdatum.hpp" />
+    <ClInclude Include="ored\marketdata\marketdatumparser.hpp" />
+    <ClInclude Include="ored\marketdata\marketimpl.hpp" />
+    <ClInclude Include="ored\marketdata\inmemoryloader.hpp" />
+    <ClInclude Include="ored\marketdata\security.hpp" />
+    <ClInclude Include="ored\marketdata\strike.hpp" />
+    <ClInclude Include="ored\marketdata\structuredcurveerror.hpp" />
+    <ClInclude Include="ored\marketdata\swaptionvolcurve.hpp" />
+    <ClInclude Include="ored\marketdata\todaysmarket.hpp" />
+    <ClInclude Include="ored\marketdata\todaysmarketcalibrationinfo.hpp" />
+    <ClInclude Include="ored\marketdata\todaysmarketparameters.hpp" />
+    <ClInclude Include="ored\marketdata\wrappedmarket.hpp" />
+    <ClInclude Include="ored\marketdata\yieldcurve.hpp" />
+    <ClInclude Include="ored\marketdata\inflationcapfloorvolcurve.hpp" />
+    <ClInclude Include="ored\marketdata\yieldvolcurve.hpp" />
     <ClInclude Include="ored\model\blackscholesmodelbuilder.hpp" />
     <ClInclude Include="ored\model\blackscholesmodelbuilderbase.hpp" />
-    <ClInclude Include="ored\model\calibrationbasket.hpp" />
-    <ClInclude Include="ored\model\calibrationconfiguration.hpp" />
-    <ClInclude Include="ored\model\calibrationinstrumentfactory.hpp" />
-    <ClInclude Include="ored\model\calibrationinstruments\cpicapfloor.hpp" />
-    <ClInclude Include="ored\model\calibrationinstruments\yoycapfloor.hpp" />
-    <ClInclude Include="ored\model\calibrationinstruments\yoyswap.hpp" />
+    <ClInclude Include="ored\model\calibrationbasket.hpp" />
+    <ClInclude Include="ored\model\calibrationconfiguration.hpp" />
+    <ClInclude Include="ored\model\calibrationinstrumentfactory.hpp" />
+    <ClInclude Include="ored\model\calibrationinstruments\cpicapfloor.hpp" />
+    <ClInclude Include="ored\model\calibrationinstruments\yoycapfloor.hpp" />
+    <ClInclude Include="ored\model\calibrationinstruments\yoyswap.hpp" />
     <ClInclude Include="ored\model\calibrationpointcache.hpp" />
     <ClInclude Include="ored\model\commodityschwartzmodelbuilder.hpp" />
     <ClInclude Include="ored\model\commodityschwartzmodeldata.hpp" />
-    <ClInclude Include="ored\model\crcirbuilder.hpp" />
-    <ClInclude Include="ored\model\crcirdata.hpp" />
-    <ClInclude Include="ored\model\crlgmbuilder.hpp" />
-    <ClInclude Include="ored\model\crlgmdata.hpp" />
-    <ClInclude Include="ored\model\crossassetmodelbuilder.hpp" />
-    <ClInclude Include="ored\model\crossassetmodeldata.hpp" />
-    <ClInclude Include="ored\model\eqbsbuilder.hpp" />
-    <ClInclude Include="ored\model\eqbsdata.hpp" />
-    <ClInclude Include="ored\model\fxbsbuilder.hpp" />
-    <ClInclude Include="ored\model\fxbsdata.hpp" />
+    <ClInclude Include="ored\model\crcirbuilder.hpp" />
+    <ClInclude Include="ored\model\crcirdata.hpp" />
+    <ClInclude Include="ored\model\crlgmbuilder.hpp" />
+    <ClInclude Include="ored\model\crlgmdata.hpp" />
+    <ClInclude Include="ored\model\crossassetmodelbuilder.hpp" />
+    <ClInclude Include="ored\model\crossassetmodeldata.hpp" />
+    <ClInclude Include="ored\model\eqbsbuilder.hpp" />
+    <ClInclude Include="ored\model\eqbsdata.hpp" />
+    <ClInclude Include="ored\model\fxbsbuilder.hpp" />
+    <ClInclude Include="ored\model\fxbsdata.hpp" />
     <ClInclude Include="ored\model\hwbuilder.hpp" />
-    <ClInclude Include="ored\model\inflation\infdkbuilder.hpp" />
-    <ClInclude Include="ored\model\inflation\infdkdata.hpp" />
-    <ClInclude Include="ored\model\inflation\infjybuilder.hpp" />
-    <ClInclude Include="ored\model\inflation\infjydata.hpp" />
-    <ClInclude Include="ored\model\inflation\inflationmodeldata.hpp" />
+    <ClInclude Include="ored\model\inflation\infdkbuilder.hpp" />
+    <ClInclude Include="ored\model\inflation\infdkdata.hpp" />
+    <ClInclude Include="ored\model\inflation\infjybuilder.hpp" />
+    <ClInclude Include="ored\model\inflation\infjydata.hpp" />
+    <ClInclude Include="ored\model\inflation\inflationmodeldata.hpp" />
     <ClInclude Include="ored\model\irhwmodeldata.hpp" />
-    <ClInclude Include="ored\model\irlgmdata.hpp" />
+    <ClInclude Include="ored\model\irlgmdata.hpp" />
     <ClInclude Include="ored\model\irmodeldata.hpp" />
-    <ClInclude Include="ored\model\lgmbuilder.hpp" />
-    <ClInclude Include="ored\model\lgmdata.hpp" />
+    <ClInclude Include="ored\model\lgmbuilder.hpp" />
+    <ClInclude Include="ored\model\lgmdata.hpp" />
     <ClInclude Include="ored\model\localvolmodelbuilder.hpp" />
-    <ClInclude Include="ored\model\marketobserver.hpp" />
-    <ClInclude Include="ored\model\modelbuilder.hpp" />
-    <ClInclude Include="ored\model\modeldata.hpp" />
-    <ClInclude Include="ored\model\modelparameter.hpp" />
-    <ClInclude Include="ored\model\structuredmodelerror.hpp" />
-    <ClInclude Include="ored\model\utilities.hpp" />
-    <ClInclude Include="ored\ored.hpp" />
+    <ClInclude Include="ored\model\marketobserver.hpp" />
+    <ClInclude Include="ored\model\modelbuilder.hpp" />
+    <ClInclude Include="ored\model\modeldata.hpp" />
+    <ClInclude Include="ored\model\modelparameter.hpp" />
+    <ClInclude Include="ored\model\structuredmodelerror.hpp" />
+    <ClInclude Include="ored\model\utilities.hpp" />
+    <ClInclude Include="ored\ored.hpp" />
     <ClInclude Include="ored\portfolio\barrierdata.hpp" />
     <ClInclude Include="ored\portfolio\barrieroption.hpp" />
     <ClInclude Include="ored\portfolio\barrieroptionwrapper.hpp" />
-    <ClInclude Include="ored\portfolio\bond.hpp" />
-    <ClInclude Include="ored\portfolio\bondutils.hpp" />
-    <ClInclude Include="ored\portfolio\builders\bond.hpp" />
-    <ClInclude Include="ored\portfolio\builders\cachingenginebuilder.hpp" />
-    <ClInclude Include="ored\portfolio\builders\capfloor.hpp" />
-    <ClInclude Include="ored\portfolio\builders\capflooredaverageonindexedcouponleg.hpp" />
-    <ClInclude Include="ored\portfolio\builders\capflooredcpileg.hpp" />
-    <ClInclude Include="ored\portfolio\builders\capfloorediborleg.hpp" />
-    <ClInclude Include="ored\portfolio\builders\capflooredovernightindexedcouponleg.hpp" />
-    <ClInclude Include="ored\portfolio\builders\capflooredyoyleg.hpp" />
+    <ClInclude Include="ored\portfolio\bond.hpp" />
+    <ClInclude Include="ored\portfolio\bondutils.hpp" />
+    <ClInclude Include="ored\portfolio\builders\bond.hpp" />
+    <ClInclude Include="ored\portfolio\builders\cachingenginebuilder.hpp" />
+    <ClInclude Include="ored\portfolio\builders\capfloor.hpp" />
+    <ClInclude Include="ored\portfolio\builders\capflooredaverageonindexedcouponleg.hpp" />
+    <ClInclude Include="ored\portfolio\builders\capflooredcpileg.hpp" />
+    <ClInclude Include="ored\portfolio\builders\capfloorediborleg.hpp" />
+    <ClInclude Include="ored\portfolio\builders\capflooredovernightindexedcouponleg.hpp" />
+    <ClInclude Include="ored\portfolio\builders\capflooredyoyleg.hpp" />
     <ClInclude Include="ored\portfolio\builders\cliquetoption.hpp" />
-    <ClInclude Include="ored\portfolio\builders\cms.hpp" />
-    <ClInclude Include="ored\portfolio\builders\cmsspread.hpp" />
-    <ClInclude Include="ored\portfolio\builders\commodityforward.hpp" />
-    <ClInclude Include="ored\portfolio\builders\commodityoption.hpp" />
+    <ClInclude Include="ored\portfolio\builders\cms.hpp" />
+    <ClInclude Include="ored\portfolio\builders\cmsspread.hpp" />
+    <ClInclude Include="ored\portfolio\builders\commodityforward.hpp" />
+    <ClInclude Include="ored\portfolio\builders\commodityoption.hpp" />
     <ClInclude Include="ored\portfolio\builders\commodityapo.hpp" />
     <ClInclude Include="ored\portfolio\builders\commodityapomodelbuilder.hpp" />
     <ClInclude Include="ored\portfolio\builders\commodityspreadoption.hpp" />
     <ClInclude Include="ored\portfolio\builders\commodityswap.hpp" />
     <ClInclude Include="ored\portfolio\builders\commodityswaption.hpp" />
-    <ClInclude Include="ored\portfolio\builders\cpicapfloor.hpp" />
-    <ClInclude Include="ored\portfolio\builders\creditdefaultswap.hpp" />
-    <ClInclude Include="ored\portfolio\builders\creditdefaultswapoption.hpp" />
+    <ClInclude Include="ored\portfolio\builders\cpicapfloor.hpp" />
+    <ClInclude Include="ored\portfolio\builders\creditdefaultswap.hpp" />
+    <ClInclude Include="ored\portfolio\builders\creditdefaultswapoption.hpp" />
     <ClInclude Include="ored\portfolio\builders\currencyswap.hpp" />
-    <ClInclude Include="ored\portfolio\builders\durationadjustedcms.hpp" />
-    <ClInclude Include="ored\portfolio\builders\equitycompositeoption.hpp" />
+    <ClInclude Include="ored\portfolio\builders\durationadjustedcms.hpp" />
+    <ClInclude Include="ored\portfolio\builders\equitycompositeoption.hpp" />
     <ClInclude Include="ored\portfolio\builders\equitydoubletouchoption.hpp" />
-    <ClInclude Include="ored\portfolio\builders\equityforward.hpp" />
-    <ClInclude Include="ored\portfolio\builders\equityoption.hpp" />
-    <ClInclude Include="ored\portfolio\builders\equityfuturesoption.hpp" />
+    <ClInclude Include="ored\portfolio\builders\equityforward.hpp" />
+    <ClInclude Include="ored\portfolio\builders\equityoption.hpp" />
+    <ClInclude Include="ored\portfolio\builders\equityfuturesoption.hpp" />
     <ClInclude Include="ored\portfolio\builders\equitybarrieroption.hpp" />
     <ClInclude Include="ored\portfolio\builders\equitydigitaloption.hpp" />
     <ClInclude Include="ored\portfolio\builders\equitydoublebarrieroption.hpp" />
     <ClInclude Include="ored\portfolio\builders\equitytouchoption.hpp" />
-    <ClInclude Include="ored\portfolio\builders\forwardbond.hpp" />
+    <ClInclude Include="ored\portfolio\builders\forwardbond.hpp" />
     <ClInclude Include="ored\portfolio\builders\fxbarrieroption.hpp" />
     <ClInclude Include="ored\portfolio\builders\fxdigitalbarrieroption.hpp" />
     <ClInclude Include="ored\portfolio\builders\fxdigitaloption.hpp" />
     <ClInclude Include="ored\portfolio\builders\fxdoublebarrieroption.hpp" />
     <ClInclude Include="ored\portfolio\builders\fxdoubletouchoption.hpp" />
     <ClInclude Include="ored\portfolio\builders\fxtouchoption.hpp" />
-    <ClInclude Include="ored\portfolio\builders\fxforward.hpp" />
-    <ClInclude Include="ored\portfolio\builders\fxoption.hpp" />
+    <ClInclude Include="ored\portfolio\builders\fxforward.hpp" />
+    <ClInclude Include="ored\portfolio\builders\fxoption.hpp" />
     <ClInclude Include="ored\portfolio\builders\multilegoption.hpp" />
-    <ClInclude Include="ored\portfolio\builders\swap.hpp" />
-    <ClInclude Include="ored\portfolio\builders\swaption.hpp" />
-    <ClInclude Include="ored\portfolio\builders\quantoequityoption.hpp" />
-    <ClInclude Include="ored\portfolio\builders\quantovanillaoption.hpp" />
-    <ClInclude Include="ored\portfolio\builders\vanillaoption.hpp" />
+    <ClInclude Include="ored\portfolio\builders\prdc.hpp" />
+    <ClInclude Include="ored\portfolio\builders\swap.hpp" />
+    <ClInclude Include="ored\portfolio\builders\swaption.hpp" />
+    <ClInclude Include="ored\portfolio\builders\quantoequityoption.hpp" />
+    <ClInclude Include="ored\portfolio\builders\quantovanillaoption.hpp" />
+    <ClInclude Include="ored\portfolio\builders\vanillaoption.hpp" />
     <ClInclude Include="ored\portfolio\builders\varianceswap.hpp" />
-    <ClInclude Include="ored\portfolio\builders\yoycapfloor.hpp" />
-    <ClInclude Include="ored\portfolio\capfloor.hpp" />
+    <ClInclude Include="ored\portfolio\builders\yoycapfloor.hpp" />
+    <ClInclude Include="ored\portfolio\capfloor.hpp" />
     <ClInclude Include="ored\portfolio\cliquetoption.hpp" />
-    <ClInclude Include="ored\portfolio\commodityforward.hpp" />
-    <ClInclude Include="ored\portfolio\commodityoption.hpp" />
-    <ClInclude Include="ored\portfolio\commoditydigitaloption.hpp" />
+    <ClInclude Include="ored\portfolio\commodityforward.hpp" />
+    <ClInclude Include="ored\portfolio\commodityoption.hpp" />
+    <ClInclude Include="ored\portfolio\commoditydigitaloption.hpp" />
     <ClInclude Include="ored\portfolio\commodityapo.hpp" />
     <ClInclude Include="ored\portfolio\commoditylegbuilder.hpp" />
     <ClInclude Include="ored\portfolio\commoditylegdata.hpp" />
@@ -1104,21 +211,21 @@
     <ClInclude Include="ored\portfolio\commodityswaption.hpp" />
     <ClInclude Include="ored\portfolio\compositeinstrumentwrapper.hpp" />
     <ClInclude Include="ored\portfolio\compositetrade.hpp" />
-    <ClInclude Include="ored\portfolio\creditdefaultswap.hpp" />
-    <ClInclude Include="ored\portfolio\creditdefaultswapdata.hpp" />
-    <ClInclude Include="ored\portfolio\creditdefaultswapoption.hpp" />
+    <ClInclude Include="ored\portfolio\creditdefaultswap.hpp" />
+    <ClInclude Include="ored\portfolio\creditdefaultswapdata.hpp" />
+    <ClInclude Include="ored\portfolio\creditdefaultswapoption.hpp" />
     <ClInclude Include="ored\portfolio\crosscurrencyswap.hpp" />
     <ClInclude Include="ored\portfolio\inflationswap.hpp" />
-    <ClInclude Include="ored\portfolio\failedtrade.hpp" />
-    <ClInclude Include="ored\portfolio\durationadjustedcmslegbuilder.hpp" />
-    <ClInclude Include="ored\portfolio\durationadjustedcmslegdata.hpp" />
-    <ClInclude Include="ored\portfolio\enginedata.hpp" />
-    <ClInclude Include="ored\portfolio\enginefactory.hpp" />
-    <ClInclude Include="ored\portfolio\envelope.hpp" />
-    <ClInclude Include="ored\portfolio\equityforward.hpp" />
-    <ClInclude Include="ored\portfolio\equityfuturesoption.hpp" />
-    <ClInclude Include="ored\portfolio\equityoption.hpp" />
-    <ClInclude Include="ored\portfolio\equityswap.hpp" />
+    <ClInclude Include="ored\portfolio\failedtrade.hpp" />
+    <ClInclude Include="ored\portfolio\durationadjustedcmslegbuilder.hpp" />
+    <ClInclude Include="ored\portfolio\durationadjustedcmslegdata.hpp" />
+    <ClInclude Include="ored\portfolio\enginedata.hpp" />
+    <ClInclude Include="ored\portfolio\enginefactory.hpp" />
+    <ClInclude Include="ored\portfolio\envelope.hpp" />
+    <ClInclude Include="ored\portfolio\equityforward.hpp" />
+    <ClInclude Include="ored\portfolio\equityfuturesoption.hpp" />
+    <ClInclude Include="ored\portfolio\equityoption.hpp" />
+    <ClInclude Include="ored\portfolio\equityswap.hpp" />
     <ClInclude Include="ored\portfolio\equitydoubletouchoption.hpp" />
     <ClInclude Include="ored\portfolio\equitybarrieroption.hpp" />
     <ClInclude Include="ored\portfolio\equitydigitaloption.hpp" />
@@ -1135,205 +242,205 @@
     <ClInclude Include="ored\portfolio\fxeuropeanbarrieroption.hpp" />
     <ClInclude Include="ored\portfolio\fxkikobarrieroption.hpp" />
     <ClInclude Include="ored\portfolio\fxtouchoption.hpp" />
-    <ClInclude Include="ored\portfolio\fixingdates.hpp" />
-    <ClInclude Include="ored\portfolio\forwardbond.hpp" />
-    <ClInclude Include="ored\portfolio\forwardrateagreement.hpp" />
-    <ClInclude Include="ored\portfolio\fxaverageforward.hpp" />
-    <ClInclude Include="ored\portfolio\fxforward.hpp" />
-    <ClInclude Include="ored\portfolio\fxoption.hpp" />
-    <ClInclude Include="ored\portfolio\fxswap.hpp" />
-    <ClInclude Include="ored\portfolio\indexing.hpp" />
-    <ClInclude Include="ored\portfolio\instrumentwrapper.hpp" />
-    <ClInclude Include="ored\portfolio\legbuilders.hpp" />
-    <ClInclude Include="ored\portfolio\legdata.hpp" />
-    <ClInclude Include="ored\portfolio\legdatafactory.hpp" />
+    <ClInclude Include="ored\portfolio\fixingdates.hpp" />
+    <ClInclude Include="ored\portfolio\forwardbond.hpp" />
+    <ClInclude Include="ored\portfolio\forwardrateagreement.hpp" />
+    <ClInclude Include="ored\portfolio\fxaverageforward.hpp" />
+    <ClInclude Include="ored\portfolio\fxforward.hpp" />
+    <ClInclude Include="ored\portfolio\fxoption.hpp" />
+    <ClInclude Include="ored\portfolio\fxswap.hpp" />
+    <ClInclude Include="ored\portfolio\indexing.hpp" />
+    <ClInclude Include="ored\portfolio\instrumentwrapper.hpp" />
+    <ClInclude Include="ored\portfolio\legbuilders.hpp" />
+    <ClInclude Include="ored\portfolio\legdata.hpp" />
+    <ClInclude Include="ored\portfolio\legdatafactory.hpp" />
     <ClInclude Include="ored\portfolio\multilegoption.hpp" />
-    <ClInclude Include="ored\portfolio\nettingsetdefinition.hpp" />
-    <ClInclude Include="ored\portfolio\nettingsetdetails.hpp" />
-    <ClInclude Include="ored\portfolio\nettingsetmanager.hpp" />
-    <ClInclude Include="ored\portfolio\optiondata.hpp" />
-    <ClInclude Include="ored\portfolio\optionexercisedata.hpp" />
-    <ClInclude Include="ored\portfolio\optionpaymentdata.hpp" />
-    <ClInclude Include="ored\portfolio\optionwrapper.hpp" />
-    <ClInclude Include="ored\portfolio\types.hpp" />
-    <ClInclude Include="ored\portfolio\portfolio.hpp" />
-    <ClInclude Include="ored\portfolio\premiumdata.hpp" />
-    <ClInclude Include="ored\portfolio\referencedata.hpp" />
-    <ClInclude Include="ored\portfolio\referencedatafactory.hpp" />
-    <ClInclude Include="ored\portfolio\schedule.hpp" />
-    <ClInclude Include="ored\portfolio\trademonetary.hpp" />
-    <ClInclude Include="ored\portfolio\structuredconfigurationerror.hpp" />
-    <ClInclude Include="ored\portfolio\structuredconfigurationwarning.hpp" />
-    <ClInclude Include="ored\portfolio\structuredtradeerror.hpp" />
-    <ClInclude Include="ored\portfolio\structuredtradewarning.hpp" />
-    <ClInclude Include="ored\portfolio\swap.hpp" />
-    <ClInclude Include="ored\portfolio\swaption.hpp" />
-    <ClInclude Include="ored\portfolio\trade.hpp" />
-    <ClInclude Include="ored\portfolio\tradeactions.hpp" />
-    <ClInclude Include="ored\portfolio\tradebarrier.hpp" />
-    <ClInclude Include="ored\portfolio\tradefactory.hpp" />
-    <ClInclude Include="ored\portfolio\tradestrike.hpp" />
-    <ClInclude Include="ored\portfolio\underlying.hpp" />
-    <ClInclude Include="ored\portfolio\vanillaoption.hpp" />
+    <ClInclude Include="ored\portfolio\nettingsetdefinition.hpp" />
+    <ClInclude Include="ored\portfolio\nettingsetdetails.hpp" />
+    <ClInclude Include="ored\portfolio\nettingsetmanager.hpp" />
+    <ClInclude Include="ored\portfolio\optiondata.hpp" />
+    <ClInclude Include="ored\portfolio\optionexercisedata.hpp" />
+    <ClInclude Include="ored\portfolio\optionpaymentdata.hpp" />
+    <ClInclude Include="ored\portfolio\optionwrapper.hpp" />
+    <ClInclude Include="ored\portfolio\types.hpp" />
+    <ClInclude Include="ored\portfolio\portfolio.hpp" />
+    <ClInclude Include="ored\portfolio\premiumdata.hpp" />
+    <ClInclude Include="ored\portfolio\referencedata.hpp" />
+    <ClInclude Include="ored\portfolio\referencedatafactory.hpp" />
+    <ClInclude Include="ored\portfolio\schedule.hpp" />
+    <ClInclude Include="ored\portfolio\trademonetary.hpp" />
+    <ClInclude Include="ored\portfolio\structuredconfigurationerror.hpp" />
+    <ClInclude Include="ored\portfolio\structuredconfigurationwarning.hpp" />
+    <ClInclude Include="ored\portfolio\structuredtradeerror.hpp" />
+    <ClInclude Include="ored\portfolio\structuredtradewarning.hpp" />
+    <ClInclude Include="ored\portfolio\swap.hpp" />
+    <ClInclude Include="ored\portfolio\swaption.hpp" />
+    <ClInclude Include="ored\portfolio\trade.hpp" />
+    <ClInclude Include="ored\portfolio\tradeactions.hpp" />
+    <ClInclude Include="ored\portfolio\tradebarrier.hpp" />
+    <ClInclude Include="ored\portfolio\tradefactory.hpp" />
+    <ClInclude Include="ored\portfolio\tradestrike.hpp" />
+    <ClInclude Include="ored\portfolio\underlying.hpp" />
+    <ClInclude Include="ored\portfolio\vanillaoption.hpp" />
     <ClInclude Include="ored\portfolio\varianceswap.hpp" />
-    <ClInclude Include="ored\portfolio\builders\asianoption.hpp" />
-    <ClInclude Include="ored\portfolio\builders\commodityasianoption.hpp" />
-    <ClInclude Include="ored\portfolio\builders\equityasianoption.hpp" />
-    <ClInclude Include="ored\portfolio\builders\fxasianoption.hpp" />
-    <ClInclude Include="ored\portfolio\asianoption.hpp" />
-    <ClInclude Include="ored\report\csvreport.hpp" />
-    <ClInclude Include="ored\report\inmemoryreport.hpp" />
-    <ClInclude Include="ored\report\report.hpp" />
-    <ClInclude Include="ored\utilities\calendaradjustmentconfig.hpp" />
-    <ClInclude Include="ored\utilities\calendarparser.hpp" />
-    <ClInclude Include="ored\utilities\conventionsbasedfutureexpiry.hpp" />
-    <ClInclude Include="ored\utilities\correlationmatrix.hpp" />
-    <ClInclude Include="ored\utilities\csvfilereader.hpp" />
-    <ClInclude Include="ored\utilities\currencyconfig.hpp" />
-    <ClInclude Include="ored\utilities\currencyparser.hpp" />
-    <ClInclude Include="ored\utilities\dategrid.hpp" />
-    <ClInclude Include="ored\utilities\flowanalysis.hpp" />
-    <ClInclude Include="ored\utilities\indexnametranslator.hpp" />
-    <ClInclude Include="ored\utilities\indexparser.hpp" />
+    <ClInclude Include="ored\portfolio\builders\asianoption.hpp" />
+    <ClInclude Include="ored\portfolio\builders\commodityasianoption.hpp" />
+    <ClInclude Include="ored\portfolio\builders\equityasianoption.hpp" />
+    <ClInclude Include="ored\portfolio\builders\fxasianoption.hpp" />
+    <ClInclude Include="ored\portfolio\asianoption.hpp" />
+    <ClInclude Include="ored\report\csvreport.hpp" />
+    <ClInclude Include="ored\report\inmemoryreport.hpp" />
+    <ClInclude Include="ored\report\report.hpp" />
+    <ClInclude Include="ored\utilities\calendaradjustmentconfig.hpp" />
+    <ClInclude Include="ored\utilities\calendarparser.hpp" />
+    <ClInclude Include="ored\utilities\conventionsbasedfutureexpiry.hpp" />
+    <ClInclude Include="ored\utilities\correlationmatrix.hpp" />
+    <ClInclude Include="ored\utilities\csvfilereader.hpp" />
+    <ClInclude Include="ored\utilities\currencyconfig.hpp" />
+    <ClInclude Include="ored\utilities\currencyparser.hpp" />
+    <ClInclude Include="ored\utilities\dategrid.hpp" />
+    <ClInclude Include="ored\utilities\flowanalysis.hpp" />
+    <ClInclude Include="ored\utilities\indexnametranslator.hpp" />
+    <ClInclude Include="ored\utilities\indexparser.hpp" />
     <ClInclude Include="ored\utilities\inflationstartdate.hpp" />
-    <ClInclude Include="ored\utilities\log.hpp" />
-    <ClInclude Include="ored\utilities\marketdata.hpp" />
-    <ClInclude Include="ored\utilities\osutils.hpp" />
-    <ClInclude Include="ored\utilities\parsers.hpp" />
-    <ClInclude Include="ored\utilities\progressbar.hpp" />
-    <ClInclude Include="ored\utilities\serializationdate.hpp" />
-    <ClInclude Include="ored\utilities\serializationdaycounter.hpp" />
-    <ClInclude Include="ored\utilities\serializationperiod.hpp" />
-    <ClInclude Include="ored\utilities\strike.hpp" />
-    <ClInclude Include="ored\utilities\timeperiod.hpp" />
-    <ClInclude Include="ored\utilities\to_string.hpp" />
-    <ClInclude Include="ored\utilities\vectorutils.hpp" />
-    <ClInclude Include="ored\utilities\wildcard.hpp" />
-    <ClInclude Include="ored\utilities\xmlutils.hpp" />
-    <ClInclude Include="ored\version.hpp" />
-  </ItemGroup>
-  <ItemGroup>
-    <ClCompile Include="ored\configuration\basecorrelationcurveconfig.cpp" />
-    <ClCompile Include="ored\configuration\bootstrapconfig.cpp" />
-    <ClCompile Include="ored\configuration\capfloorvolcurveconfig.cpp" />
-    <ClCompile Include="ored\configuration\cdsvolcurveconfig.cpp" />
-    <ClCompile Include="ored\configuration\commoditycurveconfig.cpp" />
-    <ClCompile Include="ored\configuration\commodityvolcurveconfig.cpp" />
-    <ClCompile Include="ored\configuration\conventions.cpp" />
-    <ClCompile Include="ored\configuration\correlationcurveconfig.cpp" />
-    <ClCompile Include="ored\configuration\curveconfig.cpp" />
-    <ClCompile Include="ored\configuration\curveconfigurations.cpp" />
-    <ClCompile Include="ored\configuration\defaultcurveconfig.cpp" />
-    <ClCompile Include="ored\configuration\equitycurveconfig.cpp" />
-    <ClCompile Include="ored\configuration\equityvolcurveconfig.cpp" />
-    <ClCompile Include="ored\configuration\fxvolcurveconfig.cpp" />
-    <ClCompile Include="ored\configuration\genericyieldvolcurveconfig.cpp" />
-    <ClCompile Include="ored\configuration\iborfallbackconfig.cpp" />
-    <ClCompile Include="ored\configuration\inflationcapfloorvolcurveconfig.cpp" />
-    <ClCompile Include="ored\configuration\inflationcurveconfig.cpp" />
-    <ClCompile Include="ored\configuration\onedimsolverconfig.cpp" />
-    <ClCompile Include="ored\configuration\reportconfig.cpp" />
-    <ClCompile Include="ored\configuration\smiledynamicsconfig.cpp" />
-    <ClCompile Include="ored\configuration\volatilityconfig.cpp" />
-    <ClCompile Include="ored\configuration\yieldcurveconfig.cpp" />
-    <ClCompile Include="ored\marketdata\basecorrelationcurve.cpp" />
-    <ClCompile Include="ored\marketdata\capfloorvolcurve.cpp" />
-    <ClCompile Include="ored\marketdata\cdsvolcurve.cpp" />
-    <ClCompile Include="ored\marketdata\clonedloader.cpp" />
-    <ClCompile Include="ored\marketdata\commoditycurve.cpp" />
-    <ClCompile Include="ored\marketdata\commodityvolcurve.cpp" />
-    <ClCompile Include="ored\marketdata\correlationcurve.cpp" />
-    <ClCompile Include="ored\marketdata\csvloader.cpp" />
-    <ClCompile Include="ored\marketdata\curvespec.cpp" />
-    <ClCompile Include="ored\marketdata\curvespecparser.cpp" />
-    <ClCompile Include="ored\marketdata\defaultcurve.cpp" />
-    <ClCompile Include="ored\marketdata\dependencygraph.cpp" />
-    <ClCompile Include="ored\marketdata\equitycurve.cpp" />
-    <ClCompile Include="ored\marketdata\equityvolcurve.cpp" />
-    <ClCompile Include="ored\marketdata\expiry.cpp" />
-    <ClCompile Include="ored\marketdata\fittedbondcurvehelpermarket.cpp" />
-    <ClCompile Include="ored\marketdata\fixings.cpp" />
-    <ClCompile Include="ored\marketdata\fxtriangulation.cpp" />
-    <ClCompile Include="ored\marketdata\fxvolcurve.cpp" />
-    <ClCompile Include="ored\marketdata\genericyieldvolcurve.cpp" />
-    <ClCompile Include="ored\marketdata\inflationcurve.cpp" />
-    <ClCompile Include="ored\marketdata\loader.cpp" />
-    <ClCompile Include="ored\marketdata\market.cpp" />
-    <ClCompile Include="ored\marketdata\marketdatum.cpp" />
-    <ClCompile Include="ored\marketdata\marketdatumparser.cpp" />
-    <ClCompile Include="ored\marketdata\marketimpl.cpp" />
-    <ClCompile Include="ored\marketdata\inmemoryloader.cpp" />
-    <ClCompile Include="ored\marketdata\security.cpp" />
-    <ClCompile Include="ored\marketdata\strike.cpp" />
-    <ClCompile Include="ored\marketdata\swaptionvolcurve.cpp" />
-    <ClCompile Include="ored\marketdata\todaysmarket.cpp" />
-    <ClCompile Include="ored\marketdata\todaysmarketcalibrationinfo.cpp" />
-    <ClCompile Include="ored\marketdata\todaysmarketparameters.cpp" />
-    <ClCompile Include="ored\marketdata\wrappedmarket.cpp" />
-    <ClCompile Include="ored\marketdata\yieldcurve.cpp" />
-    <ClCompile Include="ored\marketdata\inflationcapfloorvolcurve.cpp" />
-    <ClCompile Include="ored\marketdata\yieldvolcurve.cpp" />
+    <ClInclude Include="ored\utilities\log.hpp" />
+    <ClInclude Include="ored\utilities\marketdata.hpp" />
+    <ClInclude Include="ored\utilities\osutils.hpp" />
+    <ClInclude Include="ored\utilities\parsers.hpp" />
+    <ClInclude Include="ored\utilities\progressbar.hpp" />
+    <ClInclude Include="ored\utilities\serializationdate.hpp" />
+    <ClInclude Include="ored\utilities\serializationdaycounter.hpp" />
+    <ClInclude Include="ored\utilities\serializationperiod.hpp" />
+    <ClInclude Include="ored\utilities\strike.hpp" />
+    <ClInclude Include="ored\utilities\timeperiod.hpp" />
+    <ClInclude Include="ored\utilities\to_string.hpp" />
+    <ClInclude Include="ored\utilities\vectorutils.hpp" />
+    <ClInclude Include="ored\utilities\wildcard.hpp" />
+    <ClInclude Include="ored\utilities\xmlutils.hpp" />
+    <ClInclude Include="ored\version.hpp" />
+  </ItemGroup>
+  <ItemGroup>
+    <ClCompile Include="ored\configuration\basecorrelationcurveconfig.cpp" />
+    <ClCompile Include="ored\configuration\bootstrapconfig.cpp" />
+    <ClCompile Include="ored\configuration\capfloorvolcurveconfig.cpp" />
+    <ClCompile Include="ored\configuration\cdsvolcurveconfig.cpp" />
+    <ClCompile Include="ored\configuration\commoditycurveconfig.cpp" />
+    <ClCompile Include="ored\configuration\commodityvolcurveconfig.cpp" />
+    <ClCompile Include="ored\configuration\conventions.cpp" />
+    <ClCompile Include="ored\configuration\correlationcurveconfig.cpp" />
+    <ClCompile Include="ored\configuration\curveconfig.cpp" />
+    <ClCompile Include="ored\configuration\curveconfigurations.cpp" />
+    <ClCompile Include="ored\configuration\defaultcurveconfig.cpp" />
+    <ClCompile Include="ored\configuration\equitycurveconfig.cpp" />
+    <ClCompile Include="ored\configuration\equityvolcurveconfig.cpp" />
+    <ClCompile Include="ored\configuration\fxvolcurveconfig.cpp" />
+    <ClCompile Include="ored\configuration\genericyieldvolcurveconfig.cpp" />
+    <ClCompile Include="ored\configuration\iborfallbackconfig.cpp" />
+    <ClCompile Include="ored\configuration\inflationcapfloorvolcurveconfig.cpp" />
+    <ClCompile Include="ored\configuration\inflationcurveconfig.cpp" />
+    <ClCompile Include="ored\configuration\onedimsolverconfig.cpp" />
+    <ClCompile Include="ored\configuration\reportconfig.cpp" />
+    <ClCompile Include="ored\configuration\smiledynamicsconfig.cpp" />
+    <ClCompile Include="ored\configuration\volatilityconfig.cpp" />
+    <ClCompile Include="ored\configuration\yieldcurveconfig.cpp" />
+    <ClCompile Include="ored\marketdata\basecorrelationcurve.cpp" />
+    <ClCompile Include="ored\marketdata\capfloorvolcurve.cpp" />
+    <ClCompile Include="ored\marketdata\cdsvolcurve.cpp" />
+    <ClCompile Include="ored\marketdata\clonedloader.cpp" />
+    <ClCompile Include="ored\marketdata\commoditycurve.cpp" />
+    <ClCompile Include="ored\marketdata\commodityvolcurve.cpp" />
+    <ClCompile Include="ored\marketdata\correlationcurve.cpp" />
+    <ClCompile Include="ored\marketdata\csvloader.cpp" />
+    <ClCompile Include="ored\marketdata\curvespec.cpp" />
+    <ClCompile Include="ored\marketdata\curvespecparser.cpp" />
+    <ClCompile Include="ored\marketdata\defaultcurve.cpp" />
+    <ClCompile Include="ored\marketdata\dependencygraph.cpp" />
+    <ClCompile Include="ored\marketdata\equitycurve.cpp" />
+    <ClCompile Include="ored\marketdata\equityvolcurve.cpp" />
+    <ClCompile Include="ored\marketdata\expiry.cpp" />
+    <ClCompile Include="ored\marketdata\fittedbondcurvehelpermarket.cpp" />
+    <ClCompile Include="ored\marketdata\fixings.cpp" />
+    <ClCompile Include="ored\marketdata\fxtriangulation.cpp" />
+    <ClCompile Include="ored\marketdata\fxvolcurve.cpp" />
+    <ClCompile Include="ored\marketdata\genericyieldvolcurve.cpp" />
+    <ClCompile Include="ored\marketdata\inflationcurve.cpp" />
+    <ClCompile Include="ored\marketdata\loader.cpp" />
+    <ClCompile Include="ored\marketdata\market.cpp" />
+    <ClCompile Include="ored\marketdata\marketdatum.cpp" />
+    <ClCompile Include="ored\marketdata\marketdatumparser.cpp" />
+    <ClCompile Include="ored\marketdata\marketimpl.cpp" />
+    <ClCompile Include="ored\marketdata\inmemoryloader.cpp" />
+    <ClCompile Include="ored\marketdata\security.cpp" />
+    <ClCompile Include="ored\marketdata\strike.cpp" />
+    <ClCompile Include="ored\marketdata\swaptionvolcurve.cpp" />
+    <ClCompile Include="ored\marketdata\todaysmarket.cpp" />
+    <ClCompile Include="ored\marketdata\todaysmarketcalibrationinfo.cpp" />
+    <ClCompile Include="ored\marketdata\todaysmarketparameters.cpp" />
+    <ClCompile Include="ored\marketdata\wrappedmarket.cpp" />
+    <ClCompile Include="ored\marketdata\yieldcurve.cpp" />
+    <ClCompile Include="ored\marketdata\inflationcapfloorvolcurve.cpp" />
+    <ClCompile Include="ored\marketdata\yieldvolcurve.cpp" />
     <ClCompile Include="ored\model\blackscholesmodelbuilder.cpp" />
     <ClCompile Include="ored\model\blackscholesmodelbuilderbase.cpp" />
-    <ClCompile Include="ored\model\calibrationbasket.cpp" />
-    <ClCompile Include="ored\model\calibrationconfiguration.cpp" />
-    <ClCompile Include="ored\model\calibrationinstrumentfactory.cpp" />
-    <ClCompile Include="ored\model\calibrationinstruments\cpicapfloor.cpp" />
-    <ClCompile Include="ored\model\calibrationinstruments\yoycapfloor.cpp" />
-    <ClCompile Include="ored\model\calibrationinstruments\yoyswap.cpp" />
+    <ClCompile Include="ored\model\calibrationbasket.cpp" />
+    <ClCompile Include="ored\model\calibrationconfiguration.cpp" />
+    <ClCompile Include="ored\model\calibrationinstrumentfactory.cpp" />
+    <ClCompile Include="ored\model\calibrationinstruments\cpicapfloor.cpp" />
+    <ClCompile Include="ored\model\calibrationinstruments\yoycapfloor.cpp" />
+    <ClCompile Include="ored\model\calibrationinstruments\yoyswap.cpp" />
     <ClCompile Include="ored\model\calibrationpointcache.cpp" />
     <ClCompile Include="ored\model\commodityschwartzmodelbuilder.cpp" />
     <ClCompile Include="ored\model\commodityschwartzmodeldata.cpp" />
-    <ClCompile Include="ored\model\crcirbuilder.cpp" />
-    <ClCompile Include="ored\model\crcirdata.cpp" />
-    <ClCompile Include="ored\model\crlgmbuilder.cpp" />
-    <ClCompile Include="ored\model\crlgmdata.cpp" />
-    <ClCompile Include="ored\model\crossassetmodelbuilder.cpp" />
-    <ClCompile Include="ored\model\crossassetmodeldata.cpp" />
-    <ClCompile Include="ored\model\eqbsbuilder.cpp" />
-    <ClCompile Include="ored\model\eqbsdata.cpp" />
-    <ClCompile Include="ored\model\fxbsbuilder.cpp" />
-    <ClCompile Include="ored\model\fxbsdata.cpp" />
+    <ClCompile Include="ored\model\crcirbuilder.cpp" />
+    <ClCompile Include="ored\model\crcirdata.cpp" />
+    <ClCompile Include="ored\model\crlgmbuilder.cpp" />
+    <ClCompile Include="ored\model\crlgmdata.cpp" />
+    <ClCompile Include="ored\model\crossassetmodelbuilder.cpp" />
+    <ClCompile Include="ored\model\crossassetmodeldata.cpp" />
+    <ClCompile Include="ored\model\eqbsbuilder.cpp" />
+    <ClCompile Include="ored\model\eqbsdata.cpp" />
+    <ClCompile Include="ored\model\fxbsbuilder.cpp" />
+    <ClCompile Include="ored\model\fxbsdata.cpp" />
     <ClCompile Include="ored\model\hwbuilder.cpp" />
-    <ClCompile Include="ored\model\inflation\infdkbuilder.cpp" />
-    <ClCompile Include="ored\model\inflation\infdkdata.cpp" />
-    <ClCompile Include="ored\model\inflation\infjybuilder.cpp" />
-    <ClCompile Include="ored\model\inflation\infjydata.cpp" />
-    <ClCompile Include="ored\model\inflation\inflationmodeldata.cpp" />
+    <ClCompile Include="ored\model\inflation\infdkbuilder.cpp" />
+    <ClCompile Include="ored\model\inflation\infdkdata.cpp" />
+    <ClCompile Include="ored\model\inflation\infjybuilder.cpp" />
+    <ClCompile Include="ored\model\inflation\infjydata.cpp" />
+    <ClCompile Include="ored\model\inflation\inflationmodeldata.cpp" />
     <ClCompile Include="ored\model\irhwmodeldata.cpp" />
-    <ClCompile Include="ored\model\irlgmdata.cpp" />
+    <ClCompile Include="ored\model\irlgmdata.cpp" />
     <ClCompile Include="ored\model\irmodeldata.cpp" />
-    <ClCompile Include="ored\model\lgmbuilder.cpp" />
-    <ClCompile Include="ored\model\lgmdata.cpp" />
+    <ClCompile Include="ored\model\lgmbuilder.cpp" />
+    <ClCompile Include="ored\model\lgmdata.cpp" />
     <ClCompile Include="ored\model\localvolmodelbuilder.cpp" />
-    <ClCompile Include="ored\model\modeldata.cpp" />
-    <ClCompile Include="ored\model\modelparameter.cpp" />
-    <ClCompile Include="ored\model\utilities.cpp" />
+    <ClCompile Include="ored\model\modeldata.cpp" />
+    <ClCompile Include="ored\model\modelparameter.cpp" />
+    <ClCompile Include="ored\model\utilities.cpp" />
     <ClCompile Include="ored\portfolio\barrierdata.cpp" />
     <ClCompile Include="ored\portfolio\barrieroption.cpp" />
     <ClCompile Include="ored\portfolio\barrieroptionwrapper.cpp" />
-    <ClCompile Include="ored\portfolio\bond.cpp" />
-    <ClCompile Include="ored\portfolio\bondutils.cpp" />
-    <ClCompile Include="ored\portfolio\builders\capfloor.cpp" />
-    <ClCompile Include="ored\portfolio\builders\capflooredaverageonindexedcouponleg.cpp" />
-    <ClCompile Include="ored\portfolio\builders\capfloorediborleg.cpp" />
-    <ClCompile Include="ored\portfolio\builders\capflooredovernightindexedcouponleg.cpp" />
+    <ClCompile Include="ored\portfolio\bond.cpp" />
+    <ClCompile Include="ored\portfolio\bondutils.cpp" />
+    <ClCompile Include="ored\portfolio\builders\capfloor.cpp" />
+    <ClCompile Include="ored\portfolio\builders\capflooredaverageonindexedcouponleg.cpp" />
+    <ClCompile Include="ored\portfolio\builders\capfloorediborleg.cpp" />
+    <ClCompile Include="ored\portfolio\builders\capflooredovernightindexedcouponleg.cpp" />
     <ClCompile Include="ored\portfolio\builders\commodityapomodelbuilder.cpp" />
-    <ClCompile Include="ored\portfolio\builders\cms.cpp" />
-    <ClCompile Include="ored\portfolio\builders\cmsspread.cpp" />
-    <ClCompile Include="ored\portfolio\builders\cpicapfloor.cpp" />
+    <ClCompile Include="ored\portfolio\builders\cms.cpp" />
+    <ClCompile Include="ored\portfolio\builders\cmsspread.cpp" />
+    <ClCompile Include="ored\portfolio\builders\cpicapfloor.cpp" />
     <ClCompile Include="ored\portfolio\builders\currencyswap.cpp" />
-    <ClCompile Include="ored\portfolio\builders\durationadjustedcms.cpp" />
+    <ClCompile Include="ored\portfolio\builders\durationadjustedcms.cpp" />
     <ClCompile Include="ored\portfolio\builders\fxoption.cpp" />
     <ClCompile Include="ored\portfolio\builders\multilegoption.cpp" />
     <ClCompile Include="ored\portfolio\builders\swap.cpp" />
-    <ClCompile Include="ored\portfolio\builders\swaption.cpp" />
-    <ClCompile Include="ored\portfolio\builders\yoycapfloor.cpp" />
-    <ClCompile Include="ored\portfolio\capfloor.cpp" />
+    <ClCompile Include="ored\portfolio\builders\prdc.cpp" />    <ClCompile Include="ored\portfolio\builders\swaption.cpp" />
+    <ClCompile Include="ored\portfolio\builders\yoycapfloor.cpp" />
+    <ClCompile Include="ored\portfolio\capfloor.cpp" />
     <ClCompile Include="ored\portfolio\cliquetoption.cpp" />
-    <ClCompile Include="ored\portfolio\commodityforward.cpp" />
-    <ClCompile Include="ored\portfolio\commodityoption.cpp" />
-    <ClCompile Include="ored\portfolio\commoditydigitaloption.cpp" />
+    <ClCompile Include="ored\portfolio\commodityforward.cpp" />
+    <ClCompile Include="ored\portfolio\commodityoption.cpp" />
+    <ClCompile Include="ored\portfolio\commoditydigitaloption.cpp" />
     <ClCompile Include="ored\portfolio\commodityapo.cpp" />
     <ClCompile Include="ored\portfolio\commoditylegbuilder.cpp" />
     <ClCompile Include="ored\portfolio\commoditylegdata.cpp" />
@@ -1342,21 +449,21 @@
     <ClCompile Include="ored\portfolio\commodityswap.cpp" />
     <ClCompile Include="ored\portfolio\commodityswaption.cpp" />
     <ClCompile Include="ored\portfolio\compositetrade.cpp" />
-    <ClCompile Include="ored\portfolio\creditdefaultswap.cpp" />
-    <ClCompile Include="ored\portfolio\creditdefaultswapdata.cpp" />
-    <ClCompile Include="ored\portfolio\creditdefaultswapoption.cpp" />
+    <ClCompile Include="ored\portfolio\creditdefaultswap.cpp" />
+    <ClCompile Include="ored\portfolio\creditdefaultswapdata.cpp" />
+    <ClCompile Include="ored\portfolio\creditdefaultswapoption.cpp" />
     <ClCompile Include="ored\portfolio\crosscurrencyswap.cpp" />
     <ClCompile Include="ored\portfolio\inflationswap.cpp" />
-    <ClCompile Include="ored\portfolio\failedtrade.cpp" />
-    <ClCompile Include="ored\portfolio\durationadjustedcmslegbuilder.cpp" />
-    <ClCompile Include="ored\portfolio\durationadjustedcmslegdata.cpp" />
-    <ClCompile Include="ored\portfolio\enginedata.cpp" />
-    <ClCompile Include="ored\portfolio\enginefactory.cpp" />
-    <ClCompile Include="ored\portfolio\envelope.cpp" />
-    <ClCompile Include="ored\portfolio\equityforward.cpp" />
-    <ClCompile Include="ored\portfolio\equityfuturesoption.cpp" />
-    <ClCompile Include="ored\portfolio\equityoption.cpp" />
-    <ClCompile Include="ored\portfolio\equityswap.cpp" />
+    <ClCompile Include="ored\portfolio\failedtrade.cpp" />
+    <ClCompile Include="ored\portfolio\durationadjustedcmslegbuilder.cpp" />
+    <ClCompile Include="ored\portfolio\durationadjustedcmslegdata.cpp" />
+    <ClCompile Include="ored\portfolio\enginedata.cpp" />
+    <ClCompile Include="ored\portfolio\enginefactory.cpp" />
+    <ClCompile Include="ored\portfolio\envelope.cpp" />
+    <ClCompile Include="ored\portfolio\equityforward.cpp" />
+    <ClCompile Include="ored\portfolio\equityfuturesoption.cpp" />
+    <ClCompile Include="ored\portfolio\equityoption.cpp" />
+    <ClCompile Include="ored\portfolio\equityswap.cpp" />
     <ClCompile Include="ored\portfolio\equitydoublebarrieroption.cpp" />
     <ClCompile Include="ored\portfolio\equitydoubletouchoption.cpp" />
     <ClCompile Include="ored\portfolio\equitybarrieroption.cpp" />
@@ -1373,521 +480,521 @@
     <ClCompile Include="ored\portfolio\fxeuropeanbarrieroption.cpp" />
     <ClCompile Include="ored\portfolio\fxkikobarrieroption.cpp" />
     <ClCompile Include="ored\portfolio\fxtouchoption.cpp" />
-    <ClCompile Include="ored\portfolio\fixingdates.cpp" />
-    <ClCompile Include="ored\portfolio\forwardbond.cpp" />
-    <ClCompile Include="ored\portfolio\forwardrateagreement.cpp" />
-    <ClCompile Include="ored\portfolio\fxaverageforward.cpp" />
-    <ClCompile Include="ored\portfolio\fxforward.cpp" />
-    <ClCompile Include="ored\portfolio\fxoption.cpp" />
-    <ClCompile Include="ored\portfolio\fxswap.cpp" />
-    <ClCompile Include="ored\portfolio\indexing.cpp" />
-    <ClCompile Include="ored\portfolio\legbuilders.cpp" />
-    <ClCompile Include="ored\portfolio\legdata.cpp" />
-    <ClCompile Include="ored\portfolio\legdatafactory.cpp" />
+    <ClCompile Include="ored\portfolio\fixingdates.cpp" />
+    <ClCompile Include="ored\portfolio\forwardbond.cpp" />
+    <ClCompile Include="ored\portfolio\forwardrateagreement.cpp" />
+    <ClCompile Include="ored\portfolio\fxaverageforward.cpp" />
+    <ClCompile Include="ored\portfolio\fxforward.cpp" />
+    <ClCompile Include="ored\portfolio\fxoption.cpp" />
+    <ClCompile Include="ored\portfolio\fxswap.cpp" />
+    <ClCompile Include="ored\portfolio\indexing.cpp" />
+    <ClCompile Include="ored\portfolio\legbuilders.cpp" />
+    <ClCompile Include="ored\portfolio\legdata.cpp" />
+    <ClCompile Include="ored\portfolio\legdatafactory.cpp" />
     <ClCompile Include="ored\portfolio\multilegoption.cpp" />
-    <ClCompile Include="ored\portfolio\nettingsetdefinition.cpp" />
-    <ClCompile Include="ored\portfolio\nettingsetdetails.cpp" />
-    <ClCompile Include="ored\portfolio\nettingsetmanager.cpp" />
-    <ClCompile Include="ored\portfolio\optiondata.cpp" />
-    <ClCompile Include="ored\portfolio\optionexercisedata.cpp" />
-    <ClCompile Include="ored\portfolio\optionpaymentdata.cpp" />
-    <ClCompile Include="ored\portfolio\optionwrapper.cpp" />
-    <ClCompile Include="ored\portfolio\portfolio.cpp" />
-    <ClCompile Include="ored\portfolio\premiumdata.cpp" />
-    <ClCompile Include="ored\portfolio\referencedata.cpp" />
-    <ClCompile Include="ored\portfolio\referencedatafactory.cpp" />
-    <ClCompile Include="ored\portfolio\schedule.cpp" />
-    <ClCompile Include="ored\portfolio\trademonetary.cpp" />
-    <ClCompile Include="ored\portfolio\swap.cpp" />
-    <ClCompile Include="ored\portfolio\swaption.cpp" />
-    <ClCompile Include="ored\portfolio\trade.cpp" />
-    <ClCompile Include="ored\portfolio\tradeactions.cpp" />
-    <ClCompile Include="ored\portfolio\tradebarrier.cpp" />
-    <ClCompile Include="ored\portfolio\tradefactory.cpp" />
-    <ClCompile Include="ored\portfolio\tradestrike.cpp" />
-    <ClCompile Include="ored\portfolio\underlying.cpp" />
-    <ClCompile Include="ored\portfolio\vanillaoption.cpp" />
+    <ClCompile Include="ored\portfolio\nettingsetdefinition.cpp" />
+    <ClCompile Include="ored\portfolio\nettingsetdetails.cpp" />
+    <ClCompile Include="ored\portfolio\nettingsetmanager.cpp" />
+    <ClCompile Include="ored\portfolio\optiondata.cpp" />
+    <ClCompile Include="ored\portfolio\optionexercisedata.cpp" />
+    <ClCompile Include="ored\portfolio\optionpaymentdata.cpp" />
+    <ClCompile Include="ored\portfolio\optionwrapper.cpp" />
+    <ClCompile Include="ored\portfolio\portfolio.cpp" />
+    <ClCompile Include="ored\portfolio\premiumdata.cpp" />
+    <ClCompile Include="ored\portfolio\referencedata.cpp" />
+    <ClCompile Include="ored\portfolio\referencedatafactory.cpp" />
+    <ClCompile Include="ored\portfolio\schedule.cpp" />
+    <ClCompile Include="ored\portfolio\trademonetary.cpp" />
+    <ClCompile Include="ored\portfolio\swap.cpp" />
+    <ClCompile Include="ored\portfolio\swaption.cpp" />
+    <ClCompile Include="ored\portfolio\trade.cpp" />
+    <ClCompile Include="ored\portfolio\tradeactions.cpp" />
+    <ClCompile Include="ored\portfolio\tradebarrier.cpp" />
+    <ClCompile Include="ored\portfolio\tradefactory.cpp" />
+    <ClCompile Include="ored\portfolio\tradestrike.cpp" />
+    <ClCompile Include="ored\portfolio\underlying.cpp" />
+    <ClCompile Include="ored\portfolio\vanillaoption.cpp" />
     <ClCompile Include="ored\portfolio\varianceswap.cpp" />
-    <ClCompile Include="ored\portfolio\asianoption.cpp" />
-    <ClCompile Include="ored\report\csvreport.cpp" />
-    <ClCompile Include="ored\utilities\calendaradjustmentconfig.cpp" />
-    <ClCompile Include="ored\utilities\calendarparser.cpp" />
-    <ClCompile Include="ored\utilities\conventionsbasedfutureexpiry.cpp" />
-    <ClCompile Include="ored\utilities\correlationmatrix.cpp" />
-    <ClCompile Include="ored\utilities\csvfilereader.cpp" />
-    <ClCompile Include="ored\utilities\currencyconfig.cpp" />
-    <ClCompile Include="ored\utilities\currencyparser.cpp" />
-    <ClCompile Include="ored\utilities\dategrid.cpp" />
-    <ClCompile Include="ored\utilities\flowanalysis.cpp" />
-    <ClCompile Include="ored\utilities\indexnametranslator.cpp" />
-    <ClCompile Include="ored\utilities\indexparser.cpp" />
+    <ClCompile Include="ored\portfolio\asianoption.cpp" />
+    <ClCompile Include="ored\report\csvreport.cpp" />
+    <ClCompile Include="ored\utilities\calendaradjustmentconfig.cpp" />
+    <ClCompile Include="ored\utilities\calendarparser.cpp" />
+    <ClCompile Include="ored\utilities\conventionsbasedfutureexpiry.cpp" />
+    <ClCompile Include="ored\utilities\correlationmatrix.cpp" />
+    <ClCompile Include="ored\utilities\csvfilereader.cpp" />
+    <ClCompile Include="ored\utilities\currencyconfig.cpp" />
+    <ClCompile Include="ored\utilities\currencyparser.cpp" />
+    <ClCompile Include="ored\utilities\dategrid.cpp" />
+    <ClCompile Include="ored\utilities\flowanalysis.cpp" />
+    <ClCompile Include="ored\utilities\indexnametranslator.cpp" />
+    <ClCompile Include="ored\utilities\indexparser.cpp" />
     <ClCompile Include="ored\utilities\inflationstartdate.cpp" />
-    <ClCompile Include="ored\utilities\log.cpp" />
-    <ClCompile Include="ored\utilities\marketdata.cpp" />
-    <ClCompile Include="ored\utilities\osutils.cpp" />
-    <ClCompile Include="ored\utilities\parsers.cpp" />
-    <ClCompile Include="ored\utilities\progressbar.cpp" />
-    <ClCompile Include="ored\utilities\strike.cpp" />
-    <ClCompile Include="ored\utilities\to_string.cpp" />
-    <ClCompile Include="ored\utilities\wildcard.cpp" />
-    <ClCompile Include="ored\utilities\xmlutils.cpp" />
-  </ItemGroup>
-  <PropertyGroup Label="Globals">
-    <ProjectName>OREData</ProjectName>
-    <ProjectGuid>{9406F13C-7745-4E61-BC41-14AAA7C730E0}</ProjectGuid>
-    <RootNamespace>OREData</RootNamespace>
-  </PropertyGroup>
-  <Import Project="$(VCTargetsPath)\Microsoft.Cpp.Default.props" />
-  <Import Project="..\ore.props" />
-  <PropertyGroup Condition="'$(Configuration)|$(Platform)'=='Debug (static runtime)|Win32'" Label="Configuration">
-    <ConfigurationType>StaticLibrary</ConfigurationType>
-    <UseOfMfc>false</UseOfMfc>
-    <CharacterSet>MultiByte</CharacterSet>
-  </PropertyGroup>
-  <PropertyGroup Condition="'$(Configuration)|$(Platform)'=='Debug (static runtime)|x64'" Label="Configuration">
-    <ConfigurationType>StaticLibrary</ConfigurationType>
-    <UseOfMfc>false</UseOfMfc>
-    <CharacterSet>MultiByte</CharacterSet>
-  </PropertyGroup>
-  <PropertyGroup Condition="'$(Configuration)|$(Platform)'=='Release (static runtime)|Win32'" Label="Configuration">
-    <ConfigurationType>StaticLibrary</ConfigurationType>
-    <UseOfMfc>false</UseOfMfc>
-    <CharacterSet>MultiByte</CharacterSet>
-  </PropertyGroup>
-  <PropertyGroup Condition="'$(Configuration)|$(Platform)'=='Release (static runtime)|x64'" Label="Configuration">
-    <ConfigurationType>StaticLibrary</ConfigurationType>
-    <UseOfMfc>false</UseOfMfc>
-    <CharacterSet>MultiByte</CharacterSet>
-  </PropertyGroup>
-  <PropertyGroup Condition="'$(Configuration)|$(Platform)'=='Debug|Win32'" Label="Configuration">
-    <ConfigurationType>StaticLibrary</ConfigurationType>
-    <UseOfMfc>false</UseOfMfc>
-    <CharacterSet>MultiByte</CharacterSet>
-  </PropertyGroup>
-  <PropertyGroup Condition="'$(Configuration)|$(Platform)'=='Debug|x64'" Label="Configuration">
-    <ConfigurationType>StaticLibrary</ConfigurationType>
-    <UseOfMfc>false</UseOfMfc>
-    <CharacterSet>MultiByte</CharacterSet>
-  </PropertyGroup>
-  <PropertyGroup Condition="'$(Configuration)|$(Platform)'=='Release|Win32'" Label="Configuration">
-    <ConfigurationType>StaticLibrary</ConfigurationType>
-    <UseOfMfc>false</UseOfMfc>
-    <CharacterSet>MultiByte</CharacterSet>
-  </PropertyGroup>
-  <PropertyGroup Condition="'$(Configuration)|$(Platform)'=='Release|x64'" Label="Configuration">
-    <ConfigurationType>StaticLibrary</ConfigurationType>
-    <UseOfMfc>false</UseOfMfc>
-    <CharacterSet>MultiByte</CharacterSet>
-  </PropertyGroup>
-  <Import Project="$(VCTargetsPath)\Microsoft.Cpp.props" />
-  <ImportGroup Label="ExtensionSettings">
-  </ImportGroup>
-  <ImportGroup Condition="'$(Configuration)|$(Platform)'=='Debug (static runtime)|Win32'" Label="PropertySheets">
-    <Import Project="$(UserRootDir)\Microsoft.Cpp.$(Platform).user.props" Condition="exists('$(UserRootDir)\Microsoft.Cpp.$(Platform).user.props')" Label="LocalAppDataPlatform" />
-    <Import Project="..\MSVC\ore.Win32.user.props" />
-  </ImportGroup>
-  <ImportGroup Condition="'$(Configuration)|$(Platform)'=='Debug (static runtime)|x64'" Label="PropertySheets">
-    <Import Project="$(UserRootDir)\Microsoft.Cpp.$(Platform).user.props" Condition="exists('$(UserRootDir)\Microsoft.Cpp.$(Platform).user.props')" Label="LocalAppDataPlatform" />
-    <Import Project="..\MSVC\ore.x64.user.props" />
-  </ImportGroup>
-  <ImportGroup Condition="'$(Configuration)|$(Platform)'=='Release (static runtime)|Win32'" Label="PropertySheets">
-    <Import Project="$(UserRootDir)\Microsoft.Cpp.$(Platform).user.props" Condition="exists('$(UserRootDir)\Microsoft.Cpp.$(Platform).user.props')" Label="LocalAppDataPlatform" />
-    <Import Project="..\MSVC\ore.Win32.user.props" />
-  </ImportGroup>
-  <ImportGroup Condition="'$(Configuration)|$(Platform)'=='Release (static runtime)|x64'" Label="PropertySheets">
-    <Import Project="$(UserRootDir)\Microsoft.Cpp.$(Platform).user.props" Condition="exists('$(UserRootDir)\Microsoft.Cpp.$(Platform).user.props')" Label="LocalAppDataPlatform" />
-    <Import Project="..\MSVC\ore.x64.user.props" />
-  </ImportGroup>
-  <ImportGroup Condition="'$(Configuration)|$(Platform)'=='Debug|Win32'" Label="PropertySheets">
-    <Import Project="$(UserRootDir)\Microsoft.Cpp.$(Platform).user.props" Condition="exists('$(UserRootDir)\Microsoft.Cpp.$(Platform).user.props')" Label="LocalAppDataPlatform" />
-    <Import Project="..\MSVC\ore.Win32.user.props" />
-  </ImportGroup>
-  <ImportGroup Condition="'$(Configuration)|$(Platform)'=='Debug|x64'" Label="PropertySheets">
-    <Import Project="$(UserRootDir)\Microsoft.Cpp.$(Platform).user.props" Condition="exists('$(UserRootDir)\Microsoft.Cpp.$(Platform).user.props')" Label="LocalAppDataPlatform" />
-    <Import Project="..\MSVC\ore.x64.user.props" />
-  </ImportGroup>
-  <ImportGroup Condition="'$(Configuration)|$(Platform)'=='Release|Win32'" Label="PropertySheets">
-    <Import Project="$(UserRootDir)\Microsoft.Cpp.$(Platform).user.props" Condition="exists('$(UserRootDir)\Microsoft.Cpp.$(Platform).user.props')" Label="LocalAppDataPlatform" />
-    <Import Project="..\MSVC\ore.Win32.user.props" />
-  </ImportGroup>
-  <ImportGroup Condition="'$(Configuration)|$(Platform)'=='Release|x64'" Label="PropertySheets">
-    <Import Project="$(UserRootDir)\Microsoft.Cpp.$(Platform).user.props" Condition="exists('$(UserRootDir)\Microsoft.Cpp.$(Platform).user.props')" Label="LocalAppDataPlatform" />
-    <Import Project="..\MSVC\ore.x64.user.props" />
-  </ImportGroup>
-  <PropertyGroup Label="UserMacros" />
-  <PropertyGroup>
-    <_ProjectFileVersion>11.0.1</_ProjectFileVersion>
-    <OutDir Condition="'$(Configuration)|$(Platform)'=='Release|Win32'">.\lib\</OutDir>
-    <OutDir Condition="'$(Configuration)|$(Platform)'=='Release|x64'">.\lib\</OutDir>
-    <IntDir Condition="'$(Configuration)|$(Platform)'=='Release|Win32'">.\build\$(PlatformToolset)\$(Platform)\$(Configuration)\</IntDir>
-    <IntDir Condition="'$(Configuration)|$(Platform)'=='Release|x64'">.\build\$(PlatformToolset)\$(Platform)\$(Configuration)\</IntDir>
-    <OutDir Condition="'$(Configuration)|$(Platform)'=='Debug|Win32'">.\lib\</OutDir>
-    <OutDir Condition="'$(Configuration)|$(Platform)'=='Debug|x64'">.\lib\</OutDir>
-    <IntDir Condition="'$(Configuration)|$(Platform)'=='Debug|Win32'">.\build\$(PlatformToolset)\$(Platform)\$(Configuration)\</IntDir>
-    <IntDir Condition="'$(Configuration)|$(Platform)'=='Debug|x64'">.\build\$(PlatformToolset)\$(Platform)\$(Configuration)\</IntDir>
-    <OutDir Condition="'$(Configuration)|$(Platform)'=='Release (static runtime)|Win32'">.\lib\</OutDir>
-    <OutDir Condition="'$(Configuration)|$(Platform)'=='Release (static runtime)|x64'">.\lib\</OutDir>
-    <IntDir Condition="'$(Configuration)|$(Platform)'=='Release (static runtime)|Win32'">.\build\$(PlatformToolset)\$(Platform)\$(Configuration)\</IntDir>
-    <IntDir Condition="'$(Configuration)|$(Platform)'=='Release (static runtime)|x64'">.\build\$(PlatformToolset)\$(Platform)\$(Configuration)\</IntDir>
-    <OutDir Condition="'$(Configuration)|$(Platform)'=='Debug (static runtime)|Win32'">.\lib\</OutDir>
-    <OutDir Condition="'$(Configuration)|$(Platform)'=='Debug (static runtime)|x64'">.\lib\</OutDir>
-    <IntDir Condition="'$(Configuration)|$(Platform)'=='Debug (static runtime)|Win32'">.\build\$(PlatformToolset)\$(Platform)\$(Configuration)\</IntDir>
-    <IntDir Condition="'$(Configuration)|$(Platform)'=='Debug (static runtime)|x64'">.\build\$(PlatformToolset)\$(Platform)\$(Configuration)\</IntDir>
-    <TargetName Condition="'$(Configuration)|$(Platform)'=='Debug (static runtime)|Win32'">OREData-mt-sgd</TargetName>
-    <TargetName Condition="'$(Configuration)|$(Platform)'=='Debug (static runtime)|x64'">OREData-x64-mt-sgd</TargetName>
-    <TargetName Condition="'$(Configuration)|$(Platform)'=='Debug|Win32'">OREData-mt-gd</TargetName>
-    <TargetName Condition="'$(Configuration)|$(Platform)'=='Debug|x64'">OREData-x64-mt-gd</TargetName>
-    <TargetName Condition="'$(Configuration)|$(Platform)'=='Release (static runtime)|Win32'">OREData-mt-s</TargetName>
-    <TargetName Condition="'$(Configuration)|$(Platform)'=='Release (static runtime)|x64'">OREData-x64-mt-s</TargetName>
-    <TargetName Condition="'$(Configuration)|$(Platform)'=='Release|Win32'">OREData-mt</TargetName>
-    <TargetName Condition="'$(Configuration)|$(Platform)'=='Release|x64'">OREData-x64-mt</TargetName>
-  </PropertyGroup>
-  <ItemDefinitionGroup Condition="'$(Configuration)|$(Platform)'=='Release|Win32'">
-    <ClCompile>
-      <Optimization>MaxSpeed</Optimization>
-      <InlineFunctionExpansion>AnySuitable</InlineFunctionExpansion>
-      <IntrinsicFunctions>false</IntrinsicFunctions>
-      <FavorSizeOrSpeed>Speed</FavorSizeOrSpeed>
-      <AdditionalIncludeDirectories>.;..\QuantExt;..\QuantLib;..\ThirdPartyLibs\rapidxml-1.13;%(AdditionalIncludeDirectories)</AdditionalIncludeDirectories>
-      <PreprocessorDefinitions>NDEBUG;WIN32;_LIB;_SCL_SECURE_NO_DEPRECATE;_CRT_SECURE_NO_DEPRECATE;%(PreprocessorDefinitions)</PreprocessorDefinitions>
-      <StringPooling>true</StringPooling>
-      <RuntimeLibrary>MultiThreadedDLL</RuntimeLibrary>
-      <FunctionLevelLinking>true</FunctionLevelLinking>
-      <DisableLanguageExtensions>false</DisableLanguageExtensions>
-      <ForceConformanceInForLoopScope>true</ForceConformanceInForLoopScope>
-      <RuntimeTypeInfo>true</RuntimeTypeInfo>
-      <PrecompiledHeader>
-      </PrecompiledHeader>
-      <PrecompiledHeaderOutputFile>.\build\$(PlatformToolset)\$(Platform)\$(Configuration)\OREData.pch</PrecompiledHeaderOutputFile>
-      <AssemblerListingLocation>$(IntDir)\%(RelativeDir)</AssemblerListingLocation>
-      <ObjectFileName>$(IntDir)\%(RelativeDir)</ObjectFileName>
-      <ProgramDataBaseFileName>$(IntDir)\%(RelativeDir)</ProgramDataBaseFileName>
-      <BrowseInformation>
-      </BrowseInformation>
-      <BrowseInformationFile>.\build\$(PlatformToolset)\$(Platform)\$(Configuration)\</BrowseInformationFile>
-      <WarningLevel>Level3</WarningLevel>
-      <SuppressStartupBanner>true</SuppressStartupBanner>
-      <CompileAs>Default</CompileAs>
-      <MultiProcessorCompilation>true</MultiProcessorCompilation>
-    </ClCompile>
-    <ResourceCompile>
-      <PreprocessorDefinitions>NDEBUG;%(PreprocessorDefinitions)</PreprocessorDefinitions>
-      <Culture>0x0409</Culture>
-    </ResourceCompile>
-    <PreLinkEvent>
-      <Message>Make build directory</Message>
-      <Command>if not exist lib mkdir lib</Command>
-    </PreLinkEvent>
-    <Lib>
-      <OutputFile>$(OutDir)$(TargetName)$(TargetExt)</OutputFile>
-      <SuppressStartupBanner>true</SuppressStartupBanner>
-    </Lib>
-    <Bscmake>
-      <SuppressStartupBanner>false</SuppressStartupBanner>
-    </Bscmake>
-  </ItemDefinitionGroup>
-  <ItemDefinitionGroup Condition="'$(Configuration)|$(Platform)'=='Release|x64'">
-    <ClCompile>
-      <Optimization>MaxSpeed</Optimization>
-      <InlineFunctionExpansion>AnySuitable</InlineFunctionExpansion>
-      <IntrinsicFunctions>false</IntrinsicFunctions>
-      <FavorSizeOrSpeed>Speed</FavorSizeOrSpeed>
-      <AdditionalIncludeDirectories>.;..\QuantExt;..\QuantLib;..\ThirdPartyLibs\rapidxml-1.13;%(AdditionalIncludeDirectories)</AdditionalIncludeDirectories>
-      <PreprocessorDefinitions>NDEBUG;WIN32;_LIB;_SCL_SECURE_NO_DEPRECATE;_CRT_SECURE_NO_DEPRECATE;%(PreprocessorDefinitions)</PreprocessorDefinitions>
-      <StringPooling>true</StringPooling>
-      <RuntimeLibrary>MultiThreadedDLL</RuntimeLibrary>
-      <FunctionLevelLinking>true</FunctionLevelLinking>
-      <DisableLanguageExtensions>false</DisableLanguageExtensions>
-      <ForceConformanceInForLoopScope>true</ForceConformanceInForLoopScope>
-      <RuntimeTypeInfo>true</RuntimeTypeInfo>
-      <PrecompiledHeader>
-      </PrecompiledHeader>
-      <PrecompiledHeaderOutputFile>.\build\$(PlatformToolset)\$(Platform)\$(Configuration)\OREData.pch</PrecompiledHeaderOutputFile>
-      <AssemblerListingLocation>$(IntDir)\%(RelativeDir)</AssemblerListingLocation>
-      <ObjectFileName>$(IntDir)\%(RelativeDir)</ObjectFileName>
-      <ProgramDataBaseFileName>$(IntDir)\%(RelativeDir)</ProgramDataBaseFileName>
-      <BrowseInformation>
-      </BrowseInformation>
-      <BrowseInformationFile>.\build\$(PlatformToolset)\$(Platform)\$(Configuration)\</BrowseInformationFile>
-      <WarningLevel>Level3</WarningLevel>
-      <SuppressStartupBanner>true</SuppressStartupBanner>
-      <CompileAs>Default</CompileAs>
-      <MultiProcessorCompilation>true</MultiProcessorCompilation>
-    </ClCompile>
-    <ResourceCompile>
-      <PreprocessorDefinitions>NDEBUG;%(PreprocessorDefinitions)</PreprocessorDefinitions>
-      <Culture>0x0409</Culture>
-    </ResourceCompile>
-    <PreLinkEvent>
-      <Message>Make build directory</Message>
-      <Command>if not exist lib mkdir lib</Command>
-    </PreLinkEvent>
-    <Lib>
-      <OutputFile>$(OutDir)$(TargetName)$(TargetExt)</OutputFile>
-      <SuppressStartupBanner>true</SuppressStartupBanner>
-    </Lib>
-    <Bscmake>
-      <SuppressStartupBanner>false</SuppressStartupBanner>
-    </Bscmake>
-  </ItemDefinitionGroup>
-  <ItemDefinitionGroup Condition="'$(Configuration)|$(Platform)'=='Debug|Win32'">
-    <ClCompile>
-      <Optimization>Disabled</Optimization>
-      <IntrinsicFunctions>false</IntrinsicFunctions>
-      <AdditionalIncludeDirectories>.;..\QuantExt;..\QuantLib;..\ThirdPartyLibs\rapidxml-1.13;%(AdditionalIncludeDirectories)</AdditionalIncludeDirectories>
-      <PreprocessorDefinitions>_DEBUG;WIN32;_LIB;_SCL_SECURE_NO_DEPRECATE;_CRT_SECURE_NO_DEPRECATE;%(PreprocessorDefinitions)</PreprocessorDefinitions>
-      <BasicRuntimeChecks>EnableFastChecks</BasicRuntimeChecks>
-      <RuntimeLibrary>MultiThreadedDebugDLL</RuntimeLibrary>
-      <DisableLanguageExtensions>false</DisableLanguageExtensions>
-      <ForceConformanceInForLoopScope>true</ForceConformanceInForLoopScope>
-      <RuntimeTypeInfo>true</RuntimeTypeInfo>
-      <PrecompiledHeader>
-      </PrecompiledHeader>
-      <PrecompiledHeaderOutputFile>.\build\$(PlatformToolset)\$(Platform)\$(Configuration)\OREData.pch</PrecompiledHeaderOutputFile>
-      <AssemblerListingLocation>$(IntDir)\%(RelativeDir)</AssemblerListingLocation>
-      <ObjectFileName>$(IntDir)\%(RelativeDir)</ObjectFileName>
-      <ProgramDataBaseFileName>$(IntDir)\%(RelativeDir)</ProgramDataBaseFileName>
-      <BrowseInformation>
-      </BrowseInformation>
-      <BrowseInformationFile>.\build\$(PlatformToolset)\$(Platform)\$(Configuration)\</BrowseInformationFile>
-      <WarningLevel>Level3</WarningLevel>
-      <SuppressStartupBanner>true</SuppressStartupBanner>
-      <DebugInformationFormat>EditAndContinue</DebugInformationFormat>
-      <CompileAs>Default</CompileAs>
-      <MultiProcessorCompilation>true</MultiProcessorCompilation>
-    </ClCompile>
-    <ResourceCompile>
-      <PreprocessorDefinitions>_DEBUG;%(PreprocessorDefinitions)</PreprocessorDefinitions>
-      <Culture>0x0409</Culture>
-    </ResourceCompile>
-    <PreLinkEvent>
-      <Message>Make build directory</Message>
-      <Command>if not exist lib mkdir lib</Command>
-    </PreLinkEvent>
-    <Lib>
-      <OutputFile>$(OutDir)$(TargetName)$(TargetExt)</OutputFile>
-      <SuppressStartupBanner>true</SuppressStartupBanner>
-    </Lib>
-    <Bscmake>
-      <SuppressStartupBanner>false</SuppressStartupBanner>
-    </Bscmake>
-  </ItemDefinitionGroup>
-  <ItemDefinitionGroup Condition="'$(Configuration)|$(Platform)'=='Debug|x64'">
-    <ClCompile>
-      <Optimization>Disabled</Optimization>
-      <IntrinsicFunctions>false</IntrinsicFunctions>
-      <AdditionalIncludeDirectories>.;..\QuantExt;..\QuantLib;..\ThirdPartyLibs\rapidxml-1.13;%(AdditionalIncludeDirectories)</AdditionalIncludeDirectories>
-      <PreprocessorDefinitions>_DEBUG;WIN32;_LIB;_SCL_SECURE_NO_DEPRECATE;_CRT_SECURE_NO_DEPRECATE;%(PreprocessorDefinitions)</PreprocessorDefinitions>
-      <BasicRuntimeChecks>EnableFastChecks</BasicRuntimeChecks>
-      <RuntimeLibrary>MultiThreadedDebugDLL</RuntimeLibrary>
-      <DisableLanguageExtensions>false</DisableLanguageExtensions>
-      <ForceConformanceInForLoopScope>true</ForceConformanceInForLoopScope>
-      <RuntimeTypeInfo>true</RuntimeTypeInfo>
-      <PrecompiledHeader>
-      </PrecompiledHeader>
-      <PrecompiledHeaderOutputFile>.\build\$(PlatformToolset)\$(Platform)\$(Configuration)\OREData.pch</PrecompiledHeaderOutputFile>
-      <AssemblerListingLocation>$(IntDir)\%(RelativeDir)</AssemblerListingLocation>
-      <ObjectFileName>$(IntDir)\%(RelativeDir)</ObjectFileName>
-      <ProgramDataBaseFileName>$(IntDir)\%(RelativeDir)</ProgramDataBaseFileName>
-      <BrowseInformation>
-      </BrowseInformation>
-      <BrowseInformationFile>.\build\$(PlatformToolset)\$(Platform)\$(Configuration)\</BrowseInformationFile>
-      <WarningLevel>Level3</WarningLevel>
-      <SuppressStartupBanner>true</SuppressStartupBanner>
-      <DebugInformationFormat>ProgramDatabase</DebugInformationFormat>
-      <CompileAs>Default</CompileAs>
-      <MultiProcessorCompilation>true</MultiProcessorCompilation>
-    </ClCompile>
-    <ResourceCompile>
-      <PreprocessorDefinitions>_DEBUG;%(PreprocessorDefinitions)</PreprocessorDefinitions>
-      <Culture>0x0409</Culture>
-    </ResourceCompile>
-    <PreLinkEvent>
-      <Message>Make build directory</Message>
-      <Command>if not exist lib mkdir lib</Command>
-    </PreLinkEvent>
-    <Lib>
-      <OutputFile>$(OutDir)$(TargetName)$(TargetExt)</OutputFile>
-      <SuppressStartupBanner>true</SuppressStartupBanner>
-    </Lib>
-    <Bscmake>
-      <SuppressStartupBanner>false</SuppressStartupBanner>
-    </Bscmake>
-  </ItemDefinitionGroup>
-  <ItemDefinitionGroup Condition="'$(Configuration)|$(Platform)'=='Release (static runtime)|Win32'">
-    <ClCompile>
-      <Optimization>MaxSpeed</Optimization>
-      <InlineFunctionExpansion>AnySuitable</InlineFunctionExpansion>
-      <IntrinsicFunctions>false</IntrinsicFunctions>
-      <FavorSizeOrSpeed>Speed</FavorSizeOrSpeed>
-      <AdditionalIncludeDirectories>.;..\QuantExt;..\QuantLib;..\ThirdPartyLibs\rapidxml-1.13;%(AdditionalIncludeDirectories)</AdditionalIncludeDirectories>
-      <PreprocessorDefinitions>NDEBUG;WIN32;_LIB;_SCL_SECURE_NO_DEPRECATE;_CRT_SECURE_NO_DEPRECATE;%(PreprocessorDefinitions)</PreprocessorDefinitions>
-      <StringPooling>true</StringPooling>
-      <RuntimeLibrary>MultiThreaded</RuntimeLibrary>
-      <FunctionLevelLinking>true</FunctionLevelLinking>
-      <DisableLanguageExtensions>false</DisableLanguageExtensions>
-      <ForceConformanceInForLoopScope>true</ForceConformanceInForLoopScope>
-      <RuntimeTypeInfo>true</RuntimeTypeInfo>
-      <PrecompiledHeader>
-      </PrecompiledHeader>
-      <PrecompiledHeaderOutputFile>.\build\$(PlatformToolset)\$(Platform)\$(Configuration)\OREData.pch</PrecompiledHeaderOutputFile>
-      <AssemblerListingLocation>$(IntDir)\%(RelativeDir)</AssemblerListingLocation>
-      <ObjectFileName>$(IntDir)\%(RelativeDir)</ObjectFileName>
-      <ProgramDataBaseFileName>$(IntDir)\%(RelativeDir)</ProgramDataBaseFileName>
-      <BrowseInformation>
-      </BrowseInformation>
-      <BrowseInformationFile>.\build\$(PlatformToolset)\$(Platform)\$(Configuration)\</BrowseInformationFile>
-      <WarningLevel>Level3</WarningLevel>
-      <SuppressStartupBanner>true</SuppressStartupBanner>
-      <CompileAs>Default</CompileAs>
-      <MultiProcessorCompilation>true</MultiProcessorCompilation>
-    </ClCompile>
-    <ResourceCompile>
-      <PreprocessorDefinitions>NDEBUG;%(PreprocessorDefinitions)</PreprocessorDefinitions>
-      <Culture>0x0409</Culture>
-    </ResourceCompile>
-    <PreLinkEvent>
-      <Message>Make build directory</Message>
-      <Command>if not exist lib mkdir lib</Command>
-    </PreLinkEvent>
-    <Lib>
-      <OutputFile>$(OutDir)$(TargetName)$(TargetExt)</OutputFile>
-      <SuppressStartupBanner>true</SuppressStartupBanner>
-    </Lib>
-    <Bscmake>
-      <SuppressStartupBanner>false</SuppressStartupBanner>
-    </Bscmake>
-  </ItemDefinitionGroup>
-  <ItemDefinitionGroup Condition="'$(Configuration)|$(Platform)'=='Release (static runtime)|x64'">
-    <ClCompile>
-      <Optimization>MaxSpeed</Optimization>
-      <InlineFunctionExpansion>AnySuitable</InlineFunctionExpansion>
-      <IntrinsicFunctions>false</IntrinsicFunctions>
-      <FavorSizeOrSpeed>Speed</FavorSizeOrSpeed>
-      <AdditionalIncludeDirectories>.;..\QuantExt;..\QuantLib;..\ThirdPartyLibs\rapidxml-1.13;%(AdditionalIncludeDirectories)</AdditionalIncludeDirectories>
-      <PreprocessorDefinitions>NDEBUG;WIN32;_LIB;_SCL_SECURE_NO_DEPRECATE;_CRT_SECURE_NO_DEPRECATE;%(PreprocessorDefinitions)</PreprocessorDefinitions>
-      <StringPooling>true</StringPooling>
-      <RuntimeLibrary>MultiThreaded</RuntimeLibrary>
-      <FunctionLevelLinking>true</FunctionLevelLinking>
-      <DisableLanguageExtensions>false</DisableLanguageExtensions>
-      <ForceConformanceInForLoopScope>true</ForceConformanceInForLoopScope>
-      <RuntimeTypeInfo>true</RuntimeTypeInfo>
-      <PrecompiledHeader>
-      </PrecompiledHeader>
-      <PrecompiledHeaderOutputFile>.\build\$(PlatformToolset)\$(Platform)\$(Configuration)\OREData.pch</PrecompiledHeaderOutputFile>
-      <AssemblerListingLocation>$(IntDir)\%(RelativeDir)</AssemblerListingLocation>
-      <ObjectFileName>$(IntDir)\%(RelativeDir)</ObjectFileName>
-      <ProgramDataBaseFileName>$(IntDir)\%(RelativeDir)</ProgramDataBaseFileName>
-      <BrowseInformation>
-      </BrowseInformation>
-      <BrowseInformationFile>.\build\$(PlatformToolset)\$(Platform)\$(Configuration)\</BrowseInformationFile>
-      <WarningLevel>Level3</WarningLevel>
-      <SuppressStartupBanner>true</SuppressStartupBanner>
-      <CompileAs>Default</CompileAs>
-      <MultiProcessorCompilation>true</MultiProcessorCompilation>
-    </ClCompile>
-    <ResourceCompile>
-      <PreprocessorDefinitions>NDEBUG;%(PreprocessorDefinitions)</PreprocessorDefinitions>
-      <Culture>0x0409</Culture>
-    </ResourceCompile>
-    <PreLinkEvent>
-      <Message>Make build directory</Message>
-      <Command>if not exist lib mkdir lib</Command>
-    </PreLinkEvent>
-    <Lib>
-      <OutputFile>$(OutDir)$(TargetName)$(TargetExt)</OutputFile>
-      <SuppressStartupBanner>true</SuppressStartupBanner>
-    </Lib>
-    <Bscmake>
-      <SuppressStartupBanner>false</SuppressStartupBanner>
-    </Bscmake>
-  </ItemDefinitionGroup>
-  <ItemDefinitionGroup Condition="'$(Configuration)|$(Platform)'=='Debug (static runtime)|Win32'">
-    <ClCompile>
-      <Optimization>Disabled</Optimization>
-      <IntrinsicFunctions>false</IntrinsicFunctions>
-      <AdditionalIncludeDirectories>.;..\QuantExt;..\QuantLib;..\ThirdPartyLibs\rapidxml-1.13;%(AdditionalIncludeDirectories)</AdditionalIncludeDirectories>
-      <PreprocessorDefinitions>_DEBUG;WIN32;_LIB;_SCL_SECURE_NO_DEPRECATE;_CRT_SECURE_NO_DEPRECATE;%(PreprocessorDefinitions)</PreprocessorDefinitions>
-      <BasicRuntimeChecks>EnableFastChecks</BasicRuntimeChecks>
-      <RuntimeLibrary>MultiThreadedDebug</RuntimeLibrary>
-      <DisableLanguageExtensions>false</DisableLanguageExtensions>
-      <ForceConformanceInForLoopScope>true</ForceConformanceInForLoopScope>
-      <RuntimeTypeInfo>true</RuntimeTypeInfo>
-      <PrecompiledHeader>
-      </PrecompiledHeader>
-      <PrecompiledHeaderOutputFile>.\build\$(PlatformToolset)\$(Platform)\$(Configuration)\OREData.pch</PrecompiledHeaderOutputFile>
-      <AssemblerListingLocation>$(IntDir)\%(RelativeDir)</AssemblerListingLocation>
-      <ObjectFileName>$(IntDir)\%(RelativeDir)</ObjectFileName>
-      <ProgramDataBaseFileName>$(IntDir)\%(RelativeDir)</ProgramDataBaseFileName>
-      <BrowseInformation>
-      </BrowseInformation>
-      <BrowseInformationFile>.\build\$(PlatformToolset)\$(Platform)\$(Configuration)\</BrowseInformationFile>
-      <WarningLevel>Level3</WarningLevel>
-      <SuppressStartupBanner>true</SuppressStartupBanner>
-      <DebugInformationFormat>EditAndContinue</DebugInformationFormat>
-      <CompileAs>Default</CompileAs>
-      <MultiProcessorCompilation>true</MultiProcessorCompilation>
-    </ClCompile>
-    <ResourceCompile>
-      <PreprocessorDefinitions>_DEBUG;%(PreprocessorDefinitions)</PreprocessorDefinitions>
-      <Culture>0x0409</Culture>
-    </ResourceCompile>
-    <PreLinkEvent>
-      <Message>Make build directory</Message>
-      <Command>if not exist lib mkdir lib</Command>
-    </PreLinkEvent>
-    <Lib>
-      <OutputFile>$(OutDir)$(TargetName)$(TargetExt)</OutputFile>
-      <SuppressStartupBanner>true</SuppressStartupBanner>
-    </Lib>
-    <Bscmake>
-      <SuppressStartupBanner>false</SuppressStartupBanner>
-    </Bscmake>
-  </ItemDefinitionGroup>
-  <ItemDefinitionGroup Condition="'$(Configuration)|$(Platform)'=='Debug (static runtime)|x64'">
-    <ClCompile>
-      <Optimization>Disabled</Optimization>
-      <IntrinsicFunctions>false</IntrinsicFunctions>
-      <AdditionalIncludeDirectories>.;..\QuantExt;..\QuantLib;..\ThirdPartyLibs\rapidxml-1.13;%(AdditionalIncludeDirectories)</AdditionalIncludeDirectories>
-      <PreprocessorDefinitions>_DEBUG;WIN32;_LIB;_SCL_SECURE_NO_DEPRECATE;_CRT_SECURE_NO_DEPRECATE;%(PreprocessorDefinitions)</PreprocessorDefinitions>
-      <BasicRuntimeChecks>EnableFastChecks</BasicRuntimeChecks>
-      <RuntimeLibrary>MultiThreadedDebug</RuntimeLibrary>
-      <DisableLanguageExtensions>false</DisableLanguageExtensions>
-      <ForceConformanceInForLoopScope>true</ForceConformanceInForLoopScope>
-      <RuntimeTypeInfo>true</RuntimeTypeInfo>
-      <PrecompiledHeader>
-      </PrecompiledHeader>
-      <PrecompiledHeaderOutputFile>.\build\$(PlatformToolset)\$(Platform)\$(Configuration)\OREData.pch</PrecompiledHeaderOutputFile>
-      <AssemblerListingLocation>$(IntDir)\%(RelativeDir)</AssemblerListingLocation>
-      <ObjectFileName>$(IntDir)\%(RelativeDir)</ObjectFileName>
-      <ProgramDataBaseFileName>$(IntDir)\%(RelativeDir)</ProgramDataBaseFileName>
-      <BrowseInformation>
-      </BrowseInformation>
-      <BrowseInformationFile>.\build\$(PlatformToolset)\$(Platform)\$(Configuration)\</BrowseInformationFile>
-      <WarningLevel>Level3</WarningLevel>
-      <SuppressStartupBanner>true</SuppressStartupBanner>
-      <DebugInformationFormat>ProgramDatabase</DebugInformationFormat>
-      <CompileAs>Default</CompileAs>
-      <MultiProcessorCompilation>true</MultiProcessorCompilation>
-    </ClCompile>
-    <ResourceCompile>
-      <PreprocessorDefinitions>_DEBUG;%(PreprocessorDefinitions)</PreprocessorDefinitions>
-      <Culture>0x0409</Culture>
-    </ResourceCompile>
-    <PreLinkEvent>
-      <Message>Make build directory</Message>
-      <Command>if not exist lib mkdir lib</Command>
-    </PreLinkEvent>
-    <Lib>
-      <OutputFile>$(OutDir)$(TargetName)$(TargetExt)</OutputFile>
-      <SuppressStartupBanner>true</SuppressStartupBanner>
-    </Lib>
-    <Bscmake>
-      <SuppressStartupBanner>false</SuppressStartupBanner>
-    </Bscmake>
-  </ItemDefinitionGroup>
-  <Import Project="$(VCTargetsPath)\Microsoft.Cpp.targets" />
-  <ImportGroup Label="ExtensionTargets">
-  </ImportGroup>
->>>>>>> 1e6ff0ac
+    <ClCompile Include="ored\utilities\log.cpp" />
+    <ClCompile Include="ored\utilities\marketdata.cpp" />
+    <ClCompile Include="ored\utilities\osutils.cpp" />
+    <ClCompile Include="ored\utilities\parsers.cpp" />
+    <ClCompile Include="ored\utilities\progressbar.cpp" />
+    <ClCompile Include="ored\utilities\strike.cpp" />
+    <ClCompile Include="ored\utilities\to_string.cpp" />
+    <ClCompile Include="ored\utilities\wildcard.cpp" />
+    <ClCompile Include="ored\utilities\xmlutils.cpp" />
+  </ItemGroup>
+  <PropertyGroup Label="Globals">
+    <ProjectName>OREData</ProjectName>
+    <ProjectGuid>{9406F13C-7745-4E61-BC41-14AAA7C730E0}</ProjectGuid>
+    <RootNamespace>OREData</RootNamespace>
+  </PropertyGroup>
+  <Import Project="$(VCTargetsPath)\Microsoft.Cpp.Default.props" />
+  <Import Project="..\ore.props" />
+  <PropertyGroup Condition="'$(Configuration)|$(Platform)'=='Debug (static runtime)|Win32'" Label="Configuration">
+    <ConfigurationType>StaticLibrary</ConfigurationType>
+    <UseOfMfc>false</UseOfMfc>
+    <CharacterSet>MultiByte</CharacterSet>
+  </PropertyGroup>
+  <PropertyGroup Condition="'$(Configuration)|$(Platform)'=='Debug (static runtime)|x64'" Label="Configuration">
+    <ConfigurationType>StaticLibrary</ConfigurationType>
+    <UseOfMfc>false</UseOfMfc>
+    <CharacterSet>MultiByte</CharacterSet>
+  </PropertyGroup>
+  <PropertyGroup Condition="'$(Configuration)|$(Platform)'=='Release (static runtime)|Win32'" Label="Configuration">
+    <ConfigurationType>StaticLibrary</ConfigurationType>
+    <UseOfMfc>false</UseOfMfc>
+    <CharacterSet>MultiByte</CharacterSet>
+  </PropertyGroup>
+  <PropertyGroup Condition="'$(Configuration)|$(Platform)'=='Release (static runtime)|x64'" Label="Configuration">
+    <ConfigurationType>StaticLibrary</ConfigurationType>
+    <UseOfMfc>false</UseOfMfc>
+    <CharacterSet>MultiByte</CharacterSet>
+  </PropertyGroup>
+  <PropertyGroup Condition="'$(Configuration)|$(Platform)'=='Debug|Win32'" Label="Configuration">
+    <ConfigurationType>StaticLibrary</ConfigurationType>
+    <UseOfMfc>false</UseOfMfc>
+    <CharacterSet>MultiByte</CharacterSet>
+  </PropertyGroup>
+  <PropertyGroup Condition="'$(Configuration)|$(Platform)'=='Debug|x64'" Label="Configuration">
+    <ConfigurationType>StaticLibrary</ConfigurationType>
+    <UseOfMfc>false</UseOfMfc>
+    <CharacterSet>MultiByte</CharacterSet>
+  </PropertyGroup>
+  <PropertyGroup Condition="'$(Configuration)|$(Platform)'=='Release|Win32'" Label="Configuration">
+    <ConfigurationType>StaticLibrary</ConfigurationType>
+    <UseOfMfc>false</UseOfMfc>
+    <CharacterSet>MultiByte</CharacterSet>
+  </PropertyGroup>
+  <PropertyGroup Condition="'$(Configuration)|$(Platform)'=='Release|x64'" Label="Configuration">
+    <ConfigurationType>StaticLibrary</ConfigurationType>
+    <UseOfMfc>false</UseOfMfc>
+    <CharacterSet>MultiByte</CharacterSet>
+  </PropertyGroup>
+  <Import Project="$(VCTargetsPath)\Microsoft.Cpp.props" />
+  <ImportGroup Label="ExtensionSettings">
+  </ImportGroup>
+  <ImportGroup Condition="'$(Configuration)|$(Platform)'=='Debug (static runtime)|Win32'" Label="PropertySheets">
+    <Import Project="$(UserRootDir)\Microsoft.Cpp.$(Platform).user.props" Condition="exists('$(UserRootDir)\Microsoft.Cpp.$(Platform).user.props')" Label="LocalAppDataPlatform" />
+    <Import Project="..\MSVC\ore.Win32.user.props" />
+  </ImportGroup>
+  <ImportGroup Condition="'$(Configuration)|$(Platform)'=='Debug (static runtime)|x64'" Label="PropertySheets">
+    <Import Project="$(UserRootDir)\Microsoft.Cpp.$(Platform).user.props" Condition="exists('$(UserRootDir)\Microsoft.Cpp.$(Platform).user.props')" Label="LocalAppDataPlatform" />
+    <Import Project="..\MSVC\ore.x64.user.props" />
+  </ImportGroup>
+  <ImportGroup Condition="'$(Configuration)|$(Platform)'=='Release (static runtime)|Win32'" Label="PropertySheets">
+    <Import Project="$(UserRootDir)\Microsoft.Cpp.$(Platform).user.props" Condition="exists('$(UserRootDir)\Microsoft.Cpp.$(Platform).user.props')" Label="LocalAppDataPlatform" />
+    <Import Project="..\MSVC\ore.Win32.user.props" />
+  </ImportGroup>
+  <ImportGroup Condition="'$(Configuration)|$(Platform)'=='Release (static runtime)|x64'" Label="PropertySheets">
+    <Import Project="$(UserRootDir)\Microsoft.Cpp.$(Platform).user.props" Condition="exists('$(UserRootDir)\Microsoft.Cpp.$(Platform).user.props')" Label="LocalAppDataPlatform" />
+    <Import Project="..\MSVC\ore.x64.user.props" />
+  </ImportGroup>
+  <ImportGroup Condition="'$(Configuration)|$(Platform)'=='Debug|Win32'" Label="PropertySheets">
+    <Import Project="$(UserRootDir)\Microsoft.Cpp.$(Platform).user.props" Condition="exists('$(UserRootDir)\Microsoft.Cpp.$(Platform).user.props')" Label="LocalAppDataPlatform" />
+    <Import Project="..\MSVC\ore.Win32.user.props" />
+  </ImportGroup>
+  <ImportGroup Condition="'$(Configuration)|$(Platform)'=='Debug|x64'" Label="PropertySheets">
+    <Import Project="$(UserRootDir)\Microsoft.Cpp.$(Platform).user.props" Condition="exists('$(UserRootDir)\Microsoft.Cpp.$(Platform).user.props')" Label="LocalAppDataPlatform" />
+    <Import Project="..\MSVC\ore.x64.user.props" />
+  </ImportGroup>
+  <ImportGroup Condition="'$(Configuration)|$(Platform)'=='Release|Win32'" Label="PropertySheets">
+    <Import Project="$(UserRootDir)\Microsoft.Cpp.$(Platform).user.props" Condition="exists('$(UserRootDir)\Microsoft.Cpp.$(Platform).user.props')" Label="LocalAppDataPlatform" />
+    <Import Project="..\MSVC\ore.Win32.user.props" />
+  </ImportGroup>
+  <ImportGroup Condition="'$(Configuration)|$(Platform)'=='Release|x64'" Label="PropertySheets">
+    <Import Project="$(UserRootDir)\Microsoft.Cpp.$(Platform).user.props" Condition="exists('$(UserRootDir)\Microsoft.Cpp.$(Platform).user.props')" Label="LocalAppDataPlatform" />
+    <Import Project="..\MSVC\ore.x64.user.props" />
+  </ImportGroup>
+  <PropertyGroup Label="UserMacros" />
+  <PropertyGroup>
+    <_ProjectFileVersion>11.0.1</_ProjectFileVersion>
+    <OutDir Condition="'$(Configuration)|$(Platform)'=='Release|Win32'">.\lib\</OutDir>
+    <OutDir Condition="'$(Configuration)|$(Platform)'=='Release|x64'">.\lib\</OutDir>
+    <IntDir Condition="'$(Configuration)|$(Platform)'=='Release|Win32'">.\build\$(PlatformToolset)\$(Platform)\$(Configuration)\</IntDir>
+    <IntDir Condition="'$(Configuration)|$(Platform)'=='Release|x64'">.\build\$(PlatformToolset)\$(Platform)\$(Configuration)\</IntDir>
+    <OutDir Condition="'$(Configuration)|$(Platform)'=='Debug|Win32'">.\lib\</OutDir>
+    <OutDir Condition="'$(Configuration)|$(Platform)'=='Debug|x64'">.\lib\</OutDir>
+    <IntDir Condition="'$(Configuration)|$(Platform)'=='Debug|Win32'">.\build\$(PlatformToolset)\$(Platform)\$(Configuration)\</IntDir>
+    <IntDir Condition="'$(Configuration)|$(Platform)'=='Debug|x64'">.\build\$(PlatformToolset)\$(Platform)\$(Configuration)\</IntDir>
+    <OutDir Condition="'$(Configuration)|$(Platform)'=='Release (static runtime)|Win32'">.\lib\</OutDir>
+    <OutDir Condition="'$(Configuration)|$(Platform)'=='Release (static runtime)|x64'">.\lib\</OutDir>
+    <IntDir Condition="'$(Configuration)|$(Platform)'=='Release (static runtime)|Win32'">.\build\$(PlatformToolset)\$(Platform)\$(Configuration)\</IntDir>
+    <IntDir Condition="'$(Configuration)|$(Platform)'=='Release (static runtime)|x64'">.\build\$(PlatformToolset)\$(Platform)\$(Configuration)\</IntDir>
+    <OutDir Condition="'$(Configuration)|$(Platform)'=='Debug (static runtime)|Win32'">.\lib\</OutDir>
+    <OutDir Condition="'$(Configuration)|$(Platform)'=='Debug (static runtime)|x64'">.\lib\</OutDir>
+    <IntDir Condition="'$(Configuration)|$(Platform)'=='Debug (static runtime)|Win32'">.\build\$(PlatformToolset)\$(Platform)\$(Configuration)\</IntDir>
+    <IntDir Condition="'$(Configuration)|$(Platform)'=='Debug (static runtime)|x64'">.\build\$(PlatformToolset)\$(Platform)\$(Configuration)\</IntDir>
+    <TargetName Condition="'$(Configuration)|$(Platform)'=='Debug (static runtime)|Win32'">OREData-mt-sgd</TargetName>
+    <TargetName Condition="'$(Configuration)|$(Platform)'=='Debug (static runtime)|x64'">OREData-x64-mt-sgd</TargetName>
+    <TargetName Condition="'$(Configuration)|$(Platform)'=='Debug|Win32'">OREData-mt-gd</TargetName>
+    <TargetName Condition="'$(Configuration)|$(Platform)'=='Debug|x64'">OREData-x64-mt-gd</TargetName>
+    <TargetName Condition="'$(Configuration)|$(Platform)'=='Release (static runtime)|Win32'">OREData-mt-s</TargetName>
+    <TargetName Condition="'$(Configuration)|$(Platform)'=='Release (static runtime)|x64'">OREData-x64-mt-s</TargetName>
+    <TargetName Condition="'$(Configuration)|$(Platform)'=='Release|Win32'">OREData-mt</TargetName>
+    <TargetName Condition="'$(Configuration)|$(Platform)'=='Release|x64'">OREData-x64-mt</TargetName>
+  </PropertyGroup>
+  <ItemDefinitionGroup Condition="'$(Configuration)|$(Platform)'=='Release|Win32'">
+    <ClCompile>
+      <Optimization>MaxSpeed</Optimization>
+      <InlineFunctionExpansion>AnySuitable</InlineFunctionExpansion>
+      <IntrinsicFunctions>false</IntrinsicFunctions>
+      <FavorSizeOrSpeed>Speed</FavorSizeOrSpeed>
+      <AdditionalIncludeDirectories>.;..\QuantExt;..\QuantLib;..\ThirdPartyLibs\rapidxml-1.13;%(AdditionalIncludeDirectories)</AdditionalIncludeDirectories>
+      <PreprocessorDefinitions>NDEBUG;WIN32;_LIB;_SCL_SECURE_NO_DEPRECATE;_CRT_SECURE_NO_DEPRECATE;%(PreprocessorDefinitions)</PreprocessorDefinitions>
+      <StringPooling>true</StringPooling>
+      <RuntimeLibrary>MultiThreadedDLL</RuntimeLibrary>
+      <FunctionLevelLinking>true</FunctionLevelLinking>
+      <DisableLanguageExtensions>false</DisableLanguageExtensions>
+      <ForceConformanceInForLoopScope>true</ForceConformanceInForLoopScope>
+      <RuntimeTypeInfo>true</RuntimeTypeInfo>
+      <PrecompiledHeader>
+      </PrecompiledHeader>
+      <PrecompiledHeaderOutputFile>.\build\$(PlatformToolset)\$(Platform)\$(Configuration)\OREData.pch</PrecompiledHeaderOutputFile>
+      <AssemblerListingLocation>$(IntDir)\%(RelativeDir)</AssemblerListingLocation>
+      <ObjectFileName>$(IntDir)\%(RelativeDir)</ObjectFileName>
+      <ProgramDataBaseFileName>$(IntDir)\%(RelativeDir)</ProgramDataBaseFileName>
+      <BrowseInformation>
+      </BrowseInformation>
+      <BrowseInformationFile>.\build\$(PlatformToolset)\$(Platform)\$(Configuration)\</BrowseInformationFile>
+      <WarningLevel>Level3</WarningLevel>
+      <SuppressStartupBanner>true</SuppressStartupBanner>
+      <CompileAs>Default</CompileAs>
+      <MultiProcessorCompilation>true</MultiProcessorCompilation>
+    </ClCompile>
+    <ResourceCompile>
+      <PreprocessorDefinitions>NDEBUG;%(PreprocessorDefinitions)</PreprocessorDefinitions>
+      <Culture>0x0409</Culture>
+    </ResourceCompile>
+    <PreLinkEvent>
+      <Message>Make build directory</Message>
+      <Command>if not exist lib mkdir lib</Command>
+    </PreLinkEvent>
+    <Lib>
+      <OutputFile>$(OutDir)$(TargetName)$(TargetExt)</OutputFile>
+      <SuppressStartupBanner>true</SuppressStartupBanner>
+    </Lib>
+    <Bscmake>
+      <SuppressStartupBanner>false</SuppressStartupBanner>
+    </Bscmake>
+  </ItemDefinitionGroup>
+  <ItemDefinitionGroup Condition="'$(Configuration)|$(Platform)'=='Release|x64'">
+    <ClCompile>
+      <Optimization>MaxSpeed</Optimization>
+      <InlineFunctionExpansion>AnySuitable</InlineFunctionExpansion>
+      <IntrinsicFunctions>false</IntrinsicFunctions>
+      <FavorSizeOrSpeed>Speed</FavorSizeOrSpeed>
+      <AdditionalIncludeDirectories>.;..\QuantExt;..\QuantLib;..\ThirdPartyLibs\rapidxml-1.13;%(AdditionalIncludeDirectories)</AdditionalIncludeDirectories>
+      <PreprocessorDefinitions>NDEBUG;WIN32;_LIB;_SCL_SECURE_NO_DEPRECATE;_CRT_SECURE_NO_DEPRECATE;%(PreprocessorDefinitions)</PreprocessorDefinitions>
+      <StringPooling>true</StringPooling>
+      <RuntimeLibrary>MultiThreadedDLL</RuntimeLibrary>
+      <FunctionLevelLinking>true</FunctionLevelLinking>
+      <DisableLanguageExtensions>false</DisableLanguageExtensions>
+      <ForceConformanceInForLoopScope>true</ForceConformanceInForLoopScope>
+      <RuntimeTypeInfo>true</RuntimeTypeInfo>
+      <PrecompiledHeader>
+      </PrecompiledHeader>
+      <PrecompiledHeaderOutputFile>.\build\$(PlatformToolset)\$(Platform)\$(Configuration)\OREData.pch</PrecompiledHeaderOutputFile>
+      <AssemblerListingLocation>$(IntDir)\%(RelativeDir)</AssemblerListingLocation>
+      <ObjectFileName>$(IntDir)\%(RelativeDir)</ObjectFileName>
+      <ProgramDataBaseFileName>$(IntDir)\%(RelativeDir)</ProgramDataBaseFileName>
+      <BrowseInformation>
+      </BrowseInformation>
+      <BrowseInformationFile>.\build\$(PlatformToolset)\$(Platform)\$(Configuration)\</BrowseInformationFile>
+      <WarningLevel>Level3</WarningLevel>
+      <SuppressStartupBanner>true</SuppressStartupBanner>
+      <CompileAs>Default</CompileAs>
+      <MultiProcessorCompilation>true</MultiProcessorCompilation>
+      <LanguageStandard>stdcpp17</LanguageStandard>
+    </ClCompile>
+    <ResourceCompile>
+      <PreprocessorDefinitions>NDEBUG;%(PreprocessorDefinitions)</PreprocessorDefinitions>
+      <Culture>0x0409</Culture>
+    </ResourceCompile>
+    <PreLinkEvent>
+      <Message>Make build directory</Message>
+      <Command>if not exist lib mkdir lib</Command>
+    </PreLinkEvent>
+    <Lib>
+      <OutputFile>$(OutDir)$(TargetName)$(TargetExt)</OutputFile>
+      <SuppressStartupBanner>true</SuppressStartupBanner>
+    </Lib>
+    <Bscmake>
+      <SuppressStartupBanner>false</SuppressStartupBanner>
+    </Bscmake>
+  </ItemDefinitionGroup>
+  <ItemDefinitionGroup Condition="'$(Configuration)|$(Platform)'=='Debug|Win32'">
+    <ClCompile>
+      <Optimization>Disabled</Optimization>
+      <IntrinsicFunctions>false</IntrinsicFunctions>
+      <AdditionalIncludeDirectories>.;..\QuantExt;..\QuantLib;..\ThirdPartyLibs\rapidxml-1.13;%(AdditionalIncludeDirectories)</AdditionalIncludeDirectories>
+      <PreprocessorDefinitions>_DEBUG;WIN32;_LIB;_SCL_SECURE_NO_DEPRECATE;_CRT_SECURE_NO_DEPRECATE;%(PreprocessorDefinitions)</PreprocessorDefinitions>
+      <BasicRuntimeChecks>EnableFastChecks</BasicRuntimeChecks>
+      <RuntimeLibrary>MultiThreadedDebugDLL</RuntimeLibrary>
+      <DisableLanguageExtensions>false</DisableLanguageExtensions>
+      <ForceConformanceInForLoopScope>true</ForceConformanceInForLoopScope>
+      <RuntimeTypeInfo>true</RuntimeTypeInfo>
+      <PrecompiledHeader>
+      </PrecompiledHeader>
+      <PrecompiledHeaderOutputFile>.\build\$(PlatformToolset)\$(Platform)\$(Configuration)\OREData.pch</PrecompiledHeaderOutputFile>
+      <AssemblerListingLocation>$(IntDir)\%(RelativeDir)</AssemblerListingLocation>
+      <ObjectFileName>$(IntDir)\%(RelativeDir)</ObjectFileName>
+      <ProgramDataBaseFileName>$(IntDir)\%(RelativeDir)</ProgramDataBaseFileName>
+      <BrowseInformation>
+      </BrowseInformation>
+      <BrowseInformationFile>.\build\$(PlatformToolset)\$(Platform)\$(Configuration)\</BrowseInformationFile>
+      <WarningLevel>Level3</WarningLevel>
+      <SuppressStartupBanner>true</SuppressStartupBanner>
+      <DebugInformationFormat>EditAndContinue</DebugInformationFormat>
+      <CompileAs>Default</CompileAs>
+      <MultiProcessorCompilation>true</MultiProcessorCompilation>
+    </ClCompile>
+    <ResourceCompile>
+      <PreprocessorDefinitions>_DEBUG;%(PreprocessorDefinitions)</PreprocessorDefinitions>
+      <Culture>0x0409</Culture>
+    </ResourceCompile>
+    <PreLinkEvent>
+      <Message>Make build directory</Message>
+      <Command>if not exist lib mkdir lib</Command>
+    </PreLinkEvent>
+    <Lib>
+      <OutputFile>$(OutDir)$(TargetName)$(TargetExt)</OutputFile>
+      <SuppressStartupBanner>true</SuppressStartupBanner>
+    </Lib>
+    <Bscmake>
+      <SuppressStartupBanner>false</SuppressStartupBanner>
+    </Bscmake>
+  </ItemDefinitionGroup>
+  <ItemDefinitionGroup Condition="'$(Configuration)|$(Platform)'=='Debug|x64'">
+    <ClCompile>
+      <Optimization>Disabled</Optimization>
+      <IntrinsicFunctions>false</IntrinsicFunctions>
+      <AdditionalIncludeDirectories>.;..\QuantExt;..\QuantLib;..\ThirdPartyLibs\rapidxml-1.13;%(AdditionalIncludeDirectories)</AdditionalIncludeDirectories>
+      <PreprocessorDefinitions>_DEBUG;WIN32;_LIB;_SCL_SECURE_NO_DEPRECATE;_CRT_SECURE_NO_DEPRECATE;%(PreprocessorDefinitions)</PreprocessorDefinitions>
+      <BasicRuntimeChecks>EnableFastChecks</BasicRuntimeChecks>
+      <RuntimeLibrary>MultiThreadedDebugDLL</RuntimeLibrary>
+      <DisableLanguageExtensions>false</DisableLanguageExtensions>
+      <ForceConformanceInForLoopScope>true</ForceConformanceInForLoopScope>
+      <RuntimeTypeInfo>true</RuntimeTypeInfo>
+      <PrecompiledHeader>
+      </PrecompiledHeader>
+      <PrecompiledHeaderOutputFile>.\build\$(PlatformToolset)\$(Platform)\$(Configuration)\OREData.pch</PrecompiledHeaderOutputFile>
+      <AssemblerListingLocation>$(IntDir)\%(RelativeDir)</AssemblerListingLocation>
+      <ObjectFileName>$(IntDir)\%(RelativeDir)</ObjectFileName>
+      <ProgramDataBaseFileName>$(IntDir)\%(RelativeDir)</ProgramDataBaseFileName>
+      <BrowseInformation>
+      </BrowseInformation>
+      <BrowseInformationFile>.\build\$(PlatformToolset)\$(Platform)\$(Configuration)\</BrowseInformationFile>
+      <WarningLevel>Level3</WarningLevel>
+      <SuppressStartupBanner>true</SuppressStartupBanner>
+      <DebugInformationFormat>ProgramDatabase</DebugInformationFormat>
+      <CompileAs>Default</CompileAs>
+      <MultiProcessorCompilation>true</MultiProcessorCompilation>
+    </ClCompile>
+    <ResourceCompile>
+      <PreprocessorDefinitions>_DEBUG;%(PreprocessorDefinitions)</PreprocessorDefinitions>
+      <Culture>0x0409</Culture>
+    </ResourceCompile>
+    <PreLinkEvent>
+      <Message>Make build directory</Message>
+      <Command>if not exist lib mkdir lib</Command>
+    </PreLinkEvent>
+    <Lib>
+      <OutputFile>$(OutDir)$(TargetName)$(TargetExt)</OutputFile>
+      <SuppressStartupBanner>true</SuppressStartupBanner>
+    </Lib>
+    <Bscmake>
+      <SuppressStartupBanner>false</SuppressStartupBanner>
+    </Bscmake>
+  </ItemDefinitionGroup>
+  <ItemDefinitionGroup Condition="'$(Configuration)|$(Platform)'=='Release (static runtime)|Win32'">
+    <ClCompile>
+      <Optimization>MaxSpeed</Optimization>
+      <InlineFunctionExpansion>AnySuitable</InlineFunctionExpansion>
+      <IntrinsicFunctions>false</IntrinsicFunctions>
+      <FavorSizeOrSpeed>Speed</FavorSizeOrSpeed>
+      <AdditionalIncludeDirectories>.;..\QuantExt;..\QuantLib;..\ThirdPartyLibs\rapidxml-1.13;%(AdditionalIncludeDirectories)</AdditionalIncludeDirectories>
+      <PreprocessorDefinitions>NDEBUG;WIN32;_LIB;_SCL_SECURE_NO_DEPRECATE;_CRT_SECURE_NO_DEPRECATE;%(PreprocessorDefinitions)</PreprocessorDefinitions>
+      <StringPooling>true</StringPooling>
+      <RuntimeLibrary>MultiThreaded</RuntimeLibrary>
+      <FunctionLevelLinking>true</FunctionLevelLinking>
+      <DisableLanguageExtensions>false</DisableLanguageExtensions>
+      <ForceConformanceInForLoopScope>true</ForceConformanceInForLoopScope>
+      <RuntimeTypeInfo>true</RuntimeTypeInfo>
+      <PrecompiledHeader>
+      </PrecompiledHeader>
+      <PrecompiledHeaderOutputFile>.\build\$(PlatformToolset)\$(Platform)\$(Configuration)\OREData.pch</PrecompiledHeaderOutputFile>
+      <AssemblerListingLocation>$(IntDir)\%(RelativeDir)</AssemblerListingLocation>
+      <ObjectFileName>$(IntDir)\%(RelativeDir)</ObjectFileName>
+      <ProgramDataBaseFileName>$(IntDir)\%(RelativeDir)</ProgramDataBaseFileName>
+      <BrowseInformation>
+      </BrowseInformation>
+      <BrowseInformationFile>.\build\$(PlatformToolset)\$(Platform)\$(Configuration)\</BrowseInformationFile>
+      <WarningLevel>Level3</WarningLevel>
+      <SuppressStartupBanner>true</SuppressStartupBanner>
+      <CompileAs>Default</CompileAs>
+      <MultiProcessorCompilation>true</MultiProcessorCompilation>
+    </ClCompile>
+    <ResourceCompile>
+      <PreprocessorDefinitions>NDEBUG;%(PreprocessorDefinitions)</PreprocessorDefinitions>
+      <Culture>0x0409</Culture>
+    </ResourceCompile>
+    <PreLinkEvent>
+      <Message>Make build directory</Message>
+      <Command>if not exist lib mkdir lib</Command>
+    </PreLinkEvent>
+    <Lib>
+      <OutputFile>$(OutDir)$(TargetName)$(TargetExt)</OutputFile>
+      <SuppressStartupBanner>true</SuppressStartupBanner>
+    </Lib>
+    <Bscmake>
+      <SuppressStartupBanner>false</SuppressStartupBanner>
+    </Bscmake>
+  </ItemDefinitionGroup>
+  <ItemDefinitionGroup Condition="'$(Configuration)|$(Platform)'=='Release (static runtime)|x64'">
+    <ClCompile>
+      <Optimization>MaxSpeed</Optimization>
+      <InlineFunctionExpansion>AnySuitable</InlineFunctionExpansion>
+      <IntrinsicFunctions>false</IntrinsicFunctions>
+      <FavorSizeOrSpeed>Speed</FavorSizeOrSpeed>
+      <AdditionalIncludeDirectories>.;..\QuantExt;..\QuantLib;..\ThirdPartyLibs\rapidxml-1.13;%(AdditionalIncludeDirectories)</AdditionalIncludeDirectories>
+      <PreprocessorDefinitions>NDEBUG;WIN32;_LIB;_SCL_SECURE_NO_DEPRECATE;_CRT_SECURE_NO_DEPRECATE;%(PreprocessorDefinitions)</PreprocessorDefinitions>
+      <StringPooling>true</StringPooling>
+      <RuntimeLibrary>MultiThreaded</RuntimeLibrary>
+      <FunctionLevelLinking>true</FunctionLevelLinking>
+      <DisableLanguageExtensions>false</DisableLanguageExtensions>
+      <ForceConformanceInForLoopScope>true</ForceConformanceInForLoopScope>
+      <RuntimeTypeInfo>true</RuntimeTypeInfo>
+      <PrecompiledHeader>
+      </PrecompiledHeader>
+      <PrecompiledHeaderOutputFile>.\build\$(PlatformToolset)\$(Platform)\$(Configuration)\OREData.pch</PrecompiledHeaderOutputFile>
+      <AssemblerListingLocation>$(IntDir)\%(RelativeDir)</AssemblerListingLocation>
+      <ObjectFileName>$(IntDir)\%(RelativeDir)</ObjectFileName>
+      <ProgramDataBaseFileName>$(IntDir)\%(RelativeDir)</ProgramDataBaseFileName>
+      <BrowseInformation>
+      </BrowseInformation>
+      <BrowseInformationFile>.\build\$(PlatformToolset)\$(Platform)\$(Configuration)\</BrowseInformationFile>
+      <WarningLevel>Level3</WarningLevel>
+      <SuppressStartupBanner>true</SuppressStartupBanner>
+      <CompileAs>Default</CompileAs>
+      <MultiProcessorCompilation>true</MultiProcessorCompilation>
+    </ClCompile>
+    <ResourceCompile>
+      <PreprocessorDefinitions>NDEBUG;%(PreprocessorDefinitions)</PreprocessorDefinitions>
+      <Culture>0x0409</Culture>
+    </ResourceCompile>
+    <PreLinkEvent>
+      <Message>Make build directory</Message>
+      <Command>if not exist lib mkdir lib</Command>
+    </PreLinkEvent>
+    <Lib>
+      <OutputFile>$(OutDir)$(TargetName)$(TargetExt)</OutputFile>
+      <SuppressStartupBanner>true</SuppressStartupBanner>
+    </Lib>
+    <Bscmake>
+      <SuppressStartupBanner>false</SuppressStartupBanner>
+    </Bscmake>
+  </ItemDefinitionGroup>
+  <ItemDefinitionGroup Condition="'$(Configuration)|$(Platform)'=='Debug (static runtime)|Win32'">
+    <ClCompile>
+      <Optimization>Disabled</Optimization>
+      <IntrinsicFunctions>false</IntrinsicFunctions>
+      <AdditionalIncludeDirectories>.;..\QuantExt;..\QuantLib;..\ThirdPartyLibs\rapidxml-1.13;%(AdditionalIncludeDirectories)</AdditionalIncludeDirectories>
+      <PreprocessorDefinitions>_DEBUG;WIN32;_LIB;_SCL_SECURE_NO_DEPRECATE;_CRT_SECURE_NO_DEPRECATE;%(PreprocessorDefinitions)</PreprocessorDefinitions>
+      <BasicRuntimeChecks>EnableFastChecks</BasicRuntimeChecks>
+      <RuntimeLibrary>MultiThreadedDebug</RuntimeLibrary>
+      <DisableLanguageExtensions>false</DisableLanguageExtensions>
+      <ForceConformanceInForLoopScope>true</ForceConformanceInForLoopScope>
+      <RuntimeTypeInfo>true</RuntimeTypeInfo>
+      <PrecompiledHeader>
+      </PrecompiledHeader>
+      <PrecompiledHeaderOutputFile>.\build\$(PlatformToolset)\$(Platform)\$(Configuration)\OREData.pch</PrecompiledHeaderOutputFile>
+      <AssemblerListingLocation>$(IntDir)\%(RelativeDir)</AssemblerListingLocation>
+      <ObjectFileName>$(IntDir)\%(RelativeDir)</ObjectFileName>
+      <ProgramDataBaseFileName>$(IntDir)\%(RelativeDir)</ProgramDataBaseFileName>
+      <BrowseInformation>
+      </BrowseInformation>
+      <BrowseInformationFile>.\build\$(PlatformToolset)\$(Platform)\$(Configuration)\</BrowseInformationFile>
+      <WarningLevel>Level3</WarningLevel>
+      <SuppressStartupBanner>true</SuppressStartupBanner>
+      <DebugInformationFormat>EditAndContinue</DebugInformationFormat>
+      <CompileAs>Default</CompileAs>
+      <MultiProcessorCompilation>true</MultiProcessorCompilation>
+    </ClCompile>
+    <ResourceCompile>
+      <PreprocessorDefinitions>_DEBUG;%(PreprocessorDefinitions)</PreprocessorDefinitions>
+      <Culture>0x0409</Culture>
+    </ResourceCompile>
+    <PreLinkEvent>
+      <Message>Make build directory</Message>
+      <Command>if not exist lib mkdir lib</Command>
+    </PreLinkEvent>
+    <Lib>
+      <OutputFile>$(OutDir)$(TargetName)$(TargetExt)</OutputFile>
+      <SuppressStartupBanner>true</SuppressStartupBanner>
+    </Lib>
+    <Bscmake>
+      <SuppressStartupBanner>false</SuppressStartupBanner>
+    </Bscmake>
+  </ItemDefinitionGroup>
+  <ItemDefinitionGroup Condition="'$(Configuration)|$(Platform)'=='Debug (static runtime)|x64'">
+    <ClCompile>
+      <Optimization>Disabled</Optimization>
+      <IntrinsicFunctions>false</IntrinsicFunctions>
+      <AdditionalIncludeDirectories>.;..\QuantExt;..\QuantLib;..\ThirdPartyLibs\rapidxml-1.13;%(AdditionalIncludeDirectories)</AdditionalIncludeDirectories>
+      <PreprocessorDefinitions>_DEBUG;WIN32;_LIB;_SCL_SECURE_NO_DEPRECATE;_CRT_SECURE_NO_DEPRECATE;%(PreprocessorDefinitions)</PreprocessorDefinitions>
+      <BasicRuntimeChecks>EnableFastChecks</BasicRuntimeChecks>
+      <RuntimeLibrary>MultiThreadedDebug</RuntimeLibrary>
+      <DisableLanguageExtensions>false</DisableLanguageExtensions>
+      <ForceConformanceInForLoopScope>true</ForceConformanceInForLoopScope>
+      <RuntimeTypeInfo>true</RuntimeTypeInfo>
+      <PrecompiledHeader>
+      </PrecompiledHeader>
+      <PrecompiledHeaderOutputFile>.\build\$(PlatformToolset)\$(Platform)\$(Configuration)\OREData.pch</PrecompiledHeaderOutputFile>
+      <AssemblerListingLocation>$(IntDir)\%(RelativeDir)</AssemblerListingLocation>
+      <ObjectFileName>$(IntDir)\%(RelativeDir)</ObjectFileName>
+      <ProgramDataBaseFileName>$(IntDir)\%(RelativeDir)</ProgramDataBaseFileName>
+      <BrowseInformation>
+      </BrowseInformation>
+      <BrowseInformationFile>.\build\$(PlatformToolset)\$(Platform)\$(Configuration)\</BrowseInformationFile>
+      <WarningLevel>Level3</WarningLevel>
+      <SuppressStartupBanner>true</SuppressStartupBanner>
+      <DebugInformationFormat>ProgramDatabase</DebugInformationFormat>
+      <CompileAs>Default</CompileAs>
+      <MultiProcessorCompilation>true</MultiProcessorCompilation>
+    </ClCompile>
+    <ResourceCompile>
+      <PreprocessorDefinitions>_DEBUG;%(PreprocessorDefinitions)</PreprocessorDefinitions>
+      <Culture>0x0409</Culture>
+    </ResourceCompile>
+    <PreLinkEvent>
+      <Message>Make build directory</Message>
+      <Command>if not exist lib mkdir lib</Command>
+    </PreLinkEvent>
+    <Lib>
+      <OutputFile>$(OutDir)$(TargetName)$(TargetExt)</OutputFile>
+      <SuppressStartupBanner>true</SuppressStartupBanner>
+    </Lib>
+    <Bscmake>
+      <SuppressStartupBanner>false</SuppressStartupBanner>
+    </Bscmake>
+  </ItemDefinitionGroup>
+  <Import Project="$(VCTargetsPath)\Microsoft.Cpp.targets" />
+  <ImportGroup Label="ExtensionTargets">
+  </ImportGroup>
 </Project>