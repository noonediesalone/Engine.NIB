<<<<<<< HEAD
<?xml version="1.0" encoding="utf-8"?>
<Project DefaultTargets="Build" ToolsVersion="4.0" xmlns="http://schemas.microsoft.com/developer/msbuild/2003">
  <ItemGroup Label="ProjectConfigurations">
    <ProjectConfiguration Include="Debug (static runtime)|Win32">
      <Configuration>Debug (static runtime)</Configuration>
      <Platform>Win32</Platform>
    </ProjectConfiguration>
    <ProjectConfiguration Include="Debug (static runtime)|x64">
      <Configuration>Debug (static runtime)</Configuration>
      <Platform>x64</Platform>
    </ProjectConfiguration>
    <ProjectConfiguration Include="Debug|Win32">
      <Configuration>Debug</Configuration>
      <Platform>Win32</Platform>
    </ProjectConfiguration>
    <ProjectConfiguration Include="Debug|x64">
      <Configuration>Debug</Configuration>
      <Platform>x64</Platform>
    </ProjectConfiguration>
    <ProjectConfiguration Include="Release (static runtime)|Win32">
      <Configuration>Release (static runtime)</Configuration>
      <Platform>Win32</Platform>
    </ProjectConfiguration>
    <ProjectConfiguration Include="Release (static runtime)|x64">
      <Configuration>Release (static runtime)</Configuration>
      <Platform>x64</Platform>
    </ProjectConfiguration>
    <ProjectConfiguration Include="Release|Win32">
      <Configuration>Release</Configuration>
      <Platform>Win32</Platform>
    </ProjectConfiguration>
    <ProjectConfiguration Include="Release|x64">
      <Configuration>Release</Configuration>
      <Platform>x64</Platform>
    </ProjectConfiguration>
  </ItemGroup>
  <PropertyGroup Label="Globals">
    <ProjectName>OREDataTestSuite</ProjectName>
    <ProjectGuid>{A613045C-34AF-4706-AA3C-730C92524F74}</ProjectGuid>
    <RootNamespace>OREDataTestSuite</RootNamespace>
    <VCTargetsPath Condition="'$(VCTargetsPath11)' != '' and '$(VSVersion)' == '' and $(VisualStudioVersion) == ''">$(VCTargetsPath11)</VCTargetsPath>
  </PropertyGroup>
  <Import Project="$(VCTargetsPath)\Microsoft.Cpp.Default.props" />
  <Import Project="..\..\ore.props" />
  <PropertyGroup Condition="'$(Configuration)|$(Platform)'=='Release|Win32'" Label="Configuration">
    <ConfigurationType>Application</ConfigurationType>
    <UseOfMfc>false</UseOfMfc>
    <CharacterSet>MultiByte</CharacterSet>
  </PropertyGroup>
  <PropertyGroup Condition="'$(Configuration)|$(Platform)'=='Release|x64'" Label="Configuration">
    <ConfigurationType>Application</ConfigurationType>
    <UseOfMfc>false</UseOfMfc>
    <CharacterSet>MultiByte</CharacterSet>
  </PropertyGroup>
  <PropertyGroup Condition="'$(Configuration)|$(Platform)'=='Debug|Win32'" Label="Configuration">
    <ConfigurationType>Application</ConfigurationType>
    <UseOfMfc>false</UseOfMfc>
    <CharacterSet>MultiByte</CharacterSet>
  </PropertyGroup>
  <PropertyGroup Condition="'$(Configuration)|$(Platform)'=='Debug|x64'" Label="Configuration">
    <ConfigurationType>Application</ConfigurationType>
    <UseOfMfc>false</UseOfMfc>
    <CharacterSet>MultiByte</CharacterSet>
  </PropertyGroup>
  <PropertyGroup Condition="'$(Configuration)|$(Platform)'=='Release (static runtime)|Win32'" Label="Configuration">
    <ConfigurationType>Application</ConfigurationType>
    <UseOfMfc>false</UseOfMfc>
    <CharacterSet>MultiByte</CharacterSet>
  </PropertyGroup>
  <PropertyGroup Condition="'$(Configuration)|$(Platform)'=='Release (static runtime)|x64'" Label="Configuration">
    <ConfigurationType>Application</ConfigurationType>
    <UseOfMfc>false</UseOfMfc>
    <CharacterSet>MultiByte</CharacterSet>
  </PropertyGroup>
  <PropertyGroup Condition="'$(Configuration)|$(Platform)'=='Debug (static runtime)|Win32'" Label="Configuration">
    <ConfigurationType>Application</ConfigurationType>
    <UseOfMfc>false</UseOfMfc>
    <CharacterSet>MultiByte</CharacterSet>
  </PropertyGroup>
  <PropertyGroup Condition="'$(Configuration)|$(Platform)'=='Debug (static runtime)|x64'" Label="Configuration">
    <ConfigurationType>Application</ConfigurationType>
    <UseOfMfc>false</UseOfMfc>
    <CharacterSet>MultiByte</CharacterSet>
  </PropertyGroup>
  <Import Project="$(VCTargetsPath)\Microsoft.Cpp.props" />
  <ImportGroup Label="ExtensionSettings">
  </ImportGroup>
  <ImportGroup Condition="'$(Configuration)|$(Platform)'=='Release|Win32'" Label="PropertySheets">
    <Import Project="$(UserRootDir)\Microsoft.Cpp.$(Platform).user.props" Condition="exists('$(UserRootDir)\Microsoft.Cpp.$(Platform).user.props')" Label="LocalAppDataPlatform" />
    <Import Project="..\..\MSVC\ore.Win32.user.props" />
  </ImportGroup>
  <ImportGroup Condition="'$(Configuration)|$(Platform)'=='Release|x64'" Label="PropertySheets">
    <Import Project="$(UserRootDir)\Microsoft.Cpp.$(Platform).user.props" Condition="exists('$(UserRootDir)\Microsoft.Cpp.$(Platform).user.props')" Label="LocalAppDataPlatform" />
    <Import Project="..\..\MSVC\ore.x64.user.props" />
  </ImportGroup>
  <ImportGroup Condition="'$(Configuration)|$(Platform)'=='Debug|Win32'" Label="PropertySheets">
    <Import Project="$(UserRootDir)\Microsoft.Cpp.$(Platform).user.props" Condition="exists('$(UserRootDir)\Microsoft.Cpp.$(Platform).user.props')" Label="LocalAppDataPlatform" />
    <Import Project="..\..\MSVC\ore.Win32.user.props" />
  </ImportGroup>
  <ImportGroup Condition="'$(Configuration)|$(Platform)'=='Debug|x64'" Label="PropertySheets">
    <Import Project="$(UserRootDir)\Microsoft.Cpp.$(Platform).user.props" Condition="exists('$(UserRootDir)\Microsoft.Cpp.$(Platform).user.props')" Label="LocalAppDataPlatform" />
    <Import Project="..\..\MSVC\ore.x64.user.props" />
  </ImportGroup>
  <ImportGroup Condition="'$(Configuration)|$(Platform)'=='Release (static runtime)|Win32'" Label="PropertySheets">
    <Import Project="$(UserRootDir)\Microsoft.Cpp.$(Platform).user.props" Condition="exists('$(UserRootDir)\Microsoft.Cpp.$(Platform).user.props')" Label="LocalAppDataPlatform" />
    <Import Project="..\..\MSVC\ore.Win32.user.props" />
  </ImportGroup>
  <ImportGroup Condition="'$(Configuration)|$(Platform)'=='Release (static runtime)|x64'" Label="PropertySheets">
    <Import Project="$(UserRootDir)\Microsoft.Cpp.$(Platform).user.props" Condition="exists('$(UserRootDir)\Microsoft.Cpp.$(Platform).user.props')" Label="LocalAppDataPlatform" />
    <Import Project="..\..\MSVC\ore.x64.user.props" />
  </ImportGroup>
  <ImportGroup Condition="'$(Configuration)|$(Platform)'=='Debug (static runtime)|Win32'" Label="PropertySheets">
    <Import Project="$(UserRootDir)\Microsoft.Cpp.$(Platform).user.props" Condition="exists('$(UserRootDir)\Microsoft.Cpp.$(Platform).user.props')" Label="LocalAppDataPlatform" />
    <Import Project="..\..\MSVC\ore.Win32.user.props" />
  </ImportGroup>
  <ImportGroup Condition="'$(Configuration)|$(Platform)'=='Debug (static runtime)|x64'" Label="PropertySheets">
    <Import Project="$(UserRootDir)\Microsoft.Cpp.$(Platform).user.props" Condition="exists('$(UserRootDir)\Microsoft.Cpp.$(Platform).user.props')" Label="LocalAppDataPlatform" />
    <Import Project="..\..\MSVC\ore.x64.user.props" />
  </ImportGroup>
  <PropertyGroup Label="UserMacros" />
  <PropertyGroup>
    <_ProjectFileVersion>10.0.30319.1</_ProjectFileVersion>
    <OutDir Condition="'$(Configuration)|$(Platform)'=='Debug (static runtime)|Win32'">bin\</OutDir>
    <OutDir Condition="'$(Configuration)|$(Platform)'=='Debug (static runtime)|x64'">bin\</OutDir>
    <IntDir Condition="'$(Configuration)|$(Platform)'=='Debug (static runtime)|Win32'">.\build\$(PlatformToolset)\$(Platform)\$(Configuration)\</IntDir>
    <IntDir Condition="'$(Configuration)|$(Platform)'=='Debug (static runtime)|x64'">.\build\$(PlatformToolset)\$(Platform)\$(Configuration)\</IntDir>
    <LinkIncremental Condition="'$(Configuration)|$(Platform)'=='Debug (static runtime)|Win32'">true</LinkIncremental>
    <LinkIncremental Condition="'$(Configuration)|$(Platform)'=='Debug (static runtime)|x64'">true</LinkIncremental>
    <GenerateManifest Condition="'$(Configuration)|$(Platform)'=='Debug (static runtime)|Win32'">true</GenerateManifest>
    <GenerateManifest Condition="'$(Configuration)|$(Platform)'=='Debug (static runtime)|x64'">true</GenerateManifest>
    <EmbedManifest Condition="'$(Configuration)|$(Platform)'=='Debug (static runtime)|Win32'">false</EmbedManifest>
    <EmbedManifest Condition="'$(Configuration)|$(Platform)'=='Debug (static runtime)|x64'">false</EmbedManifest>
    <PostBuildEventUseInBuild Condition="'$(Configuration)|$(Platform)'=='Debug (static runtime)|Win32'">false</PostBuildEventUseInBuild>
    <PostBuildEventUseInBuild Condition="'$(Configuration)|$(Platform)'=='Debug (static runtime)|x64'">false</PostBuildEventUseInBuild>
    <OutDir Condition="'$(Configuration)|$(Platform)'=='Release (static runtime)|Win32'">bin\</OutDir>
    <OutDir Condition="'$(Configuration)|$(Platform)'=='Release (static runtime)|x64'">bin\</OutDir>
    <IntDir Condition="'$(Configuration)|$(Platform)'=='Release (static runtime)|Win32'">.\build\$(PlatformToolset)\$(Platform)\$(Configuration)\</IntDir>
    <IntDir Condition="'$(Configuration)|$(Platform)'=='Release (static runtime)|x64'">.\build\$(PlatformToolset)\$(Platform)\$(Configuration)\</IntDir>
    <LinkIncremental Condition="'$(Configuration)|$(Platform)'=='Release (static runtime)|Win32'">false</LinkIncremental>
    <LinkIncremental Condition="'$(Configuration)|$(Platform)'=='Release (static runtime)|x64'">false</LinkIncremental>
    <GenerateManifest Condition="'$(Configuration)|$(Platform)'=='Release (static runtime)|Win32'">true</GenerateManifest>
    <GenerateManifest Condition="'$(Configuration)|$(Platform)'=='Release (static runtime)|x64'">true</GenerateManifest>
    <EmbedManifest Condition="'$(Configuration)|$(Platform)'=='Release (static runtime)|Win32'">false</EmbedManifest>
    <EmbedManifest Condition="'$(Configuration)|$(Platform)'=='Release (static runtime)|x64'">false</EmbedManifest>
    <PostBuildEventUseInBuild Condition="'$(Configuration)|$(Platform)'=='Release (static runtime)|Win32'">false</PostBuildEventUseInBuild>
    <PostBuildEventUseInBuild Condition="'$(Configuration)|$(Platform)'=='Release (static runtime)|x64'">false</PostBuildEventUseInBuild>
    <OutDir Condition="'$(Configuration)|$(Platform)'=='Debug|Win32'">bin\</OutDir>
    <OutDir Condition="'$(Configuration)|$(Platform)'=='Debug|x64'">bin\</OutDir>
    <IntDir Condition="'$(Configuration)|$(Platform)'=='Debug|Win32'">.\build\$(PlatformToolset)\$(Platform)\$(Configuration)\</IntDir>
    <IntDir Condition="'$(Configuration)|$(Platform)'=='Debug|x64'">.\build\$(PlatformToolset)\$(Platform)\$(Configuration)\</IntDir>
    <LinkIncremental Condition="'$(Configuration)|$(Platform)'=='Debug|Win32'">true</LinkIncremental>
    <LinkIncremental Condition="'$(Configuration)|$(Platform)'=='Debug|x64'">true</LinkIncremental>
    <GenerateManifest Condition="'$(Configuration)|$(Platform)'=='Debug|Win32'">true</GenerateManifest>
    <GenerateManifest Condition="'$(Configuration)|$(Platform)'=='Debug|x64'">true</GenerateManifest>
    <EmbedManifest Condition="'$(Configuration)|$(Platform)'=='Debug|Win32'">false</EmbedManifest>
    <EmbedManifest Condition="'$(Configuration)|$(Platform)'=='Debug|x64'">false</EmbedManifest>
    <PostBuildEventUseInBuild Condition="'$(Configuration)|$(Platform)'=='Debug|Win32'">false</PostBuildEventUseInBuild>
    <PostBuildEventUseInBuild Condition="'$(Configuration)|$(Platform)'=='Debug|x64'">false</PostBuildEventUseInBuild>
    <OutDir Condition="'$(Configuration)|$(Platform)'=='Release|Win32'">bin\</OutDir>
    <OutDir Condition="'$(Configuration)|$(Platform)'=='Release|x64'">bin\</OutDir>
    <IntDir Condition="'$(Configuration)|$(Platform)'=='Release|Win32'">.\build\$(PlatformToolset)\$(Platform)\$(Configuration)\</IntDir>
    <IntDir Condition="'$(Configuration)|$(Platform)'=='Release|x64'">.\build\$(PlatformToolset)\$(Platform)\$(Configuration)\</IntDir>
    <LinkIncremental Condition="'$(Configuration)|$(Platform)'=='Release|Win32'">false</LinkIncremental>
    <LinkIncremental Condition="'$(Configuration)|$(Platform)'=='Release|x64'">false</LinkIncremental>
    <GenerateManifest Condition="'$(Configuration)|$(Platform)'=='Release|Win32'">true</GenerateManifest>
    <GenerateManifest Condition="'$(Configuration)|$(Platform)'=='Release|x64'">true</GenerateManifest>
    <EmbedManifest Condition="'$(Configuration)|$(Platform)'=='Release|Win32'">false</EmbedManifest>
    <EmbedManifest Condition="'$(Configuration)|$(Platform)'=='Release|x64'">false</EmbedManifest>
    <PostBuildEventUseInBuild Condition="'$(Configuration)|$(Platform)'=='Release|Win32'">false</PostBuildEventUseInBuild>
    <PostBuildEventUseInBuild Condition="'$(Configuration)|$(Platform)'=='Release|x64'">false</PostBuildEventUseInBuild>
    <TargetName Condition="'$(Configuration)|$(Platform)'=='Release|Win32'">OREData-test-suite-mt</TargetName>
    <TargetName Condition="'$(Configuration)|$(Platform)'=='Release|x64'">OREData-test-suite-x64-mt</TargetName>
    <TargetName Condition="'$(Configuration)|$(Platform)'=='Release (static runtime)|Win32'">OREData-test-suite-mt-s</TargetName>
    <TargetName Condition="'$(Configuration)|$(Platform)'=='Release (static runtime)|x64'">OREData-test-suite-x64-mt-s</TargetName>
    <TargetName Condition="'$(Configuration)|$(Platform)'=='Debug|Win32'">OREData-test-suite-mt-gd</TargetName>
    <TargetName Condition="'$(Configuration)|$(Platform)'=='Debug|x64'">OREData-test-suite-x64-mt-gd</TargetName>
    <TargetName Condition="'$(Configuration)|$(Platform)'=='Debug (static runtime)|Win32'">OREData-test-suite-mt-sgd</TargetName>
    <TargetName Condition="'$(Configuration)|$(Platform)'=='Debug (static runtime)|x64'">OREData-test-suite-x64-mt-sgd</TargetName>
  </PropertyGroup>
  <ItemDefinitionGroup Condition="'$(Configuration)|$(Platform)'=='Debug (static runtime)|Win32'">
    <Midl>
      <TypeLibraryName>.\build\$(PlatformToolset)\$(Platform)\$(Configuration)\testsuite.tlb</TypeLibraryName>
      <HeaderFileName>
      </HeaderFileName>
    </Midl>
    <ClCompile>
      <Optimization>Disabled</Optimization>
      <IntrinsicFunctions>false</IntrinsicFunctions>
      <AdditionalIncludeDirectories>..;..\..\ORETest;..\..\QuantExt;..\..\QuantLib;%(AdditionalIncludeDirectories)</AdditionalIncludeDirectories>
      <PreprocessorDefinitions>_DEBUG;WIN32;_CONSOLE;_SCL_SECURE_NO_DEPRECATE;_CRT_SECURE_NO_DEPRECATE;%(PreprocessorDefinitions)</PreprocessorDefinitions>
      <BasicRuntimeChecks>EnableFastChecks</BasicRuntimeChecks>
      <RuntimeLibrary>MultiThreadedDebug</RuntimeLibrary>
      <DisableLanguageExtensions>false</DisableLanguageExtensions>
      <ForceConformanceInForLoopScope>true</ForceConformanceInForLoopScope>
      <RuntimeTypeInfo>true</RuntimeTypeInfo>
      <PrecompiledHeader>
      </PrecompiledHeader>
      <PrecompiledHeaderOutputFile>.\build\$(PlatformToolset)\$(Platform)\$(Configuration)\testsuite.pch</PrecompiledHeaderOutputFile>
      <AssemblerListingLocation>$(IntDir)\%(RelativeDir)</AssemblerListingLocation>
      <ObjectFileName>$(IntDir)\%(RelativeDir)</ObjectFileName>
      <ProgramDataBaseFileName>$(IntDir)\%(RelativeDir)</ProgramDataBaseFileName>
      <BrowseInformation>
      </BrowseInformation>
      <BrowseInformationFile>.\build\$(PlatformToolset)\$(Platform)\$(Configuration)\</BrowseInformationFile>
      <WarningLevel>Level3</WarningLevel>
      <SuppressStartupBanner>true</SuppressStartupBanner>
      <DebugInformationFormat>EditAndContinue</DebugInformationFormat>
      <CompileAs>Default</CompileAs>
      <MultiProcessorCompilation>true</MultiProcessorCompilation>
    </ClCompile>
    <ResourceCompile>
      <PreprocessorDefinitions>_DEBUG;%(PreprocessorDefinitions)</PreprocessorDefinitions>
      <Culture>0x0409</Culture>
    </ResourceCompile>
    <Link>
      <OutputFile>$(OutDir)$(TargetName)$(TargetExt)</OutputFile>
      <SuppressStartupBanner>true</SuppressStartupBanner>
      <AdditionalLibraryDirectories>..\lib;..\..\QuantExt\lib;..\..\QuantLib\lib;%(AdditionalLibraryDirectories)</AdditionalLibraryDirectories>
      <GenerateDebugInformation>true</GenerateDebugInformation>
      <AssemblyDebug>
      </AssemblyDebug>
      <ProgramDatabaseFile>$(OutDir)$(TargetName).pdb</ProgramDatabaseFile>
      <SubSystem>Console</SubSystem>
      <RandomizedBaseAddress>false</RandomizedBaseAddress>
      <DataExecutionPrevention>
      </DataExecutionPrevention>
      <TargetMachine>MachineX86</TargetMachine>
      <ImageHasSafeExceptionHandlers>false</ImageHasSafeExceptionHandlers>
    </Link>
    <Bscmake>
      <SuppressStartupBanner>false</SuppressStartupBanner>
    </Bscmake>
    <PostBuildEvent>
      <Message>Auto run test</Message>
      <Command>"$(TargetDir)$(TargetName).exe" --log_level=message --build_info=yes --result_code=no --report_level=short</Command>
    </PostBuildEvent>
  </ItemDefinitionGroup>
  <ItemDefinitionGroup Condition="'$(Configuration)|$(Platform)'=='Debug (static runtime)|x64'">
    <Midl>
      <TypeLibraryName>.\build\$(PlatformToolset)\$(Platform)\$(Configuration)\testsuite.tlb</TypeLibraryName>
      <HeaderFileName>
      </HeaderFileName>
    </Midl>
    <ClCompile>
      <Optimization>Disabled</Optimization>
      <IntrinsicFunctions>false</IntrinsicFunctions>
      <AdditionalIncludeDirectories>..;..\..\ORETest;..\..\QuantExt;..\..\QuantLib;%(AdditionalIncludeDirectories)</AdditionalIncludeDirectories>
      <PreprocessorDefinitions>_DEBUG;WIN32;_CONSOLE;_SCL_SECURE_NO_DEPRECATE;_CRT_SECURE_NO_DEPRECATE;%(PreprocessorDefinitions)</PreprocessorDefinitions>
      <BasicRuntimeChecks>EnableFastChecks</BasicRuntimeChecks>
      <RuntimeLibrary>MultiThreadedDebug</RuntimeLibrary>
      <DisableLanguageExtensions>false</DisableLanguageExtensions>
      <ForceConformanceInForLoopScope>true</ForceConformanceInForLoopScope>
      <RuntimeTypeInfo>true</RuntimeTypeInfo>
      <PrecompiledHeader>
      </PrecompiledHeader>
      <PrecompiledHeaderOutputFile>.\build\$(PlatformToolset)\$(Platform)\$(Configuration)\testsuite.pch</PrecompiledHeaderOutputFile>
      <AssemblerListingLocation>$(IntDir)\%(RelativeDir)</AssemblerListingLocation>
      <ObjectFileName>$(IntDir)\%(RelativeDir)</ObjectFileName>
      <ProgramDataBaseFileName>$(IntDir)\%(RelativeDir)</ProgramDataBaseFileName>
      <BrowseInformation>
      </BrowseInformation>
      <BrowseInformationFile>.\build\$(PlatformToolset)\$(Platform)\$(Configuration)\</BrowseInformationFile>
      <WarningLevel>Level3</WarningLevel>
      <SuppressStartupBanner>true</SuppressStartupBanner>
      <DebugInformationFormat>ProgramDatabase</DebugInformationFormat>
      <CompileAs>Default</CompileAs>
      <MultiProcessorCompilation>true</MultiProcessorCompilation>
    </ClCompile>
    <ResourceCompile>
      <PreprocessorDefinitions>_DEBUG;%(PreprocessorDefinitions)</PreprocessorDefinitions>
      <Culture>0x0409</Culture>
    </ResourceCompile>
    <Link>
      <OutputFile>$(OutDir)$(TargetName)$(TargetExt)</OutputFile>
      <SuppressStartupBanner>true</SuppressStartupBanner>
      <AdditionalLibraryDirectories>..\lib;..\..\QuantExt\lib;..\..\QuantLib\lib;%(AdditionalLibraryDirectories)</AdditionalLibraryDirectories>
      <GenerateDebugInformation>true</GenerateDebugInformation>
      <AssemblyDebug>
      </AssemblyDebug>
      <ProgramDatabaseFile>$(OutDir)$(TargetName).pdb</ProgramDatabaseFile>
      <SubSystem>Console</SubSystem>
      <RandomizedBaseAddress>false</RandomizedBaseAddress>
      <DataExecutionPrevention>
      </DataExecutionPrevention>
    </Link>
    <Bscmake>
      <SuppressStartupBanner>false</SuppressStartupBanner>
    </Bscmake>
    <PostBuildEvent>
      <Message>Auto run test</Message>
      <Command>"$(TargetDir)$(TargetName).exe" --log_level=message --build_info=yes --result_code=no --report_level=short</Command>
    </PostBuildEvent>
  </ItemDefinitionGroup>
  <ItemDefinitionGroup Condition="'$(Configuration)|$(Platform)'=='Release (static runtime)|Win32'">
    <Midl>
      <TypeLibraryName>.\build\$(PlatformToolset)\$(Platform)\$(Configuration)\testsuite.tlb</TypeLibraryName>
      <HeaderFileName>
      </HeaderFileName>
    </Midl>
    <ClCompile>
      <Optimization>MaxSpeed</Optimization>
      <InlineFunctionExpansion>AnySuitable</InlineFunctionExpansion>
      <IntrinsicFunctions>false</IntrinsicFunctions>
      <FavorSizeOrSpeed>Speed</FavorSizeOrSpeed>
      <AdditionalIncludeDirectories>..;..\..\ORETest;..\..\QuantExt;..\..\QuantLib;%(AdditionalIncludeDirectories)</AdditionalIncludeDirectories>
      <PreprocessorDefinitions>NDEBUG;WIN32;_CONSOLE;_SCL_SECURE_NO_DEPRECATE;_CRT_SECURE_NO_DEPRECATE;%(PreprocessorDefinitions)</PreprocessorDefinitions>
      <StringPooling>true</StringPooling>
      <RuntimeLibrary>MultiThreaded</RuntimeLibrary>
      <FunctionLevelLinking>true</FunctionLevelLinking>
      <DisableLanguageExtensions>false</DisableLanguageExtensions>
      <ForceConformanceInForLoopScope>true</ForceConformanceInForLoopScope>
      <RuntimeTypeInfo>true</RuntimeTypeInfo>
      <PrecompiledHeader>
      </PrecompiledHeader>
      <PrecompiledHeaderOutputFile>.\build\$(PlatformToolset)\$(Platform)\$(Configuration)\testsuite.pch</PrecompiledHeaderOutputFile>
      <AssemblerListingLocation>$(IntDir)\%(RelativeDir)</AssemblerListingLocation>
      <ObjectFileName>$(IntDir)\%(RelativeDir)</ObjectFileName>
      <ProgramDataBaseFileName>$(IntDir)\%(RelativeDir)</ProgramDataBaseFileName>
      <BrowseInformation>
      </BrowseInformation>
      <BrowseInformationFile>.\build\$(PlatformToolset)\$(Platform)\$(Configuration)\</BrowseInformationFile>
      <WarningLevel>Level3</WarningLevel>
      <SuppressStartupBanner>true</SuppressStartupBanner>
      <CompileAs>Default</CompileAs>
      <DebugInformationFormat>ProgramDatabase</DebugInformationFormat>
      <MultiProcessorCompilation>true</MultiProcessorCompilation>
    </ClCompile>
    <ResourceCompile>
      <PreprocessorDefinitions>NDEBUG;%(PreprocessorDefinitions)</PreprocessorDefinitions>
      <Culture>0x0409</Culture>
    </ResourceCompile>
    <Link>
      <OutputFile>$(OutDir)$(TargetName)$(TargetExt)</OutputFile>
      <SuppressStartupBanner>true</SuppressStartupBanner>
      <AdditionalLibraryDirectories>..\lib;..\..\QuantExt\lib;..\..\QuantLib\lib;%(AdditionalLibraryDirectories)</AdditionalLibraryDirectories>
      <ProgramDatabaseFile>$(OutDir)$(TargetName).pdb</ProgramDatabaseFile>
      <SubSystem>Console</SubSystem>
      <RandomizedBaseAddress>false</RandomizedBaseAddress>
      <DataExecutionPrevention>
      </DataExecutionPrevention>
      <TargetMachine>MachineX86</TargetMachine>
      <GenerateDebugInformation>true</GenerateDebugInformation>
      <OptimizeReferences>true</OptimizeReferences>
    </Link>
    <Bscmake>
      <SuppressStartupBanner>false</SuppressStartupBanner>
    </Bscmake>
    <PostBuildEvent>
      <Message>Auto run test</Message>
      <Command>"$(TargetDir)$(TargetName).exe" --log_level=message --build_info=yes --result_code=no --report_level=short</Command>
    </PostBuildEvent>
  </ItemDefinitionGroup>
  <ItemDefinitionGroup Condition="'$(Configuration)|$(Platform)'=='Release (static runtime)|x64'">
    <Midl>
      <TypeLibraryName>.\build\$(PlatformToolset)\$(Platform)\$(Configuration)\testsuite.tlb</TypeLibraryName>
      <HeaderFileName>
      </HeaderFileName>
    </Midl>
    <ClCompile>
      <Optimization>MaxSpeed</Optimization>
      <InlineFunctionExpansion>AnySuitable</InlineFunctionExpansion>
      <IntrinsicFunctions>false</IntrinsicFunctions>
      <FavorSizeOrSpeed>Speed</FavorSizeOrSpeed>
      <AdditionalIncludeDirectories>..;..\..\ORETest;..\..\QuantExt;..\..\QuantLib;%(AdditionalIncludeDirectories)</AdditionalIncludeDirectories>
      <PreprocessorDefinitions>NDEBUG;WIN32;_CONSOLE;_SCL_SECURE_NO_DEPRECATE;_CRT_SECURE_NO_DEPRECATE;%(PreprocessorDefinitions)</PreprocessorDefinitions>
      <StringPooling>true</StringPooling>
      <RuntimeLibrary>MultiThreaded</RuntimeLibrary>
      <FunctionLevelLinking>true</FunctionLevelLinking>
      <DisableLanguageExtensions>false</DisableLanguageExtensions>
      <ForceConformanceInForLoopScope>true</ForceConformanceInForLoopScope>
      <RuntimeTypeInfo>true</RuntimeTypeInfo>
      <PrecompiledHeader>
      </PrecompiledHeader>
      <PrecompiledHeaderOutputFile>.\build\$(PlatformToolset)\$(Platform)\$(Configuration)\testsuite.pch</PrecompiledHeaderOutputFile>
      <AssemblerListingLocation>$(IntDir)\%(RelativeDir)</AssemblerListingLocation>
      <ObjectFileName>$(IntDir)\%(RelativeDir)</ObjectFileName>
      <ProgramDataBaseFileName>$(IntDir)\%(RelativeDir)</ProgramDataBaseFileName>
      <BrowseInformation>
      </BrowseInformation>
      <BrowseInformationFile>.\build\$(PlatformToolset)\$(Platform)\$(Configuration)\</BrowseInformationFile>
      <WarningLevel>Level3</WarningLevel>
      <SuppressStartupBanner>true</SuppressStartupBanner>
      <CompileAs>Default</CompileAs>
      <DebugInformationFormat>ProgramDatabase</DebugInformationFormat>
      <MultiProcessorCompilation>true</MultiProcessorCompilation>
    </ClCompile>
    <ResourceCompile>
      <PreprocessorDefinitions>NDEBUG;%(PreprocessorDefinitions)</PreprocessorDefinitions>
      <Culture>0x0409</Culture>
    </ResourceCompile>
    <Link>
      <OutputFile>$(OutDir)$(TargetName)$(TargetExt)</OutputFile>
      <SuppressStartupBanner>true</SuppressStartupBanner>
      <AdditionalLibraryDirectories>..\lib;..\..\QuantExt\lib;..\..\QuantLib\lib;%(AdditionalLibraryDirectories)</AdditionalLibraryDirectories>
      <ProgramDatabaseFile>$(OutDir)$(TargetName).pdb</ProgramDatabaseFile>
      <SubSystem>Console</SubSystem>
      <RandomizedBaseAddress>false</RandomizedBaseAddress>
      <DataExecutionPrevention>
      </DataExecutionPrevention>
      <GenerateDebugInformation>true</GenerateDebugInformation>
      <OptimizeReferences>true</OptimizeReferences>
    </Link>
    <Bscmake>
      <SuppressStartupBanner>false</SuppressStartupBanner>
    </Bscmake>
    <PostBuildEvent>
      <Message>Auto run test</Message>
      <Command>"$(TargetDir)$(TargetName).exe" --log_level=message --build_info=yes --result_code=no --report_level=short</Command>
    </PostBuildEvent>
  </ItemDefinitionGroup>
  <ItemDefinitionGroup Condition="'$(Configuration)|$(Platform)'=='Debug|Win32'">
    <Midl>
      <TypeLibraryName>.\build\$(PlatformToolset)\$(Platform)\$(Configuration)\testsuite.tlb</TypeLibraryName>
      <HeaderFileName>
      </HeaderFileName>
    </Midl>
    <ClCompile>
      <Optimization>Disabled</Optimization>
      <IntrinsicFunctions>false</IntrinsicFunctions>
      <AdditionalIncludeDirectories>..;..\..\ORETest;..\..\QuantExt;..\..\QuantLib;%(AdditionalIncludeDirectories)</AdditionalIncludeDirectories>
      <PreprocessorDefinitions>_DEBUG;WIN32;_CONSOLE;_SCL_SECURE_NO_DEPRECATE;_CRT_SECURE_NO_DEPRECATE;%(PreprocessorDefinitions)</PreprocessorDefinitions>
      <BasicRuntimeChecks>EnableFastChecks</BasicRuntimeChecks>
      <RuntimeLibrary>MultiThreadedDebugDLL</RuntimeLibrary>
      <DisableLanguageExtensions>false</DisableLanguageExtensions>
      <ForceConformanceInForLoopScope>true</ForceConformanceInForLoopScope>
      <RuntimeTypeInfo>true</RuntimeTypeInfo>
      <PrecompiledHeader>
      </PrecompiledHeader>
      <PrecompiledHeaderOutputFile>.\build\$(PlatformToolset)\$(Platform)\$(Configuration)\testsuite.pch</PrecompiledHeaderOutputFile>
      <AssemblerListingLocation>$(IntDir)\%(RelativeDir)</AssemblerListingLocation>
      <ObjectFileName>$(IntDir)\%(RelativeDir)</ObjectFileName>
      <ProgramDataBaseFileName>$(IntDir)\%(RelativeDir)</ProgramDataBaseFileName>
      <BrowseInformation>
      </BrowseInformation>
      <BrowseInformationFile>.\build\$(PlatformToolset)\$(Platform)\$(Configuration)\</BrowseInformationFile>
      <WarningLevel>Level3</WarningLevel>
      <SuppressStartupBanner>true</SuppressStartupBanner>
      <DebugInformationFormat>EditAndContinue</DebugInformationFormat>
      <CompileAs>Default</CompileAs>
      <MultiProcessorCompilation>true</MultiProcessorCompilation>
    </ClCompile>
    <ResourceCompile>
      <PreprocessorDefinitions>_DEBUG;%(PreprocessorDefinitions)</PreprocessorDefinitions>
      <Culture>0x0409</Culture>
    </ResourceCompile>
    <Link>
      <OutputFile>$(OutDir)$(TargetName)$(TargetExt)</OutputFile>
      <SuppressStartupBanner>true</SuppressStartupBanner>
      <AdditionalLibraryDirectories>..\lib;..\..\QuantExt\lib;..\..\QuantLib\lib;%(AdditionalLibraryDirectories)</AdditionalLibraryDirectories>
      <GenerateDebugInformation>true</GenerateDebugInformation>
      <ProgramDatabaseFile>$(OutDir)$(TargetName).pdb</ProgramDatabaseFile>
      <SubSystem>Console</SubSystem>
      <RandomizedBaseAddress>false</RandomizedBaseAddress>
      <DataExecutionPrevention>
      </DataExecutionPrevention>
      <TargetMachine>MachineX86</TargetMachine>
      <ImageHasSafeExceptionHandlers>false</ImageHasSafeExceptionHandlers>
    </Link>
    <Bscmake>
      <SuppressStartupBanner>false</SuppressStartupBanner>
    </Bscmake>
    <PostBuildEvent>
      <Message>Auto run test</Message>
      <Command>"$(TargetDir)$(TargetName).exe" --log_level=message --build_info=yes --result_code=no --report_level=short</Command>
    </PostBuildEvent>
  </ItemDefinitionGroup>
  <ItemDefinitionGroup Condition="'$(Configuration)|$(Platform)'=='Debug|x64'">
    <Midl>
      <TypeLibraryName>.\build\$(PlatformToolset)\$(Platform)\$(Configuration)\testsuite.tlb</TypeLibraryName>
      <HeaderFileName>
      </HeaderFileName>
    </Midl>
    <ClCompile>
      <Optimization>Disabled</Optimization>
      <IntrinsicFunctions>false</IntrinsicFunctions>
      <AdditionalIncludeDirectories>..;..\..\ORETest;..\..\QuantExt;..\..\QuantLib;%(AdditionalIncludeDirectories)</AdditionalIncludeDirectories>
      <PreprocessorDefinitions>_DEBUG;WIN32;_CONSOLE;_SCL_SECURE_NO_DEPRECATE;_CRT_SECURE_NO_DEPRECATE;%(PreprocessorDefinitions)</PreprocessorDefinitions>
      <BasicRuntimeChecks>EnableFastChecks</BasicRuntimeChecks>
      <RuntimeLibrary>MultiThreadedDebugDLL</RuntimeLibrary>
      <DisableLanguageExtensions>false</DisableLanguageExtensions>
      <ForceConformanceInForLoopScope>true</ForceConformanceInForLoopScope>
      <RuntimeTypeInfo>true</RuntimeTypeInfo>
      <PrecompiledHeader>
      </PrecompiledHeader>
      <PrecompiledHeaderOutputFile>.\build\$(PlatformToolset)\$(Platform)\$(Configuration)\testsuite.pch</PrecompiledHeaderOutputFile>
      <AssemblerListingLocation>$(IntDir)\%(RelativeDir)</AssemblerListingLocation>
      <ObjectFileName>$(IntDir)\%(RelativeDir)</ObjectFileName>
      <ProgramDataBaseFileName>$(IntDir)\%(RelativeDir)</ProgramDataBaseFileName>
      <BrowseInformation>
      </BrowseInformation>
      <BrowseInformationFile>.\build\$(PlatformToolset)\$(Platform)\$(Configuration)\</BrowseInformationFile>
      <WarningLevel>Level3</WarningLevel>
      <SuppressStartupBanner>true</SuppressStartupBanner>
      <DebugInformationFormat>ProgramDatabase</DebugInformationFormat>
      <CompileAs>Default</CompileAs>
      <MultiProcessorCompilation>true</MultiProcessorCompilation>
    </ClCompile>
    <ResourceCompile>
      <PreprocessorDefinitions>_DEBUG;%(PreprocessorDefinitions)</PreprocessorDefinitions>
      <Culture>0x0409</Culture>
    </ResourceCompile>
    <Link>
      <OutputFile>$(OutDir)$(TargetName)$(TargetExt)</OutputFile>
      <SuppressStartupBanner>true</SuppressStartupBanner>
      <AdditionalLibraryDirectories>..\lib;..\..\QuantExt\lib;..\..\QuantLib\lib;%(AdditionalLibraryDirectories)</AdditionalLibraryDirectories>
      <GenerateDebugInformation>true</GenerateDebugInformation>
      <ProgramDatabaseFile>$(OutDir)$(TargetName).pdb</ProgramDatabaseFile>
      <SubSystem>Console</SubSystem>
      <RandomizedBaseAddress>false</RandomizedBaseAddress>
      <DataExecutionPrevention>
      </DataExecutionPrevention>
    </Link>
    <Bscmake>
      <SuppressStartupBanner>false</SuppressStartupBanner>
    </Bscmake>
    <PostBuildEvent>
      <Message>Auto run test</Message>
      <Command>"$(TargetDir)$(TargetName).exe" --log_level=message --build_info=yes --result_code=no --report_level=short</Command>
    </PostBuildEvent>
  </ItemDefinitionGroup>
  <ItemDefinitionGroup Condition="'$(Configuration)|$(Platform)'=='Release|Win32'">
    <Midl>
      <TypeLibraryName>.\build\$(PlatformToolset)\$(Platform)\$(Configuration)\testsuite.tlb</TypeLibraryName>
      <HeaderFileName>
      </HeaderFileName>
    </Midl>
    <ClCompile>
      <Optimization>MaxSpeed</Optimization>
      <InlineFunctionExpansion>AnySuitable</InlineFunctionExpansion>
      <IntrinsicFunctions>false</IntrinsicFunctions>
      <FavorSizeOrSpeed>Speed</FavorSizeOrSpeed>
      <AdditionalIncludeDirectories>..;..\..\ORETest;..\..\QuantExt;..\..\QuantLib;%(AdditionalIncludeDirectories)</AdditionalIncludeDirectories>
      <PreprocessorDefinitions>NDEBUG;WIN32;_CONSOLE;_SCL_SECURE_NO_DEPRECATE;_CRT_SECURE_NO_DEPRECATE;%(PreprocessorDefinitions)</PreprocessorDefinitions>
      <StringPooling>true</StringPooling>
      <RuntimeLibrary>MultiThreadedDLL</RuntimeLibrary>
      <FunctionLevelLinking>true</FunctionLevelLinking>
      <DisableLanguageExtensions>false</DisableLanguageExtensions>
      <ForceConformanceInForLoopScope>true</ForceConformanceInForLoopScope>
      <RuntimeTypeInfo>true</RuntimeTypeInfo>
      <PrecompiledHeader>
      </PrecompiledHeader>
      <PrecompiledHeaderOutputFile>.\build\$(PlatformToolset)\$(Platform)\$(Configuration)\testsuite.pch</PrecompiledHeaderOutputFile>
      <AssemblerListingLocation>$(IntDir)\%(RelativeDir)</AssemblerListingLocation>
      <ObjectFileName>$(IntDir)\%(RelativeDir)</ObjectFileName>
      <ProgramDataBaseFileName>$(IntDir)\%(RelativeDir)</ProgramDataBaseFileName>
      <BrowseInformation>
      </BrowseInformation>
      <BrowseInformationFile>.\build\$(PlatformToolset)\$(Platform)\$(Configuration)\</BrowseInformationFile>
      <WarningLevel>Level3</WarningLevel>
      <SuppressStartupBanner>true</SuppressStartupBanner>
      <CompileAs>Default</CompileAs>
      <DebugInformationFormat>ProgramDatabase</DebugInformationFormat>
      <MultiProcessorCompilation>true</MultiProcessorCompilation>
    </ClCompile>
    <ResourceCompile>
      <PreprocessorDefinitions>NDEBUG;%(PreprocessorDefinitions)</PreprocessorDefinitions>
      <Culture>0x0409</Culture>
    </ResourceCompile>
    <Link>
      <OutputFile>$(OutDir)$(TargetName)$(TargetExt)</OutputFile>
      <SuppressStartupBanner>true</SuppressStartupBanner>
      <AdditionalLibraryDirectories>..\lib;..\..\QuantExt\lib;..\..\QuantLib\lib;%(AdditionalLibraryDirectories)</AdditionalLibraryDirectories>
      <GenerateDebugInformation>true</GenerateDebugInformation>
      <ProgramDatabaseFile>$(OutDir)$(TargetName).pdb</ProgramDatabaseFile>
      <SubSystem>Console</SubSystem>
      <RandomizedBaseAddress>false</RandomizedBaseAddress>
      <DataExecutionPrevention>
      </DataExecutionPrevention>
      <TargetMachine>MachineX86</TargetMachine>
      <OptimizeReferences>true</OptimizeReferences>
    </Link>
    <Bscmake>
      <SuppressStartupBanner>false</SuppressStartupBanner>
    </Bscmake>
    <PostBuildEvent>
      <Message>Auto run test</Message>
      <Command>"$(TargetDir)$(TargetName).exe" --log_level=message --build_info=yes --result_code=no --report_level=short</Command>
    </PostBuildEvent>
  </ItemDefinitionGroup>
  <ItemDefinitionGroup Condition="'$(Configuration)|$(Platform)'=='Release|x64'">
    <Midl>
      <TypeLibraryName>.\build\$(PlatformToolset)\$(Platform)\$(Configuration)\testsuite.tlb</TypeLibraryName>
      <HeaderFileName>
      </HeaderFileName>
    </Midl>
    <ClCompile>
      <Optimization>MaxSpeed</Optimization>
      <InlineFunctionExpansion>AnySuitable</InlineFunctionExpansion>
      <IntrinsicFunctions>false</IntrinsicFunctions>
      <FavorSizeOrSpeed>Speed</FavorSizeOrSpeed>
      <AdditionalIncludeDirectories>..;..\..\ORETest;..\..\QuantExt;..\..\QuantLib;%(AdditionalIncludeDirectories)</AdditionalIncludeDirectories>
      <PreprocessorDefinitions>NDEBUG;WIN32;_CONSOLE;_SCL_SECURE_NO_DEPRECATE;_CRT_SECURE_NO_DEPRECATE;%(PreprocessorDefinitions)</PreprocessorDefinitions>
      <StringPooling>true</StringPooling>
      <RuntimeLibrary>MultiThreadedDLL</RuntimeLibrary>
      <FunctionLevelLinking>true</FunctionLevelLinking>
      <DisableLanguageExtensions>false</DisableLanguageExtensions>
      <ForceConformanceInForLoopScope>true</ForceConformanceInForLoopScope>
      <RuntimeTypeInfo>true</RuntimeTypeInfo>
      <PrecompiledHeader>
      </PrecompiledHeader>
      <PrecompiledHeaderOutputFile>.\build\$(PlatformToolset)\$(Platform)\$(Configuration)\testsuite.pch</PrecompiledHeaderOutputFile>
      <AssemblerListingLocation>$(IntDir)\%(RelativeDir)</AssemblerListingLocation>
      <ObjectFileName>$(IntDir)\%(RelativeDir)</ObjectFileName>
      <ProgramDataBaseFileName>$(IntDir)\%(RelativeDir)</ProgramDataBaseFileName>
      <BrowseInformation>
      </BrowseInformation>
      <BrowseInformationFile>.\build\$(PlatformToolset)\$(Platform)\$(Configuration)\</BrowseInformationFile>
      <WarningLevel>Level3</WarningLevel>
      <SuppressStartupBanner>true</SuppressStartupBanner>
      <CompileAs>Default</CompileAs>
      <DebugInformationFormat>ProgramDatabase</DebugInformationFormat>
      <MultiProcessorCompilation>true</MultiProcessorCompilation>
      <LanguageStandard>stdcpp17</LanguageStandard>
    </ClCompile>
    <ResourceCompile>
      <PreprocessorDefinitions>NDEBUG;%(PreprocessorDefinitions)</PreprocessorDefinitions>
      <Culture>0x0409</Culture>
    </ResourceCompile>
    <Link>
      <OutputFile>$(OutDir)$(TargetName)$(TargetExt)</OutputFile>
      <SuppressStartupBanner>true</SuppressStartupBanner>
      <AdditionalLibraryDirectories>..\lib;..\..\QuantExt\lib;..\..\QuantLib\lib;%(AdditionalLibraryDirectories)</AdditionalLibraryDirectories>
      <GenerateDebugInformation>true</GenerateDebugInformation>
      <ProgramDatabaseFile>$(OutDir)$(TargetName).pdb</ProgramDatabaseFile>
      <SubSystem>Console</SubSystem>
      <RandomizedBaseAddress>false</RandomizedBaseAddress>
      <DataExecutionPrevention>
      </DataExecutionPrevention>
      <OptimizeReferences>true</OptimizeReferences>
    </Link>
    <Bscmake>
      <SuppressStartupBanner>false</SuppressStartupBanner>
    </Bscmake>
    <PostBuildEvent>
      <Message>Auto run test</Message>
      <Command>"$(TargetDir)$(TargetName).exe" --log_level=message --build_info=yes --result_code=no --report_level=short</Command>
    </PostBuildEvent>
  </ItemDefinitionGroup>
  <ItemGroup>
    <ClCompile Include="basecorrelationcurve.cpp" />
    <ClCompile Include="bond.cpp" />
    <ClCompile Include="calendaradjustment.cpp" />
    <ClCompile Include="calendars.cpp" />
    <ClCompile Include="ccyswapwithresets.cpp" />
    <ClCompile Include="cds.cpp" />
    <ClCompile Include="cms.cpp" />
    <ClCompile Include="commodityasianoption.cpp" />
    <ClCompile Include="commoditycurve.cpp" />
    <ClCompile Include="commoditycurveconfig.cpp" />
    <ClCompile Include="commodityoption.cpp" />
    <ClCompile Include="commodityvolcurve.cpp" />
    <ClCompile Include="commodityvolcurveconfig.cpp" />
    <ClCompile Include="conventions.cpp" />
    <ClCompile Include="conventionsbasedfutureexpiry.cpp" />
    <ClCompile Include="correlationcurveconfig.cpp" />
    <ClCompile Include="cpicapfloor.cpp" />
    <ClCompile Include="cpiswap.cpp" />
    <ClCompile Include="creditdefaultswapdata.cpp" />
    <ClCompile Include="crossassetmodeldata.cpp" />
    <ClCompile Include="curveconfig.cpp" />
    <ClCompile Include="curvespecparser.cpp" />
    <ClCompile Include="digitalcms.cpp" />
    <ClCompile Include="equityasianoption.cpp" />
    <ClCompile Include="equitymarketdata.cpp" />
    <ClCompile Include="equityswap.cpp" />
    <ClCompile Include="equitytrades.cpp" />
    <ClCompile Include="expiry.cpp" />
    <ClCompile Include="fittedbondcurve.cpp" />
    <ClCompile Include="fixings.cpp" />
    <ClCompile Include="fxasianoption.cpp" />
    <ClCompile Include="fxoption.cpp" />
    <ClCompile Include="fxswap.cpp" />
    <ClCompile Include="fxtriangulation.cpp" />
    <ClCompile Include="fxvolcurve.cpp" />
    <ClCompile Include="indices.cpp" />
    <ClCompile Include="inflationcapfloor.cpp" />
    <ClCompile Include="inflationcurve.cpp" />
    <ClCompile Include="legdata.cpp" />
    <ClCompile Include="mxnircurves.cpp" />
    <ClCompile Include="optionpaymentdata.cpp" />
    <ClCompile Include="ored_commodityforward.cpp" />
    <ClCompile Include="parser.cpp" />
    <ClCompile Include="portfolio.cpp" />
    <ClCompile Include="schedule.cpp" />
    <ClCompile Include="strike.cpp" />
    <ClCompile Include="swaption.cpp" />
    <ClCompile Include="testsuite.cpp" />
    <ClCompile Include="todaysmarket.cpp" />
    <ClCompile Include="xmlmanipulation.cpp" />
    <ClCompile Include="yieldcurve.cpp" />
    <ClCompile Include="zerocouponswap.cpp" />
  </ItemGroup>
  <Import Project="$(VCTargetsPath)\Microsoft.Cpp.targets" />
  <ImportGroup Label="ExtensionTargets">
  </ImportGroup>
=======
<?xml version="1.0" encoding="utf-8"?>
<Project DefaultTargets="Build" ToolsVersion="4.0" xmlns="http://schemas.microsoft.com/developer/msbuild/2003">
  <ItemGroup Label="ProjectConfigurations">
    <ProjectConfiguration Include="Debug (static runtime)|Win32">
      <Configuration>Debug (static runtime)</Configuration>
      <Platform>Win32</Platform>
    </ProjectConfiguration>
    <ProjectConfiguration Include="Debug (static runtime)|x64">
      <Configuration>Debug (static runtime)</Configuration>
      <Platform>x64</Platform>
    </ProjectConfiguration>
    <ProjectConfiguration Include="Debug|Win32">
      <Configuration>Debug</Configuration>
      <Platform>Win32</Platform>
    </ProjectConfiguration>
    <ProjectConfiguration Include="Debug|x64">
      <Configuration>Debug</Configuration>
      <Platform>x64</Platform>
    </ProjectConfiguration>
    <ProjectConfiguration Include="Release (static runtime)|Win32">
      <Configuration>Release (static runtime)</Configuration>
      <Platform>Win32</Platform>
    </ProjectConfiguration>
    <ProjectConfiguration Include="Release (static runtime)|x64">
      <Configuration>Release (static runtime)</Configuration>
      <Platform>x64</Platform>
    </ProjectConfiguration>
    <ProjectConfiguration Include="Release|Win32">
      <Configuration>Release</Configuration>
      <Platform>Win32</Platform>
    </ProjectConfiguration>
    <ProjectConfiguration Include="Release|x64">
      <Configuration>Release</Configuration>
      <Platform>x64</Platform>
    </ProjectConfiguration>
  </ItemGroup>
  <PropertyGroup Label="Globals">
    <ProjectName>OREDataTestSuite</ProjectName>
    <ProjectGuid>{A613045C-34AF-4706-AA3C-730C92524F74}</ProjectGuid>
    <RootNamespace>OREDataTestSuite</RootNamespace>
    <VCTargetsPath Condition="'$(VCTargetsPath11)' != '' and '$(VSVersion)' == '' and $(VisualStudioVersion) == ''">$(VCTargetsPath11)</VCTargetsPath>
  </PropertyGroup>
  <Import Project="$(VCTargetsPath)\Microsoft.Cpp.Default.props" />
  <Import Project="..\..\ore.props" />
  <PropertyGroup Condition="'$(Configuration)|$(Platform)'=='Release|Win32'" Label="Configuration">
    <ConfigurationType>Application</ConfigurationType>
    <UseOfMfc>false</UseOfMfc>
    <CharacterSet>MultiByte</CharacterSet>
  </PropertyGroup>
  <PropertyGroup Condition="'$(Configuration)|$(Platform)'=='Release|x64'" Label="Configuration">
    <ConfigurationType>Application</ConfigurationType>
    <UseOfMfc>false</UseOfMfc>
    <CharacterSet>MultiByte</CharacterSet>
  </PropertyGroup>
  <PropertyGroup Condition="'$(Configuration)|$(Platform)'=='Debug|Win32'" Label="Configuration">
    <ConfigurationType>Application</ConfigurationType>
    <UseOfMfc>false</UseOfMfc>
    <CharacterSet>MultiByte</CharacterSet>
  </PropertyGroup>
  <PropertyGroup Condition="'$(Configuration)|$(Platform)'=='Debug|x64'" Label="Configuration">
    <ConfigurationType>Application</ConfigurationType>
    <UseOfMfc>false</UseOfMfc>
    <CharacterSet>MultiByte</CharacterSet>
  </PropertyGroup>
  <PropertyGroup Condition="'$(Configuration)|$(Platform)'=='Release (static runtime)|Win32'" Label="Configuration">
    <ConfigurationType>Application</ConfigurationType>
    <UseOfMfc>false</UseOfMfc>
    <CharacterSet>MultiByte</CharacterSet>
  </PropertyGroup>
  <PropertyGroup Condition="'$(Configuration)|$(Platform)'=='Release (static runtime)|x64'" Label="Configuration">
    <ConfigurationType>Application</ConfigurationType>
    <UseOfMfc>false</UseOfMfc>
    <CharacterSet>MultiByte</CharacterSet>
  </PropertyGroup>
  <PropertyGroup Condition="'$(Configuration)|$(Platform)'=='Debug (static runtime)|Win32'" Label="Configuration">
    <ConfigurationType>Application</ConfigurationType>
    <UseOfMfc>false</UseOfMfc>
    <CharacterSet>MultiByte</CharacterSet>
  </PropertyGroup>
  <PropertyGroup Condition="'$(Configuration)|$(Platform)'=='Debug (static runtime)|x64'" Label="Configuration">
    <ConfigurationType>Application</ConfigurationType>
    <UseOfMfc>false</UseOfMfc>
    <CharacterSet>MultiByte</CharacterSet>
  </PropertyGroup>
  <Import Project="$(VCTargetsPath)\Microsoft.Cpp.props" />
  <ImportGroup Label="ExtensionSettings">
  </ImportGroup>
  <ImportGroup Condition="'$(Configuration)|$(Platform)'=='Release|Win32'" Label="PropertySheets">
    <Import Project="$(UserRootDir)\Microsoft.Cpp.$(Platform).user.props" Condition="exists('$(UserRootDir)\Microsoft.Cpp.$(Platform).user.props')" Label="LocalAppDataPlatform" />
    <Import Project="..\..\MSVC\ore.Win32.user.props" />
  </ImportGroup>
  <ImportGroup Condition="'$(Configuration)|$(Platform)'=='Release|x64'" Label="PropertySheets">
    <Import Project="$(UserRootDir)\Microsoft.Cpp.$(Platform).user.props" Condition="exists('$(UserRootDir)\Microsoft.Cpp.$(Platform).user.props')" Label="LocalAppDataPlatform" />
    <Import Project="..\..\MSVC\ore.x64.user.props" />
  </ImportGroup>
  <ImportGroup Condition="'$(Configuration)|$(Platform)'=='Debug|Win32'" Label="PropertySheets">
    <Import Project="$(UserRootDir)\Microsoft.Cpp.$(Platform).user.props" Condition="exists('$(UserRootDir)\Microsoft.Cpp.$(Platform).user.props')" Label="LocalAppDataPlatform" />
    <Import Project="..\..\MSVC\ore.Win32.user.props" />
  </ImportGroup>
  <ImportGroup Condition="'$(Configuration)|$(Platform)'=='Debug|x64'" Label="PropertySheets">
    <Import Project="$(UserRootDir)\Microsoft.Cpp.$(Platform).user.props" Condition="exists('$(UserRootDir)\Microsoft.Cpp.$(Platform).user.props')" Label="LocalAppDataPlatform" />
    <Import Project="..\..\MSVC\ore.x64.user.props" />
  </ImportGroup>
  <ImportGroup Condition="'$(Configuration)|$(Platform)'=='Release (static runtime)|Win32'" Label="PropertySheets">
    <Import Project="$(UserRootDir)\Microsoft.Cpp.$(Platform).user.props" Condition="exists('$(UserRootDir)\Microsoft.Cpp.$(Platform).user.props')" Label="LocalAppDataPlatform" />
    <Import Project="..\..\MSVC\ore.Win32.user.props" />
  </ImportGroup>
  <ImportGroup Condition="'$(Configuration)|$(Platform)'=='Release (static runtime)|x64'" Label="PropertySheets">
    <Import Project="$(UserRootDir)\Microsoft.Cpp.$(Platform).user.props" Condition="exists('$(UserRootDir)\Microsoft.Cpp.$(Platform).user.props')" Label="LocalAppDataPlatform" />
    <Import Project="..\..\MSVC\ore.x64.user.props" />
  </ImportGroup>
  <ImportGroup Condition="'$(Configuration)|$(Platform)'=='Debug (static runtime)|Win32'" Label="PropertySheets">
    <Import Project="$(UserRootDir)\Microsoft.Cpp.$(Platform).user.props" Condition="exists('$(UserRootDir)\Microsoft.Cpp.$(Platform).user.props')" Label="LocalAppDataPlatform" />
    <Import Project="..\..\MSVC\ore.Win32.user.props" />
  </ImportGroup>
  <ImportGroup Condition="'$(Configuration)|$(Platform)'=='Debug (static runtime)|x64'" Label="PropertySheets">
    <Import Project="$(UserRootDir)\Microsoft.Cpp.$(Platform).user.props" Condition="exists('$(UserRootDir)\Microsoft.Cpp.$(Platform).user.props')" Label="LocalAppDataPlatform" />
    <Import Project="..\..\MSVC\ore.x64.user.props" />
  </ImportGroup>
  <PropertyGroup Label="UserMacros" />
  <PropertyGroup>
    <_ProjectFileVersion>10.0.30319.1</_ProjectFileVersion>
    <OutDir Condition="'$(Configuration)|$(Platform)'=='Debug (static runtime)|Win32'">bin\</OutDir>
    <OutDir Condition="'$(Configuration)|$(Platform)'=='Debug (static runtime)|x64'">bin\</OutDir>
    <IntDir Condition="'$(Configuration)|$(Platform)'=='Debug (static runtime)|Win32'">.\build\$(PlatformToolset)\$(Platform)\$(Configuration)\</IntDir>
    <IntDir Condition="'$(Configuration)|$(Platform)'=='Debug (static runtime)|x64'">.\build\$(PlatformToolset)\$(Platform)\$(Configuration)\</IntDir>
    <LinkIncremental Condition="'$(Configuration)|$(Platform)'=='Debug (static runtime)|Win32'">true</LinkIncremental>
    <LinkIncremental Condition="'$(Configuration)|$(Platform)'=='Debug (static runtime)|x64'">true</LinkIncremental>
    <GenerateManifest Condition="'$(Configuration)|$(Platform)'=='Debug (static runtime)|Win32'">true</GenerateManifest>
    <GenerateManifest Condition="'$(Configuration)|$(Platform)'=='Debug (static runtime)|x64'">true</GenerateManifest>
    <EmbedManifest Condition="'$(Configuration)|$(Platform)'=='Debug (static runtime)|Win32'">false</EmbedManifest>
    <EmbedManifest Condition="'$(Configuration)|$(Platform)'=='Debug (static runtime)|x64'">false</EmbedManifest>
    <PostBuildEventUseInBuild Condition="'$(Configuration)|$(Platform)'=='Debug (static runtime)|Win32'">false</PostBuildEventUseInBuild>
    <PostBuildEventUseInBuild Condition="'$(Configuration)|$(Platform)'=='Debug (static runtime)|x64'">false</PostBuildEventUseInBuild>
    <OutDir Condition="'$(Configuration)|$(Platform)'=='Release (static runtime)|Win32'">bin\</OutDir>
    <OutDir Condition="'$(Configuration)|$(Platform)'=='Release (static runtime)|x64'">bin\</OutDir>
    <IntDir Condition="'$(Configuration)|$(Platform)'=='Release (static runtime)|Win32'">.\build\$(PlatformToolset)\$(Platform)\$(Configuration)\</IntDir>
    <IntDir Condition="'$(Configuration)|$(Platform)'=='Release (static runtime)|x64'">.\build\$(PlatformToolset)\$(Platform)\$(Configuration)\</IntDir>
    <LinkIncremental Condition="'$(Configuration)|$(Platform)'=='Release (static runtime)|Win32'">false</LinkIncremental>
    <LinkIncremental Condition="'$(Configuration)|$(Platform)'=='Release (static runtime)|x64'">false</LinkIncremental>
    <GenerateManifest Condition="'$(Configuration)|$(Platform)'=='Release (static runtime)|Win32'">true</GenerateManifest>
    <GenerateManifest Condition="'$(Configuration)|$(Platform)'=='Release (static runtime)|x64'">true</GenerateManifest>
    <EmbedManifest Condition="'$(Configuration)|$(Platform)'=='Release (static runtime)|Win32'">false</EmbedManifest>
    <EmbedManifest Condition="'$(Configuration)|$(Platform)'=='Release (static runtime)|x64'">false</EmbedManifest>
    <PostBuildEventUseInBuild Condition="'$(Configuration)|$(Platform)'=='Release (static runtime)|Win32'">false</PostBuildEventUseInBuild>
    <PostBuildEventUseInBuild Condition="'$(Configuration)|$(Platform)'=='Release (static runtime)|x64'">false</PostBuildEventUseInBuild>
    <OutDir Condition="'$(Configuration)|$(Platform)'=='Debug|Win32'">bin\</OutDir>
    <OutDir Condition="'$(Configuration)|$(Platform)'=='Debug|x64'">bin\</OutDir>
    <IntDir Condition="'$(Configuration)|$(Platform)'=='Debug|Win32'">.\build\$(PlatformToolset)\$(Platform)\$(Configuration)\</IntDir>
    <IntDir Condition="'$(Configuration)|$(Platform)'=='Debug|x64'">.\build\$(PlatformToolset)\$(Platform)\$(Configuration)\</IntDir>
    <LinkIncremental Condition="'$(Configuration)|$(Platform)'=='Debug|Win32'">true</LinkIncremental>
    <LinkIncremental Condition="'$(Configuration)|$(Platform)'=='Debug|x64'">true</LinkIncremental>
    <GenerateManifest Condition="'$(Configuration)|$(Platform)'=='Debug|Win32'">true</GenerateManifest>
    <GenerateManifest Condition="'$(Configuration)|$(Platform)'=='Debug|x64'">true</GenerateManifest>
    <EmbedManifest Condition="'$(Configuration)|$(Platform)'=='Debug|Win32'">false</EmbedManifest>
    <EmbedManifest Condition="'$(Configuration)|$(Platform)'=='Debug|x64'">false</EmbedManifest>
    <PostBuildEventUseInBuild Condition="'$(Configuration)|$(Platform)'=='Debug|Win32'">false</PostBuildEventUseInBuild>
    <PostBuildEventUseInBuild Condition="'$(Configuration)|$(Platform)'=='Debug|x64'">false</PostBuildEventUseInBuild>
    <OutDir Condition="'$(Configuration)|$(Platform)'=='Release|Win32'">bin\</OutDir>
    <OutDir Condition="'$(Configuration)|$(Platform)'=='Release|x64'">bin\</OutDir>
    <IntDir Condition="'$(Configuration)|$(Platform)'=='Release|Win32'">.\build\$(PlatformToolset)\$(Platform)\$(Configuration)\</IntDir>
    <IntDir Condition="'$(Configuration)|$(Platform)'=='Release|x64'">.\build\$(PlatformToolset)\$(Platform)\$(Configuration)\</IntDir>
    <LinkIncremental Condition="'$(Configuration)|$(Platform)'=='Release|Win32'">false</LinkIncremental>
    <LinkIncremental Condition="'$(Configuration)|$(Platform)'=='Release|x64'">false</LinkIncremental>
    <GenerateManifest Condition="'$(Configuration)|$(Platform)'=='Release|Win32'">true</GenerateManifest>
    <GenerateManifest Condition="'$(Configuration)|$(Platform)'=='Release|x64'">true</GenerateManifest>
    <EmbedManifest Condition="'$(Configuration)|$(Platform)'=='Release|Win32'">false</EmbedManifest>
    <EmbedManifest Condition="'$(Configuration)|$(Platform)'=='Release|x64'">false</EmbedManifest>
    <PostBuildEventUseInBuild Condition="'$(Configuration)|$(Platform)'=='Release|Win32'">false</PostBuildEventUseInBuild>
    <PostBuildEventUseInBuild Condition="'$(Configuration)|$(Platform)'=='Release|x64'">false</PostBuildEventUseInBuild>
    <TargetName Condition="'$(Configuration)|$(Platform)'=='Release|Win32'">OREData-test-suite-mt</TargetName>
    <TargetName Condition="'$(Configuration)|$(Platform)'=='Release|x64'">OREData-test-suite-x64-mt</TargetName>
    <TargetName Condition="'$(Configuration)|$(Platform)'=='Release (static runtime)|Win32'">OREData-test-suite-mt-s</TargetName>
    <TargetName Condition="'$(Configuration)|$(Platform)'=='Release (static runtime)|x64'">OREData-test-suite-x64-mt-s</TargetName>
    <TargetName Condition="'$(Configuration)|$(Platform)'=='Debug|Win32'">OREData-test-suite-mt-gd</TargetName>
    <TargetName Condition="'$(Configuration)|$(Platform)'=='Debug|x64'">OREData-test-suite-x64-mt-gd</TargetName>
    <TargetName Condition="'$(Configuration)|$(Platform)'=='Debug (static runtime)|Win32'">OREData-test-suite-mt-sgd</TargetName>
    <TargetName Condition="'$(Configuration)|$(Platform)'=='Debug (static runtime)|x64'">OREData-test-suite-x64-mt-sgd</TargetName>
  </PropertyGroup>
  <ItemDefinitionGroup Condition="'$(Configuration)|$(Platform)'=='Debug (static runtime)|Win32'">
    <Midl>
      <TypeLibraryName>.\build\$(PlatformToolset)\$(Platform)\$(Configuration)\testsuite.tlb</TypeLibraryName>
      <HeaderFileName>
      </HeaderFileName>
    </Midl>
    <ClCompile>
      <Optimization>Disabled</Optimization>
      <IntrinsicFunctions>false</IntrinsicFunctions>
      <AdditionalIncludeDirectories>..;..\..\ORETest;..\..\QuantExt;..\..\QuantLib;%(AdditionalIncludeDirectories)</AdditionalIncludeDirectories>
      <PreprocessorDefinitions>_DEBUG;WIN32;_CONSOLE;_SCL_SECURE_NO_DEPRECATE;_CRT_SECURE_NO_DEPRECATE;%(PreprocessorDefinitions)</PreprocessorDefinitions>
      <BasicRuntimeChecks>EnableFastChecks</BasicRuntimeChecks>
      <RuntimeLibrary>MultiThreadedDebug</RuntimeLibrary>
      <DisableLanguageExtensions>false</DisableLanguageExtensions>
      <ForceConformanceInForLoopScope>true</ForceConformanceInForLoopScope>
      <RuntimeTypeInfo>true</RuntimeTypeInfo>
      <PrecompiledHeader>
      </PrecompiledHeader>
      <PrecompiledHeaderOutputFile>.\build\$(PlatformToolset)\$(Platform)\$(Configuration)\testsuite.pch</PrecompiledHeaderOutputFile>
      <AssemblerListingLocation>$(IntDir)\%(RelativeDir)</AssemblerListingLocation>
      <ObjectFileName>$(IntDir)\%(RelativeDir)</ObjectFileName>
      <ProgramDataBaseFileName>$(IntDir)\%(RelativeDir)</ProgramDataBaseFileName>
      <BrowseInformation>
      </BrowseInformation>
      <BrowseInformationFile>.\build\$(PlatformToolset)\$(Platform)\$(Configuration)\</BrowseInformationFile>
      <WarningLevel>Level3</WarningLevel>
      <SuppressStartupBanner>true</SuppressStartupBanner>
      <DebugInformationFormat>EditAndContinue</DebugInformationFormat>
      <CompileAs>Default</CompileAs>
      <MultiProcessorCompilation>true</MultiProcessorCompilation>
    </ClCompile>
    <ResourceCompile>
      <PreprocessorDefinitions>_DEBUG;%(PreprocessorDefinitions)</PreprocessorDefinitions>
      <Culture>0x0409</Culture>
    </ResourceCompile>
    <Link>
      <OutputFile>$(OutDir)$(TargetName)$(TargetExt)</OutputFile>
      <SuppressStartupBanner>true</SuppressStartupBanner>
      <AdditionalLibraryDirectories>..\lib;..\..\QuantExt\lib;..\..\QuantLib\lib;%(AdditionalLibraryDirectories)</AdditionalLibraryDirectories>
      <GenerateDebugInformation>true</GenerateDebugInformation>
      <AssemblyDebug>
      </AssemblyDebug>
      <ProgramDatabaseFile>$(OutDir)$(TargetName).pdb</ProgramDatabaseFile>
      <SubSystem>Console</SubSystem>
      <RandomizedBaseAddress>false</RandomizedBaseAddress>
      <DataExecutionPrevention>
      </DataExecutionPrevention>
      <TargetMachine>MachineX86</TargetMachine>
      <ImageHasSafeExceptionHandlers>false</ImageHasSafeExceptionHandlers>
    </Link>
    <Bscmake>
      <SuppressStartupBanner>false</SuppressStartupBanner>
    </Bscmake>
    <PostBuildEvent>
      <Message>Auto run test</Message>
      <Command>"$(TargetDir)$(TargetName).exe" --log_level=message --build_info=yes --result_code=no --report_level=short</Command>
    </PostBuildEvent>
  </ItemDefinitionGroup>
  <ItemDefinitionGroup Condition="'$(Configuration)|$(Platform)'=='Debug (static runtime)|x64'">
    <Midl>
      <TypeLibraryName>.\build\$(PlatformToolset)\$(Platform)\$(Configuration)\testsuite.tlb</TypeLibraryName>
      <HeaderFileName>
      </HeaderFileName>
    </Midl>
    <ClCompile>
      <Optimization>Disabled</Optimization>
      <IntrinsicFunctions>false</IntrinsicFunctions>
      <AdditionalIncludeDirectories>..;..\..\ORETest;..\..\QuantExt;..\..\QuantLib;%(AdditionalIncludeDirectories)</AdditionalIncludeDirectories>
      <PreprocessorDefinitions>_DEBUG;WIN32;_CONSOLE;_SCL_SECURE_NO_DEPRECATE;_CRT_SECURE_NO_DEPRECATE;%(PreprocessorDefinitions)</PreprocessorDefinitions>
      <BasicRuntimeChecks>EnableFastChecks</BasicRuntimeChecks>
      <RuntimeLibrary>MultiThreadedDebug</RuntimeLibrary>
      <DisableLanguageExtensions>false</DisableLanguageExtensions>
      <ForceConformanceInForLoopScope>true</ForceConformanceInForLoopScope>
      <RuntimeTypeInfo>true</RuntimeTypeInfo>
      <PrecompiledHeader>
      </PrecompiledHeader>
      <PrecompiledHeaderOutputFile>.\build\$(PlatformToolset)\$(Platform)\$(Configuration)\testsuite.pch</PrecompiledHeaderOutputFile>
      <AssemblerListingLocation>$(IntDir)\%(RelativeDir)</AssemblerListingLocation>
      <ObjectFileName>$(IntDir)\%(RelativeDir)</ObjectFileName>
      <ProgramDataBaseFileName>$(IntDir)\%(RelativeDir)</ProgramDataBaseFileName>
      <BrowseInformation>
      </BrowseInformation>
      <BrowseInformationFile>.\build\$(PlatformToolset)\$(Platform)\$(Configuration)\</BrowseInformationFile>
      <WarningLevel>Level3</WarningLevel>
      <SuppressStartupBanner>true</SuppressStartupBanner>
      <DebugInformationFormat>ProgramDatabase</DebugInformationFormat>
      <CompileAs>Default</CompileAs>
      <MultiProcessorCompilation>true</MultiProcessorCompilation>
    </ClCompile>
    <ResourceCompile>
      <PreprocessorDefinitions>_DEBUG;%(PreprocessorDefinitions)</PreprocessorDefinitions>
      <Culture>0x0409</Culture>
    </ResourceCompile>
    <Link>
      <OutputFile>$(OutDir)$(TargetName)$(TargetExt)</OutputFile>
      <SuppressStartupBanner>true</SuppressStartupBanner>
      <AdditionalLibraryDirectories>..\lib;..\..\QuantExt\lib;..\..\QuantLib\lib;%(AdditionalLibraryDirectories)</AdditionalLibraryDirectories>
      <GenerateDebugInformation>true</GenerateDebugInformation>
      <AssemblyDebug>
      </AssemblyDebug>
      <ProgramDatabaseFile>$(OutDir)$(TargetName).pdb</ProgramDatabaseFile>
      <SubSystem>Console</SubSystem>
      <RandomizedBaseAddress>false</RandomizedBaseAddress>
      <DataExecutionPrevention>
      </DataExecutionPrevention>
    </Link>
    <Bscmake>
      <SuppressStartupBanner>false</SuppressStartupBanner>
    </Bscmake>
    <PostBuildEvent>
      <Message>Auto run test</Message>
      <Command>"$(TargetDir)$(TargetName).exe" --log_level=message --build_info=yes --result_code=no --report_level=short</Command>
    </PostBuildEvent>
  </ItemDefinitionGroup>
  <ItemDefinitionGroup Condition="'$(Configuration)|$(Platform)'=='Release (static runtime)|Win32'">
    <Midl>
      <TypeLibraryName>.\build\$(PlatformToolset)\$(Platform)\$(Configuration)\testsuite.tlb</TypeLibraryName>
      <HeaderFileName>
      </HeaderFileName>
    </Midl>
    <ClCompile>
      <Optimization>MaxSpeed</Optimization>
      <InlineFunctionExpansion>AnySuitable</InlineFunctionExpansion>
      <IntrinsicFunctions>false</IntrinsicFunctions>
      <FavorSizeOrSpeed>Speed</FavorSizeOrSpeed>
      <AdditionalIncludeDirectories>..;..\..\ORETest;..\..\QuantExt;..\..\QuantLib;%(AdditionalIncludeDirectories)</AdditionalIncludeDirectories>
      <PreprocessorDefinitions>NDEBUG;WIN32;_CONSOLE;_SCL_SECURE_NO_DEPRECATE;_CRT_SECURE_NO_DEPRECATE;%(PreprocessorDefinitions)</PreprocessorDefinitions>
      <StringPooling>true</StringPooling>
      <RuntimeLibrary>MultiThreaded</RuntimeLibrary>
      <FunctionLevelLinking>true</FunctionLevelLinking>
      <DisableLanguageExtensions>false</DisableLanguageExtensions>
      <ForceConformanceInForLoopScope>true</ForceConformanceInForLoopScope>
      <RuntimeTypeInfo>true</RuntimeTypeInfo>
      <PrecompiledHeader>
      </PrecompiledHeader>
      <PrecompiledHeaderOutputFile>.\build\$(PlatformToolset)\$(Platform)\$(Configuration)\testsuite.pch</PrecompiledHeaderOutputFile>
      <AssemblerListingLocation>$(IntDir)\%(RelativeDir)</AssemblerListingLocation>
      <ObjectFileName>$(IntDir)\%(RelativeDir)</ObjectFileName>
      <ProgramDataBaseFileName>$(IntDir)\%(RelativeDir)</ProgramDataBaseFileName>
      <BrowseInformation>
      </BrowseInformation>
      <BrowseInformationFile>.\build\$(PlatformToolset)\$(Platform)\$(Configuration)\</BrowseInformationFile>
      <WarningLevel>Level3</WarningLevel>
      <SuppressStartupBanner>true</SuppressStartupBanner>
      <CompileAs>Default</CompileAs>
      <DebugInformationFormat>ProgramDatabase</DebugInformationFormat>
      <MultiProcessorCompilation>true</MultiProcessorCompilation>
    </ClCompile>
    <ResourceCompile>
      <PreprocessorDefinitions>NDEBUG;%(PreprocessorDefinitions)</PreprocessorDefinitions>
      <Culture>0x0409</Culture>
    </ResourceCompile>
    <Link>
      <OutputFile>$(OutDir)$(TargetName)$(TargetExt)</OutputFile>
      <SuppressStartupBanner>true</SuppressStartupBanner>
      <AdditionalLibraryDirectories>..\lib;..\..\QuantExt\lib;..\..\QuantLib\lib;%(AdditionalLibraryDirectories)</AdditionalLibraryDirectories>
      <ProgramDatabaseFile>$(OutDir)$(TargetName).pdb</ProgramDatabaseFile>
      <SubSystem>Console</SubSystem>
      <RandomizedBaseAddress>false</RandomizedBaseAddress>
      <DataExecutionPrevention>
      </DataExecutionPrevention>
      <TargetMachine>MachineX86</TargetMachine>
      <GenerateDebugInformation>true</GenerateDebugInformation>
      <OptimizeReferences>true</OptimizeReferences>
    </Link>
    <Bscmake>
      <SuppressStartupBanner>false</SuppressStartupBanner>
    </Bscmake>
    <PostBuildEvent>
      <Message>Auto run test</Message>
      <Command>"$(TargetDir)$(TargetName).exe" --log_level=message --build_info=yes --result_code=no --report_level=short</Command>
    </PostBuildEvent>
  </ItemDefinitionGroup>
  <ItemDefinitionGroup Condition="'$(Configuration)|$(Platform)'=='Release (static runtime)|x64'">
    <Midl>
      <TypeLibraryName>.\build\$(PlatformToolset)\$(Platform)\$(Configuration)\testsuite.tlb</TypeLibraryName>
      <HeaderFileName>
      </HeaderFileName>
    </Midl>
    <ClCompile>
      <Optimization>MaxSpeed</Optimization>
      <InlineFunctionExpansion>AnySuitable</InlineFunctionExpansion>
      <IntrinsicFunctions>false</IntrinsicFunctions>
      <FavorSizeOrSpeed>Speed</FavorSizeOrSpeed>
      <AdditionalIncludeDirectories>..;..\..\ORETest;..\..\QuantExt;..\..\QuantLib;%(AdditionalIncludeDirectories)</AdditionalIncludeDirectories>
      <PreprocessorDefinitions>NDEBUG;WIN32;_CONSOLE;_SCL_SECURE_NO_DEPRECATE;_CRT_SECURE_NO_DEPRECATE;%(PreprocessorDefinitions)</PreprocessorDefinitions>
      <StringPooling>true</StringPooling>
      <RuntimeLibrary>MultiThreaded</RuntimeLibrary>
      <FunctionLevelLinking>true</FunctionLevelLinking>
      <DisableLanguageExtensions>false</DisableLanguageExtensions>
      <ForceConformanceInForLoopScope>true</ForceConformanceInForLoopScope>
      <RuntimeTypeInfo>true</RuntimeTypeInfo>
      <PrecompiledHeader>
      </PrecompiledHeader>
      <PrecompiledHeaderOutputFile>.\build\$(PlatformToolset)\$(Platform)\$(Configuration)\testsuite.pch</PrecompiledHeaderOutputFile>
      <AssemblerListingLocation>$(IntDir)\%(RelativeDir)</AssemblerListingLocation>
      <ObjectFileName>$(IntDir)\%(RelativeDir)</ObjectFileName>
      <ProgramDataBaseFileName>$(IntDir)\%(RelativeDir)</ProgramDataBaseFileName>
      <BrowseInformation>
      </BrowseInformation>
      <BrowseInformationFile>.\build\$(PlatformToolset)\$(Platform)\$(Configuration)\</BrowseInformationFile>
      <WarningLevel>Level3</WarningLevel>
      <SuppressStartupBanner>true</SuppressStartupBanner>
      <CompileAs>Default</CompileAs>
      <DebugInformationFormat>ProgramDatabase</DebugInformationFormat>
      <MultiProcessorCompilation>true</MultiProcessorCompilation>
    </ClCompile>
    <ResourceCompile>
      <PreprocessorDefinitions>NDEBUG;%(PreprocessorDefinitions)</PreprocessorDefinitions>
      <Culture>0x0409</Culture>
    </ResourceCompile>
    <Link>
      <OutputFile>$(OutDir)$(TargetName)$(TargetExt)</OutputFile>
      <SuppressStartupBanner>true</SuppressStartupBanner>
      <AdditionalLibraryDirectories>..\lib;..\..\QuantExt\lib;..\..\QuantLib\lib;%(AdditionalLibraryDirectories)</AdditionalLibraryDirectories>
      <ProgramDatabaseFile>$(OutDir)$(TargetName).pdb</ProgramDatabaseFile>
      <SubSystem>Console</SubSystem>
      <RandomizedBaseAddress>false</RandomizedBaseAddress>
      <DataExecutionPrevention>
      </DataExecutionPrevention>
      <GenerateDebugInformation>true</GenerateDebugInformation>
      <OptimizeReferences>true</OptimizeReferences>
    </Link>
    <Bscmake>
      <SuppressStartupBanner>false</SuppressStartupBanner>
    </Bscmake>
    <PostBuildEvent>
      <Message>Auto run test</Message>
      <Command>"$(TargetDir)$(TargetName).exe" --log_level=message --build_info=yes --result_code=no --report_level=short</Command>
    </PostBuildEvent>
  </ItemDefinitionGroup>
  <ItemDefinitionGroup Condition="'$(Configuration)|$(Platform)'=='Debug|Win32'">
    <Midl>
      <TypeLibraryName>.\build\$(PlatformToolset)\$(Platform)\$(Configuration)\testsuite.tlb</TypeLibraryName>
      <HeaderFileName>
      </HeaderFileName>
    </Midl>
    <ClCompile>
      <Optimization>Disabled</Optimization>
      <IntrinsicFunctions>false</IntrinsicFunctions>
      <AdditionalIncludeDirectories>..;..\..\ORETest;..\..\QuantExt;..\..\QuantLib;%(AdditionalIncludeDirectories)</AdditionalIncludeDirectories>
      <PreprocessorDefinitions>_DEBUG;WIN32;_CONSOLE;_SCL_SECURE_NO_DEPRECATE;_CRT_SECURE_NO_DEPRECATE;%(PreprocessorDefinitions)</PreprocessorDefinitions>
      <BasicRuntimeChecks>EnableFastChecks</BasicRuntimeChecks>
      <RuntimeLibrary>MultiThreadedDebugDLL</RuntimeLibrary>
      <DisableLanguageExtensions>false</DisableLanguageExtensions>
      <ForceConformanceInForLoopScope>true</ForceConformanceInForLoopScope>
      <RuntimeTypeInfo>true</RuntimeTypeInfo>
      <PrecompiledHeader>
      </PrecompiledHeader>
      <PrecompiledHeaderOutputFile>.\build\$(PlatformToolset)\$(Platform)\$(Configuration)\testsuite.pch</PrecompiledHeaderOutputFile>
      <AssemblerListingLocation>$(IntDir)\%(RelativeDir)</AssemblerListingLocation>
      <ObjectFileName>$(IntDir)\%(RelativeDir)</ObjectFileName>
      <ProgramDataBaseFileName>$(IntDir)\%(RelativeDir)</ProgramDataBaseFileName>
      <BrowseInformation>
      </BrowseInformation>
      <BrowseInformationFile>.\build\$(PlatformToolset)\$(Platform)\$(Configuration)\</BrowseInformationFile>
      <WarningLevel>Level3</WarningLevel>
      <SuppressStartupBanner>true</SuppressStartupBanner>
      <DebugInformationFormat>EditAndContinue</DebugInformationFormat>
      <CompileAs>Default</CompileAs>
      <MultiProcessorCompilation>true</MultiProcessorCompilation>
    </ClCompile>
    <ResourceCompile>
      <PreprocessorDefinitions>_DEBUG;%(PreprocessorDefinitions)</PreprocessorDefinitions>
      <Culture>0x0409</Culture>
    </ResourceCompile>
    <Link>
      <OutputFile>$(OutDir)$(TargetName)$(TargetExt)</OutputFile>
      <SuppressStartupBanner>true</SuppressStartupBanner>
      <AdditionalLibraryDirectories>..\lib;..\..\QuantExt\lib;..\..\QuantLib\lib;%(AdditionalLibraryDirectories)</AdditionalLibraryDirectories>
      <GenerateDebugInformation>true</GenerateDebugInformation>
      <ProgramDatabaseFile>$(OutDir)$(TargetName).pdb</ProgramDatabaseFile>
      <SubSystem>Console</SubSystem>
      <RandomizedBaseAddress>false</RandomizedBaseAddress>
      <DataExecutionPrevention>
      </DataExecutionPrevention>
      <TargetMachine>MachineX86</TargetMachine>
      <ImageHasSafeExceptionHandlers>false</ImageHasSafeExceptionHandlers>
    </Link>
    <Bscmake>
      <SuppressStartupBanner>false</SuppressStartupBanner>
    </Bscmake>
    <PostBuildEvent>
      <Message>Auto run test</Message>
      <Command>"$(TargetDir)$(TargetName).exe" --log_level=message --build_info=yes --result_code=no --report_level=short</Command>
    </PostBuildEvent>
  </ItemDefinitionGroup>
  <ItemDefinitionGroup Condition="'$(Configuration)|$(Platform)'=='Debug|x64'">
    <Midl>
      <TypeLibraryName>.\build\$(PlatformToolset)\$(Platform)\$(Configuration)\testsuite.tlb</TypeLibraryName>
      <HeaderFileName>
      </HeaderFileName>
    </Midl>
    <ClCompile>
      <Optimization>Disabled</Optimization>
      <IntrinsicFunctions>false</IntrinsicFunctions>
      <AdditionalIncludeDirectories>..;..\..\ORETest;..\..\QuantExt;..\..\QuantLib;%(AdditionalIncludeDirectories)</AdditionalIncludeDirectories>
      <PreprocessorDefinitions>_DEBUG;WIN32;_CONSOLE;_SCL_SECURE_NO_DEPRECATE;_CRT_SECURE_NO_DEPRECATE;%(PreprocessorDefinitions)</PreprocessorDefinitions>
      <BasicRuntimeChecks>EnableFastChecks</BasicRuntimeChecks>
      <RuntimeLibrary>MultiThreadedDebugDLL</RuntimeLibrary>
      <DisableLanguageExtensions>false</DisableLanguageExtensions>
      <ForceConformanceInForLoopScope>true</ForceConformanceInForLoopScope>
      <RuntimeTypeInfo>true</RuntimeTypeInfo>
      <PrecompiledHeader>
      </PrecompiledHeader>
      <PrecompiledHeaderOutputFile>.\build\$(PlatformToolset)\$(Platform)\$(Configuration)\testsuite.pch</PrecompiledHeaderOutputFile>
      <AssemblerListingLocation>$(IntDir)\%(RelativeDir)</AssemblerListingLocation>
      <ObjectFileName>$(IntDir)\%(RelativeDir)</ObjectFileName>
      <ProgramDataBaseFileName>$(IntDir)\%(RelativeDir)</ProgramDataBaseFileName>
      <BrowseInformation>
      </BrowseInformation>
      <BrowseInformationFile>.\build\$(PlatformToolset)\$(Platform)\$(Configuration)\</BrowseInformationFile>
      <WarningLevel>Level3</WarningLevel>
      <SuppressStartupBanner>true</SuppressStartupBanner>
      <DebugInformationFormat>ProgramDatabase</DebugInformationFormat>
      <CompileAs>Default</CompileAs>
      <MultiProcessorCompilation>true</MultiProcessorCompilation>
    </ClCompile>
    <ResourceCompile>
      <PreprocessorDefinitions>_DEBUG;%(PreprocessorDefinitions)</PreprocessorDefinitions>
      <Culture>0x0409</Culture>
    </ResourceCompile>
    <Link>
      <OutputFile>$(OutDir)$(TargetName)$(TargetExt)</OutputFile>
      <SuppressStartupBanner>true</SuppressStartupBanner>
      <AdditionalLibraryDirectories>..\lib;..\..\QuantExt\lib;..\..\QuantLib\lib;%(AdditionalLibraryDirectories)</AdditionalLibraryDirectories>
      <GenerateDebugInformation>true</GenerateDebugInformation>
      <ProgramDatabaseFile>$(OutDir)$(TargetName).pdb</ProgramDatabaseFile>
      <SubSystem>Console</SubSystem>
      <RandomizedBaseAddress>false</RandomizedBaseAddress>
      <DataExecutionPrevention>
      </DataExecutionPrevention>
    </Link>
    <Bscmake>
      <SuppressStartupBanner>false</SuppressStartupBanner>
    </Bscmake>
    <PostBuildEvent>
      <Message>Auto run test</Message>
      <Command>"$(TargetDir)$(TargetName).exe" --log_level=message --build_info=yes --result_code=no --report_level=short</Command>
    </PostBuildEvent>
  </ItemDefinitionGroup>
  <ItemDefinitionGroup Condition="'$(Configuration)|$(Platform)'=='Release|Win32'">
    <Midl>
      <TypeLibraryName>.\build\$(PlatformToolset)\$(Platform)\$(Configuration)\testsuite.tlb</TypeLibraryName>
      <HeaderFileName>
      </HeaderFileName>
    </Midl>
    <ClCompile>
      <Optimization>MaxSpeed</Optimization>
      <InlineFunctionExpansion>AnySuitable</InlineFunctionExpansion>
      <IntrinsicFunctions>false</IntrinsicFunctions>
      <FavorSizeOrSpeed>Speed</FavorSizeOrSpeed>
      <AdditionalIncludeDirectories>..;..\..\ORETest;..\..\QuantExt;..\..\QuantLib;%(AdditionalIncludeDirectories)</AdditionalIncludeDirectories>
      <PreprocessorDefinitions>NDEBUG;WIN32;_CONSOLE;_SCL_SECURE_NO_DEPRECATE;_CRT_SECURE_NO_DEPRECATE;%(PreprocessorDefinitions)</PreprocessorDefinitions>
      <StringPooling>true</StringPooling>
      <RuntimeLibrary>MultiThreadedDLL</RuntimeLibrary>
      <FunctionLevelLinking>true</FunctionLevelLinking>
      <DisableLanguageExtensions>false</DisableLanguageExtensions>
      <ForceConformanceInForLoopScope>true</ForceConformanceInForLoopScope>
      <RuntimeTypeInfo>true</RuntimeTypeInfo>
      <PrecompiledHeader>
      </PrecompiledHeader>
      <PrecompiledHeaderOutputFile>.\build\$(PlatformToolset)\$(Platform)\$(Configuration)\testsuite.pch</PrecompiledHeaderOutputFile>
      <AssemblerListingLocation>$(IntDir)\%(RelativeDir)</AssemblerListingLocation>
      <ObjectFileName>$(IntDir)\%(RelativeDir)</ObjectFileName>
      <ProgramDataBaseFileName>$(IntDir)\%(RelativeDir)</ProgramDataBaseFileName>
      <BrowseInformation>
      </BrowseInformation>
      <BrowseInformationFile>.\build\$(PlatformToolset)\$(Platform)\$(Configuration)\</BrowseInformationFile>
      <WarningLevel>Level3</WarningLevel>
      <SuppressStartupBanner>true</SuppressStartupBanner>
      <CompileAs>Default</CompileAs>
      <DebugInformationFormat>ProgramDatabase</DebugInformationFormat>
      <MultiProcessorCompilation>true</MultiProcessorCompilation>
    </ClCompile>
    <ResourceCompile>
      <PreprocessorDefinitions>NDEBUG;%(PreprocessorDefinitions)</PreprocessorDefinitions>
      <Culture>0x0409</Culture>
    </ResourceCompile>
    <Link>
      <OutputFile>$(OutDir)$(TargetName)$(TargetExt)</OutputFile>
      <SuppressStartupBanner>true</SuppressStartupBanner>
      <AdditionalLibraryDirectories>..\lib;..\..\QuantExt\lib;..\..\QuantLib\lib;%(AdditionalLibraryDirectories)</AdditionalLibraryDirectories>
      <GenerateDebugInformation>true</GenerateDebugInformation>
      <ProgramDatabaseFile>$(OutDir)$(TargetName).pdb</ProgramDatabaseFile>
      <SubSystem>Console</SubSystem>
      <RandomizedBaseAddress>false</RandomizedBaseAddress>
      <DataExecutionPrevention>
      </DataExecutionPrevention>
      <TargetMachine>MachineX86</TargetMachine>
      <OptimizeReferences>true</OptimizeReferences>
    </Link>
    <Bscmake>
      <SuppressStartupBanner>false</SuppressStartupBanner>
    </Bscmake>
    <PostBuildEvent>
      <Message>Auto run test</Message>
      <Command>"$(TargetDir)$(TargetName).exe" --log_level=message --build_info=yes --result_code=no --report_level=short</Command>
    </PostBuildEvent>
  </ItemDefinitionGroup>
  <ItemDefinitionGroup Condition="'$(Configuration)|$(Platform)'=='Release|x64'">
    <Midl>
      <TypeLibraryName>.\build\$(PlatformToolset)\$(Platform)\$(Configuration)\testsuite.tlb</TypeLibraryName>
      <HeaderFileName>
      </HeaderFileName>
    </Midl>
    <ClCompile>
      <Optimization>MaxSpeed</Optimization>
      <InlineFunctionExpansion>AnySuitable</InlineFunctionExpansion>
      <IntrinsicFunctions>false</IntrinsicFunctions>
      <FavorSizeOrSpeed>Speed</FavorSizeOrSpeed>
      <AdditionalIncludeDirectories>..;..\..\ORETest;..\..\QuantExt;..\..\QuantLib;%(AdditionalIncludeDirectories)</AdditionalIncludeDirectories>
      <PreprocessorDefinitions>NDEBUG;WIN32;_CONSOLE;_SCL_SECURE_NO_DEPRECATE;_CRT_SECURE_NO_DEPRECATE;%(PreprocessorDefinitions)</PreprocessorDefinitions>
      <StringPooling>true</StringPooling>
      <RuntimeLibrary>MultiThreadedDLL</RuntimeLibrary>
      <FunctionLevelLinking>true</FunctionLevelLinking>
      <DisableLanguageExtensions>false</DisableLanguageExtensions>
      <ForceConformanceInForLoopScope>true</ForceConformanceInForLoopScope>
      <RuntimeTypeInfo>true</RuntimeTypeInfo>
      <PrecompiledHeader>
      </PrecompiledHeader>
      <PrecompiledHeaderOutputFile>.\build\$(PlatformToolset)\$(Platform)\$(Configuration)\testsuite.pch</PrecompiledHeaderOutputFile>
      <AssemblerListingLocation>$(IntDir)\%(RelativeDir)</AssemblerListingLocation>
      <ObjectFileName>$(IntDir)\%(RelativeDir)</ObjectFileName>
      <ProgramDataBaseFileName>$(IntDir)\%(RelativeDir)</ProgramDataBaseFileName>
      <BrowseInformation>
      </BrowseInformation>
      <BrowseInformationFile>.\build\$(PlatformToolset)\$(Platform)\$(Configuration)\</BrowseInformationFile>
      <WarningLevel>Level3</WarningLevel>
      <SuppressStartupBanner>true</SuppressStartupBanner>
      <CompileAs>Default</CompileAs>
      <DebugInformationFormat>ProgramDatabase</DebugInformationFormat>
      <MultiProcessorCompilation>true</MultiProcessorCompilation>
    </ClCompile>
    <ResourceCompile>
      <PreprocessorDefinitions>NDEBUG;%(PreprocessorDefinitions)</PreprocessorDefinitions>
      <Culture>0x0409</Culture>
    </ResourceCompile>
    <Link>
      <OutputFile>$(OutDir)$(TargetName)$(TargetExt)</OutputFile>
      <SuppressStartupBanner>true</SuppressStartupBanner>
      <AdditionalLibraryDirectories>..\lib;..\..\QuantExt\lib;..\..\QuantLib\lib;%(AdditionalLibraryDirectories)</AdditionalLibraryDirectories>
      <GenerateDebugInformation>true</GenerateDebugInformation>
      <ProgramDatabaseFile>$(OutDir)$(TargetName).pdb</ProgramDatabaseFile>
      <SubSystem>Console</SubSystem>
      <RandomizedBaseAddress>false</RandomizedBaseAddress>
      <DataExecutionPrevention>
      </DataExecutionPrevention>
      <OptimizeReferences>true</OptimizeReferences>
    </Link>
    <Bscmake>
      <SuppressStartupBanner>false</SuppressStartupBanner>
    </Bscmake>
    <PostBuildEvent>
      <Message>Auto run test</Message>
      <Command>"$(TargetDir)$(TargetName).exe" --log_level=message --build_info=yes --result_code=no --report_level=short</Command>
    </PostBuildEvent>
  </ItemDefinitionGroup>
  <ItemGroup>
    <ClCompile Include="basecorrelationcurve.cpp" />
    <ClCompile Include="bond.cpp" />
    <ClCompile Include="calendaradjustment.cpp" />
    <ClCompile Include="calendars.cpp" />
    <ClCompile Include="ccyswapwithresets.cpp" />
    <ClCompile Include="cds.cpp" />
    <ClCompile Include="cms.cpp" />
    <ClCompile Include="commodityapo.cpp" />
    <ClCompile Include="commodityswaption.cpp" />
    <ClCompile Include="commodityasianoption.cpp" />
    <ClCompile Include="commoditycurve.cpp" />
    <ClCompile Include="commoditycurveconfig.cpp" />
    <ClCompile Include="commodityoption.cpp" />
    <ClCompile Include="commodityvolcurve.cpp" />
    <ClCompile Include="commodityvolcurveconfig.cpp" />
    <ClCompile Include="compositetrade.cpp" />
    <ClCompile Include="compositewrapper.cpp" />
    <ClCompile Include="conventions.cpp" />
    <ClCompile Include="conventionsbasedfutureexpiry.cpp" />
    <ClCompile Include="correlationcurveconfig.cpp" />
    <ClCompile Include="cpicapfloor.cpp" />
    <ClCompile Include="cpiswap.cpp" />
    <ClCompile Include="creditdefaultswapdata.cpp" />
    <ClCompile Include="crossassetmodeldata.cpp" />
    <ClCompile Include="curveconfig.cpp" />
    <ClCompile Include="curvespecparser.cpp" />
    <ClCompile Include="digitalcms.cpp" />
    <ClCompile Include="equityasianoption.cpp" />
    <ClCompile Include="equitymarketdata.cpp" />
    <ClCompile Include="equityswap.cpp" />
    <ClCompile Include="equitytrades.cpp" />
    <ClCompile Include="expiry.cpp" />
    <ClCompile Include="fittedbondcurve.cpp" />
    <ClCompile Include="fixings.cpp" />
    <ClCompile Include="fxasianoption.cpp" />
    <ClCompile Include="fxoption.cpp" />
    <ClCompile Include="fxexotics.cpp" />
    <ClCompile Include="fxswap.cpp" />
    <ClCompile Include="fxtriangulation.cpp" />
    <ClCompile Include="fxvolcurve.cpp" />
    <ClCompile Include="generalisedreplicatingvarianceswapengine.cpp" />
    <ClCompile Include="indices.cpp" />
    <ClCompile Include="inflationcapfloor.cpp" />
    <ClCompile Include="inflationcurve.cpp" />
    <ClCompile Include="legdata.cpp" />
    <ClCompile Include="mxnircurves.cpp" />
    <ClCompile Include="optionpaymentdata.cpp" />
    <ClCompile Include="ored_commodityforward.cpp" />
    <ClCompile Include="parser.cpp" />
    <ClCompile Include="portfolio.cpp" />
    <ClCompile Include="schedule.cpp" />
    <ClCompile Include="strike.cpp" />
    <ClCompile Include="swaption.cpp" />
    <ClCompile Include="testsuite.cpp" />
    <ClCompile Include="todaysmarket.cpp" />
    <ClCompile Include="xmlmanipulation.cpp" />
    <ClCompile Include="yieldcurve.cpp" />
    <ClCompile Include="zerocouponswap.cpp" />
  </ItemGroup>
  <Import Project="$(VCTargetsPath)\Microsoft.Cpp.targets" />
  <ImportGroup Label="ExtensionTargets">
  </ImportGroup>
>>>>>>> 1e6ff0ac
</Project><|MERGE_RESOLUTION|>--- conflicted
+++ resolved
@@ -1,1399 +1,702 @@
-<<<<<<< HEAD
-<?xml version="1.0" encoding="utf-8"?>
-<Project DefaultTargets="Build" ToolsVersion="4.0" xmlns="http://schemas.microsoft.com/developer/msbuild/2003">
-  <ItemGroup Label="ProjectConfigurations">
-    <ProjectConfiguration Include="Debug (static runtime)|Win32">
-      <Configuration>Debug (static runtime)</Configuration>
-      <Platform>Win32</Platform>
-    </ProjectConfiguration>
-    <ProjectConfiguration Include="Debug (static runtime)|x64">
-      <Configuration>Debug (static runtime)</Configuration>
-      <Platform>x64</Platform>
-    </ProjectConfiguration>
-    <ProjectConfiguration Include="Debug|Win32">
-      <Configuration>Debug</Configuration>
-      <Platform>Win32</Platform>
-    </ProjectConfiguration>
-    <ProjectConfiguration Include="Debug|x64">
-      <Configuration>Debug</Configuration>
-      <Platform>x64</Platform>
-    </ProjectConfiguration>
-    <ProjectConfiguration Include="Release (static runtime)|Win32">
-      <Configuration>Release (static runtime)</Configuration>
-      <Platform>Win32</Platform>
-    </ProjectConfiguration>
-    <ProjectConfiguration Include="Release (static runtime)|x64">
-      <Configuration>Release (static runtime)</Configuration>
-      <Platform>x64</Platform>
-    </ProjectConfiguration>
-    <ProjectConfiguration Include="Release|Win32">
-      <Configuration>Release</Configuration>
-      <Platform>Win32</Platform>
-    </ProjectConfiguration>
-    <ProjectConfiguration Include="Release|x64">
-      <Configuration>Release</Configuration>
-      <Platform>x64</Platform>
-    </ProjectConfiguration>
-  </ItemGroup>
-  <PropertyGroup Label="Globals">
-    <ProjectName>OREDataTestSuite</ProjectName>
-    <ProjectGuid>{A613045C-34AF-4706-AA3C-730C92524F74}</ProjectGuid>
-    <RootNamespace>OREDataTestSuite</RootNamespace>
-    <VCTargetsPath Condition="'$(VCTargetsPath11)' != '' and '$(VSVersion)' == '' and $(VisualStudioVersion) == ''">$(VCTargetsPath11)</VCTargetsPath>
-  </PropertyGroup>
-  <Import Project="$(VCTargetsPath)\Microsoft.Cpp.Default.props" />
-  <Import Project="..\..\ore.props" />
-  <PropertyGroup Condition="'$(Configuration)|$(Platform)'=='Release|Win32'" Label="Configuration">
-    <ConfigurationType>Application</ConfigurationType>
-    <UseOfMfc>false</UseOfMfc>
-    <CharacterSet>MultiByte</CharacterSet>
-  </PropertyGroup>
-  <PropertyGroup Condition="'$(Configuration)|$(Platform)'=='Release|x64'" Label="Configuration">
-    <ConfigurationType>Application</ConfigurationType>
-    <UseOfMfc>false</UseOfMfc>
-    <CharacterSet>MultiByte</CharacterSet>
-  </PropertyGroup>
-  <PropertyGroup Condition="'$(Configuration)|$(Platform)'=='Debug|Win32'" Label="Configuration">
-    <ConfigurationType>Application</ConfigurationType>
-    <UseOfMfc>false</UseOfMfc>
-    <CharacterSet>MultiByte</CharacterSet>
-  </PropertyGroup>
-  <PropertyGroup Condition="'$(Configuration)|$(Platform)'=='Debug|x64'" Label="Configuration">
-    <ConfigurationType>Application</ConfigurationType>
-    <UseOfMfc>false</UseOfMfc>
-    <CharacterSet>MultiByte</CharacterSet>
-  </PropertyGroup>
-  <PropertyGroup Condition="'$(Configuration)|$(Platform)'=='Release (static runtime)|Win32'" Label="Configuration">
-    <ConfigurationType>Application</ConfigurationType>
-    <UseOfMfc>false</UseOfMfc>
-    <CharacterSet>MultiByte</CharacterSet>
-  </PropertyGroup>
-  <PropertyGroup Condition="'$(Configuration)|$(Platform)'=='Release (static runtime)|x64'" Label="Configuration">
-    <ConfigurationType>Application</ConfigurationType>
-    <UseOfMfc>false</UseOfMfc>
-    <CharacterSet>MultiByte</CharacterSet>
-  </PropertyGroup>
-  <PropertyGroup Condition="'$(Configuration)|$(Platform)'=='Debug (static runtime)|Win32'" Label="Configuration">
-    <ConfigurationType>Application</ConfigurationType>
-    <UseOfMfc>false</UseOfMfc>
-    <CharacterSet>MultiByte</CharacterSet>
-  </PropertyGroup>
-  <PropertyGroup Condition="'$(Configuration)|$(Platform)'=='Debug (static runtime)|x64'" Label="Configuration">
-    <ConfigurationType>Application</ConfigurationType>
-    <UseOfMfc>false</UseOfMfc>
-    <CharacterSet>MultiByte</CharacterSet>
-  </PropertyGroup>
-  <Import Project="$(VCTargetsPath)\Microsoft.Cpp.props" />
-  <ImportGroup Label="ExtensionSettings">
-  </ImportGroup>
-  <ImportGroup Condition="'$(Configuration)|$(Platform)'=='Release|Win32'" Label="PropertySheets">
-    <Import Project="$(UserRootDir)\Microsoft.Cpp.$(Platform).user.props" Condition="exists('$(UserRootDir)\Microsoft.Cpp.$(Platform).user.props')" Label="LocalAppDataPlatform" />
-    <Import Project="..\..\MSVC\ore.Win32.user.props" />
-  </ImportGroup>
-  <ImportGroup Condition="'$(Configuration)|$(Platform)'=='Release|x64'" Label="PropertySheets">
-    <Import Project="$(UserRootDir)\Microsoft.Cpp.$(Platform).user.props" Condition="exists('$(UserRootDir)\Microsoft.Cpp.$(Platform).user.props')" Label="LocalAppDataPlatform" />
-    <Import Project="..\..\MSVC\ore.x64.user.props" />
-  </ImportGroup>
-  <ImportGroup Condition="'$(Configuration)|$(Platform)'=='Debug|Win32'" Label="PropertySheets">
-    <Import Project="$(UserRootDir)\Microsoft.Cpp.$(Platform).user.props" Condition="exists('$(UserRootDir)\Microsoft.Cpp.$(Platform).user.props')" Label="LocalAppDataPlatform" />
-    <Import Project="..\..\MSVC\ore.Win32.user.props" />
-  </ImportGroup>
-  <ImportGroup Condition="'$(Configuration)|$(Platform)'=='Debug|x64'" Label="PropertySheets">
-    <Import Project="$(UserRootDir)\Microsoft.Cpp.$(Platform).user.props" Condition="exists('$(UserRootDir)\Microsoft.Cpp.$(Platform).user.props')" Label="LocalAppDataPlatform" />
-    <Import Project="..\..\MSVC\ore.x64.user.props" />
-  </ImportGroup>
-  <ImportGroup Condition="'$(Configuration)|$(Platform)'=='Release (static runtime)|Win32'" Label="PropertySheets">
-    <Import Project="$(UserRootDir)\Microsoft.Cpp.$(Platform).user.props" Condition="exists('$(UserRootDir)\Microsoft.Cpp.$(Platform).user.props')" Label="LocalAppDataPlatform" />
-    <Import Project="..\..\MSVC\ore.Win32.user.props" />
-  </ImportGroup>
-  <ImportGroup Condition="'$(Configuration)|$(Platform)'=='Release (static runtime)|x64'" Label="PropertySheets">
-    <Import Project="$(UserRootDir)\Microsoft.Cpp.$(Platform).user.props" Condition="exists('$(UserRootDir)\Microsoft.Cpp.$(Platform).user.props')" Label="LocalAppDataPlatform" />
-    <Import Project="..\..\MSVC\ore.x64.user.props" />
-  </ImportGroup>
-  <ImportGroup Condition="'$(Configuration)|$(Platform)'=='Debug (static runtime)|Win32'" Label="PropertySheets">
-    <Import Project="$(UserRootDir)\Microsoft.Cpp.$(Platform).user.props" Condition="exists('$(UserRootDir)\Microsoft.Cpp.$(Platform).user.props')" Label="LocalAppDataPlatform" />
-    <Import Project="..\..\MSVC\ore.Win32.user.props" />
-  </ImportGroup>
-  <ImportGroup Condition="'$(Configuration)|$(Platform)'=='Debug (static runtime)|x64'" Label="PropertySheets">
-    <Import Project="$(UserRootDir)\Microsoft.Cpp.$(Platform).user.props" Condition="exists('$(UserRootDir)\Microsoft.Cpp.$(Platform).user.props')" Label="LocalAppDataPlatform" />
-    <Import Project="..\..\MSVC\ore.x64.user.props" />
-  </ImportGroup>
-  <PropertyGroup Label="UserMacros" />
-  <PropertyGroup>
-    <_ProjectFileVersion>10.0.30319.1</_ProjectFileVersion>
-    <OutDir Condition="'$(Configuration)|$(Platform)'=='Debug (static runtime)|Win32'">bin\</OutDir>
-    <OutDir Condition="'$(Configuration)|$(Platform)'=='Debug (static runtime)|x64'">bin\</OutDir>
-    <IntDir Condition="'$(Configuration)|$(Platform)'=='Debug (static runtime)|Win32'">.\build\$(PlatformToolset)\$(Platform)\$(Configuration)\</IntDir>
-    <IntDir Condition="'$(Configuration)|$(Platform)'=='Debug (static runtime)|x64'">.\build\$(PlatformToolset)\$(Platform)\$(Configuration)\</IntDir>
-    <LinkIncremental Condition="'$(Configuration)|$(Platform)'=='Debug (static runtime)|Win32'">true</LinkIncremental>
-    <LinkIncremental Condition="'$(Configuration)|$(Platform)'=='Debug (static runtime)|x64'">true</LinkIncremental>
-    <GenerateManifest Condition="'$(Configuration)|$(Platform)'=='Debug (static runtime)|Win32'">true</GenerateManifest>
-    <GenerateManifest Condition="'$(Configuration)|$(Platform)'=='Debug (static runtime)|x64'">true</GenerateManifest>
-    <EmbedManifest Condition="'$(Configuration)|$(Platform)'=='Debug (static runtime)|Win32'">false</EmbedManifest>
-    <EmbedManifest Condition="'$(Configuration)|$(Platform)'=='Debug (static runtime)|x64'">false</EmbedManifest>
-    <PostBuildEventUseInBuild Condition="'$(Configuration)|$(Platform)'=='Debug (static runtime)|Win32'">false</PostBuildEventUseInBuild>
-    <PostBuildEventUseInBuild Condition="'$(Configuration)|$(Platform)'=='Debug (static runtime)|x64'">false</PostBuildEventUseInBuild>
-    <OutDir Condition="'$(Configuration)|$(Platform)'=='Release (static runtime)|Win32'">bin\</OutDir>
-    <OutDir Condition="'$(Configuration)|$(Platform)'=='Release (static runtime)|x64'">bin\</OutDir>
-    <IntDir Condition="'$(Configuration)|$(Platform)'=='Release (static runtime)|Win32'">.\build\$(PlatformToolset)\$(Platform)\$(Configuration)\</IntDir>
-    <IntDir Condition="'$(Configuration)|$(Platform)'=='Release (static runtime)|x64'">.\build\$(PlatformToolset)\$(Platform)\$(Configuration)\</IntDir>
-    <LinkIncremental Condition="'$(Configuration)|$(Platform)'=='Release (static runtime)|Win32'">false</LinkIncremental>
-    <LinkIncremental Condition="'$(Configuration)|$(Platform)'=='Release (static runtime)|x64'">false</LinkIncremental>
-    <GenerateManifest Condition="'$(Configuration)|$(Platform)'=='Release (static runtime)|Win32'">true</GenerateManifest>
-    <GenerateManifest Condition="'$(Configuration)|$(Platform)'=='Release (static runtime)|x64'">true</GenerateManifest>
-    <EmbedManifest Condition="'$(Configuration)|$(Platform)'=='Release (static runtime)|Win32'">false</EmbedManifest>
-    <EmbedManifest Condition="'$(Configuration)|$(Platform)'=='Release (static runtime)|x64'">false</EmbedManifest>
-    <PostBuildEventUseInBuild Condition="'$(Configuration)|$(Platform)'=='Release (static runtime)|Win32'">false</PostBuildEventUseInBuild>
-    <PostBuildEventUseInBuild Condition="'$(Configuration)|$(Platform)'=='Release (static runtime)|x64'">false</PostBuildEventUseInBuild>
-    <OutDir Condition="'$(Configuration)|$(Platform)'=='Debug|Win32'">bin\</OutDir>
-    <OutDir Condition="'$(Configuration)|$(Platform)'=='Debug|x64'">bin\</OutDir>
-    <IntDir Condition="'$(Configuration)|$(Platform)'=='Debug|Win32'">.\build\$(PlatformToolset)\$(Platform)\$(Configuration)\</IntDir>
-    <IntDir Condition="'$(Configuration)|$(Platform)'=='Debug|x64'">.\build\$(PlatformToolset)\$(Platform)\$(Configuration)\</IntDir>
-    <LinkIncremental Condition="'$(Configuration)|$(Platform)'=='Debug|Win32'">true</LinkIncremental>
-    <LinkIncremental Condition="'$(Configuration)|$(Platform)'=='Debug|x64'">true</LinkIncremental>
-    <GenerateManifest Condition="'$(Configuration)|$(Platform)'=='Debug|Win32'">true</GenerateManifest>
-    <GenerateManifest Condition="'$(Configuration)|$(Platform)'=='Debug|x64'">true</GenerateManifest>
-    <EmbedManifest Condition="'$(Configuration)|$(Platform)'=='Debug|Win32'">false</EmbedManifest>
-    <EmbedManifest Condition="'$(Configuration)|$(Platform)'=='Debug|x64'">false</EmbedManifest>
-    <PostBuildEventUseInBuild Condition="'$(Configuration)|$(Platform)'=='Debug|Win32'">false</PostBuildEventUseInBuild>
-    <PostBuildEventUseInBuild Condition="'$(Configuration)|$(Platform)'=='Debug|x64'">false</PostBuildEventUseInBuild>
-    <OutDir Condition="'$(Configuration)|$(Platform)'=='Release|Win32'">bin\</OutDir>
-    <OutDir Condition="'$(Configuration)|$(Platform)'=='Release|x64'">bin\</OutDir>
-    <IntDir Condition="'$(Configuration)|$(Platform)'=='Release|Win32'">.\build\$(PlatformToolset)\$(Platform)\$(Configuration)\</IntDir>
-    <IntDir Condition="'$(Configuration)|$(Platform)'=='Release|x64'">.\build\$(PlatformToolset)\$(Platform)\$(Configuration)\</IntDir>
-    <LinkIncremental Condition="'$(Configuration)|$(Platform)'=='Release|Win32'">false</LinkIncremental>
-    <LinkIncremental Condition="'$(Configuration)|$(Platform)'=='Release|x64'">false</LinkIncremental>
-    <GenerateManifest Condition="'$(Configuration)|$(Platform)'=='Release|Win32'">true</GenerateManifest>
-    <GenerateManifest Condition="'$(Configuration)|$(Platform)'=='Release|x64'">true</GenerateManifest>
-    <EmbedManifest Condition="'$(Configuration)|$(Platform)'=='Release|Win32'">false</EmbedManifest>
-    <EmbedManifest Condition="'$(Configuration)|$(Platform)'=='Release|x64'">false</EmbedManifest>
-    <PostBuildEventUseInBuild Condition="'$(Configuration)|$(Platform)'=='Release|Win32'">false</PostBuildEventUseInBuild>
-    <PostBuildEventUseInBuild Condition="'$(Configuration)|$(Platform)'=='Release|x64'">false</PostBuildEventUseInBuild>
-    <TargetName Condition="'$(Configuration)|$(Platform)'=='Release|Win32'">OREData-test-suite-mt</TargetName>
-    <TargetName Condition="'$(Configuration)|$(Platform)'=='Release|x64'">OREData-test-suite-x64-mt</TargetName>
-    <TargetName Condition="'$(Configuration)|$(Platform)'=='Release (static runtime)|Win32'">OREData-test-suite-mt-s</TargetName>
-    <TargetName Condition="'$(Configuration)|$(Platform)'=='Release (static runtime)|x64'">OREData-test-suite-x64-mt-s</TargetName>
-    <TargetName Condition="'$(Configuration)|$(Platform)'=='Debug|Win32'">OREData-test-suite-mt-gd</TargetName>
-    <TargetName Condition="'$(Configuration)|$(Platform)'=='Debug|x64'">OREData-test-suite-x64-mt-gd</TargetName>
-    <TargetName Condition="'$(Configuration)|$(Platform)'=='Debug (static runtime)|Win32'">OREData-test-suite-mt-sgd</TargetName>
-    <TargetName Condition="'$(Configuration)|$(Platform)'=='Debug (static runtime)|x64'">OREData-test-suite-x64-mt-sgd</TargetName>
-  </PropertyGroup>
-  <ItemDefinitionGroup Condition="'$(Configuration)|$(Platform)'=='Debug (static runtime)|Win32'">
-    <Midl>
-      <TypeLibraryName>.\build\$(PlatformToolset)\$(Platform)\$(Configuration)\testsuite.tlb</TypeLibraryName>
-      <HeaderFileName>
-      </HeaderFileName>
-    </Midl>
-    <ClCompile>
-      <Optimization>Disabled</Optimization>
-      <IntrinsicFunctions>false</IntrinsicFunctions>
-      <AdditionalIncludeDirectories>..;..\..\ORETest;..\..\QuantExt;..\..\QuantLib;%(AdditionalIncludeDirectories)</AdditionalIncludeDirectories>
-      <PreprocessorDefinitions>_DEBUG;WIN32;_CONSOLE;_SCL_SECURE_NO_DEPRECATE;_CRT_SECURE_NO_DEPRECATE;%(PreprocessorDefinitions)</PreprocessorDefinitions>
-      <BasicRuntimeChecks>EnableFastChecks</BasicRuntimeChecks>
-      <RuntimeLibrary>MultiThreadedDebug</RuntimeLibrary>
-      <DisableLanguageExtensions>false</DisableLanguageExtensions>
-      <ForceConformanceInForLoopScope>true</ForceConformanceInForLoopScope>
-      <RuntimeTypeInfo>true</RuntimeTypeInfo>
-      <PrecompiledHeader>
-      </PrecompiledHeader>
-      <PrecompiledHeaderOutputFile>.\build\$(PlatformToolset)\$(Platform)\$(Configuration)\testsuite.pch</PrecompiledHeaderOutputFile>
-      <AssemblerListingLocation>$(IntDir)\%(RelativeDir)</AssemblerListingLocation>
-      <ObjectFileName>$(IntDir)\%(RelativeDir)</ObjectFileName>
-      <ProgramDataBaseFileName>$(IntDir)\%(RelativeDir)</ProgramDataBaseFileName>
-      <BrowseInformation>
-      </BrowseInformation>
-      <BrowseInformationFile>.\build\$(PlatformToolset)\$(Platform)\$(Configuration)\</BrowseInformationFile>
-      <WarningLevel>Level3</WarningLevel>
-      <SuppressStartupBanner>true</SuppressStartupBanner>
-      <DebugInformationFormat>EditAndContinue</DebugInformationFormat>
-      <CompileAs>Default</CompileAs>
-      <MultiProcessorCompilation>true</MultiProcessorCompilation>
-    </ClCompile>
-    <ResourceCompile>
-      <PreprocessorDefinitions>_DEBUG;%(PreprocessorDefinitions)</PreprocessorDefinitions>
-      <Culture>0x0409</Culture>
-    </ResourceCompile>
-    <Link>
-      <OutputFile>$(OutDir)$(TargetName)$(TargetExt)</OutputFile>
-      <SuppressStartupBanner>true</SuppressStartupBanner>
-      <AdditionalLibraryDirectories>..\lib;..\..\QuantExt\lib;..\..\QuantLib\lib;%(AdditionalLibraryDirectories)</AdditionalLibraryDirectories>
-      <GenerateDebugInformation>true</GenerateDebugInformation>
-      <AssemblyDebug>
-      </AssemblyDebug>
-      <ProgramDatabaseFile>$(OutDir)$(TargetName).pdb</ProgramDatabaseFile>
-      <SubSystem>Console</SubSystem>
-      <RandomizedBaseAddress>false</RandomizedBaseAddress>
-      <DataExecutionPrevention>
-      </DataExecutionPrevention>
-      <TargetMachine>MachineX86</TargetMachine>
-      <ImageHasSafeExceptionHandlers>false</ImageHasSafeExceptionHandlers>
-    </Link>
-    <Bscmake>
-      <SuppressStartupBanner>false</SuppressStartupBanner>
-    </Bscmake>
-    <PostBuildEvent>
-      <Message>Auto run test</Message>
-      <Command>"$(TargetDir)$(TargetName).exe" --log_level=message --build_info=yes --result_code=no --report_level=short</Command>
-    </PostBuildEvent>
-  </ItemDefinitionGroup>
-  <ItemDefinitionGroup Condition="'$(Configuration)|$(Platform)'=='Debug (static runtime)|x64'">
-    <Midl>
-      <TypeLibraryName>.\build\$(PlatformToolset)\$(Platform)\$(Configuration)\testsuite.tlb</TypeLibraryName>
-      <HeaderFileName>
-      </HeaderFileName>
-    </Midl>
-    <ClCompile>
-      <Optimization>Disabled</Optimization>
-      <IntrinsicFunctions>false</IntrinsicFunctions>
-      <AdditionalIncludeDirectories>..;..\..\ORETest;..\..\QuantExt;..\..\QuantLib;%(AdditionalIncludeDirectories)</AdditionalIncludeDirectories>
-      <PreprocessorDefinitions>_DEBUG;WIN32;_CONSOLE;_SCL_SECURE_NO_DEPRECATE;_CRT_SECURE_NO_DEPRECATE;%(PreprocessorDefinitions)</PreprocessorDefinitions>
-      <BasicRuntimeChecks>EnableFastChecks</BasicRuntimeChecks>
-      <RuntimeLibrary>MultiThreadedDebug</RuntimeLibrary>
-      <DisableLanguageExtensions>false</DisableLanguageExtensions>
-      <ForceConformanceInForLoopScope>true</ForceConformanceInForLoopScope>
-      <RuntimeTypeInfo>true</RuntimeTypeInfo>
-      <PrecompiledHeader>
-      </PrecompiledHeader>
-      <PrecompiledHeaderOutputFile>.\build\$(PlatformToolset)\$(Platform)\$(Configuration)\testsuite.pch</PrecompiledHeaderOutputFile>
-      <AssemblerListingLocation>$(IntDir)\%(RelativeDir)</AssemblerListingLocation>
-      <ObjectFileName>$(IntDir)\%(RelativeDir)</ObjectFileName>
-      <ProgramDataBaseFileName>$(IntDir)\%(RelativeDir)</ProgramDataBaseFileName>
-      <BrowseInformation>
-      </BrowseInformation>
-      <BrowseInformationFile>.\build\$(PlatformToolset)\$(Platform)\$(Configuration)\</BrowseInformationFile>
-      <WarningLevel>Level3</WarningLevel>
-      <SuppressStartupBanner>true</SuppressStartupBanner>
-      <DebugInformationFormat>ProgramDatabase</DebugInformationFormat>
-      <CompileAs>Default</CompileAs>
-      <MultiProcessorCompilation>true</MultiProcessorCompilation>
-    </ClCompile>
-    <ResourceCompile>
-      <PreprocessorDefinitions>_DEBUG;%(PreprocessorDefinitions)</PreprocessorDefinitions>
-      <Culture>0x0409</Culture>
-    </ResourceCompile>
-    <Link>
-      <OutputFile>$(OutDir)$(TargetName)$(TargetExt)</OutputFile>
-      <SuppressStartupBanner>true</SuppressStartupBanner>
-      <AdditionalLibraryDirectories>..\lib;..\..\QuantExt\lib;..\..\QuantLib\lib;%(AdditionalLibraryDirectories)</AdditionalLibraryDirectories>
-      <GenerateDebugInformation>true</GenerateDebugInformation>
-      <AssemblyDebug>
-      </AssemblyDebug>
-      <ProgramDatabaseFile>$(OutDir)$(TargetName).pdb</ProgramDatabaseFile>
-      <SubSystem>Console</SubSystem>
-      <RandomizedBaseAddress>false</RandomizedBaseAddress>
-      <DataExecutionPrevention>
-      </DataExecutionPrevention>
-    </Link>
-    <Bscmake>
-      <SuppressStartupBanner>false</SuppressStartupBanner>
-    </Bscmake>
-    <PostBuildEvent>
-      <Message>Auto run test</Message>
-      <Command>"$(TargetDir)$(TargetName).exe" --log_level=message --build_info=yes --result_code=no --report_level=short</Command>
-    </PostBuildEvent>
-  </ItemDefinitionGroup>
-  <ItemDefinitionGroup Condition="'$(Configuration)|$(Platform)'=='Release (static runtime)|Win32'">
-    <Midl>
-      <TypeLibraryName>.\build\$(PlatformToolset)\$(Platform)\$(Configuration)\testsuite.tlb</TypeLibraryName>
-      <HeaderFileName>
-      </HeaderFileName>
-    </Midl>
-    <ClCompile>
-      <Optimization>MaxSpeed</Optimization>
-      <InlineFunctionExpansion>AnySuitable</InlineFunctionExpansion>
-      <IntrinsicFunctions>false</IntrinsicFunctions>
-      <FavorSizeOrSpeed>Speed</FavorSizeOrSpeed>
-      <AdditionalIncludeDirectories>..;..\..\ORETest;..\..\QuantExt;..\..\QuantLib;%(AdditionalIncludeDirectories)</AdditionalIncludeDirectories>
-      <PreprocessorDefinitions>NDEBUG;WIN32;_CONSOLE;_SCL_SECURE_NO_DEPRECATE;_CRT_SECURE_NO_DEPRECATE;%(PreprocessorDefinitions)</PreprocessorDefinitions>
-      <StringPooling>true</StringPooling>
-      <RuntimeLibrary>MultiThreaded</RuntimeLibrary>
-      <FunctionLevelLinking>true</FunctionLevelLinking>
-      <DisableLanguageExtensions>false</DisableLanguageExtensions>
-      <ForceConformanceInForLoopScope>true</ForceConformanceInForLoopScope>
-      <RuntimeTypeInfo>true</RuntimeTypeInfo>
-      <PrecompiledHeader>
-      </PrecompiledHeader>
-      <PrecompiledHeaderOutputFile>.\build\$(PlatformToolset)\$(Platform)\$(Configuration)\testsuite.pch</PrecompiledHeaderOutputFile>
-      <AssemblerListingLocation>$(IntDir)\%(RelativeDir)</AssemblerListingLocation>
-      <ObjectFileName>$(IntDir)\%(RelativeDir)</ObjectFileName>
-      <ProgramDataBaseFileName>$(IntDir)\%(RelativeDir)</ProgramDataBaseFileName>
-      <BrowseInformation>
-      </BrowseInformation>
-      <BrowseInformationFile>.\build\$(PlatformToolset)\$(Platform)\$(Configuration)\</BrowseInformationFile>
-      <WarningLevel>Level3</WarningLevel>
-      <SuppressStartupBanner>true</SuppressStartupBanner>
-      <CompileAs>Default</CompileAs>
-      <DebugInformationFormat>ProgramDatabase</DebugInformationFormat>
-      <MultiProcessorCompilation>true</MultiProcessorCompilation>
-    </ClCompile>
-    <ResourceCompile>
-      <PreprocessorDefinitions>NDEBUG;%(PreprocessorDefinitions)</PreprocessorDefinitions>
-      <Culture>0x0409</Culture>
-    </ResourceCompile>
-    <Link>
-      <OutputFile>$(OutDir)$(TargetName)$(TargetExt)</OutputFile>
-      <SuppressStartupBanner>true</SuppressStartupBanner>
-      <AdditionalLibraryDirectories>..\lib;..\..\QuantExt\lib;..\..\QuantLib\lib;%(AdditionalLibraryDirectories)</AdditionalLibraryDirectories>
-      <ProgramDatabaseFile>$(OutDir)$(TargetName).pdb</ProgramDatabaseFile>
-      <SubSystem>Console</SubSystem>
-      <RandomizedBaseAddress>false</RandomizedBaseAddress>
-      <DataExecutionPrevention>
-      </DataExecutionPrevention>
-      <TargetMachine>MachineX86</TargetMachine>
-      <GenerateDebugInformation>true</GenerateDebugInformation>
-      <OptimizeReferences>true</OptimizeReferences>
-    </Link>
-    <Bscmake>
-      <SuppressStartupBanner>false</SuppressStartupBanner>
-    </Bscmake>
-    <PostBuildEvent>
-      <Message>Auto run test</Message>
-      <Command>"$(TargetDir)$(TargetName).exe" --log_level=message --build_info=yes --result_code=no --report_level=short</Command>
-    </PostBuildEvent>
-  </ItemDefinitionGroup>
-  <ItemDefinitionGroup Condition="'$(Configuration)|$(Platform)'=='Release (static runtime)|x64'">
-    <Midl>
-      <TypeLibraryName>.\build\$(PlatformToolset)\$(Platform)\$(Configuration)\testsuite.tlb</TypeLibraryName>
-      <HeaderFileName>
-      </HeaderFileName>
-    </Midl>
-    <ClCompile>
-      <Optimization>MaxSpeed</Optimization>
-      <InlineFunctionExpansion>AnySuitable</InlineFunctionExpansion>
-      <IntrinsicFunctions>false</IntrinsicFunctions>
-      <FavorSizeOrSpeed>Speed</FavorSizeOrSpeed>
-      <AdditionalIncludeDirectories>..;..\..\ORETest;..\..\QuantExt;..\..\QuantLib;%(AdditionalIncludeDirectories)</AdditionalIncludeDirectories>
-      <PreprocessorDefinitions>NDEBUG;WIN32;_CONSOLE;_SCL_SECURE_NO_DEPRECATE;_CRT_SECURE_NO_DEPRECATE;%(PreprocessorDefinitions)</PreprocessorDefinitions>
-      <StringPooling>true</StringPooling>
-      <RuntimeLibrary>MultiThreaded</RuntimeLibrary>
-      <FunctionLevelLinking>true</FunctionLevelLinking>
-      <DisableLanguageExtensions>false</DisableLanguageExtensions>
-      <ForceConformanceInForLoopScope>true</ForceConformanceInForLoopScope>
-      <RuntimeTypeInfo>true</RuntimeTypeInfo>
-      <PrecompiledHeader>
-      </PrecompiledHeader>
-      <PrecompiledHeaderOutputFile>.\build\$(PlatformToolset)\$(Platform)\$(Configuration)\testsuite.pch</PrecompiledHeaderOutputFile>
-      <AssemblerListingLocation>$(IntDir)\%(RelativeDir)</AssemblerListingLocation>
-      <ObjectFileName>$(IntDir)\%(RelativeDir)</ObjectFileName>
-      <ProgramDataBaseFileName>$(IntDir)\%(RelativeDir)</ProgramDataBaseFileName>
-      <BrowseInformation>
-      </BrowseInformation>
-      <BrowseInformationFile>.\build\$(PlatformToolset)\$(Platform)\$(Configuration)\</BrowseInformationFile>
-      <WarningLevel>Level3</WarningLevel>
-      <SuppressStartupBanner>true</SuppressStartupBanner>
-      <CompileAs>Default</CompileAs>
-      <DebugInformationFormat>ProgramDatabase</DebugInformationFormat>
-      <MultiProcessorCompilation>true</MultiProcessorCompilation>
-    </ClCompile>
-    <ResourceCompile>
-      <PreprocessorDefinitions>NDEBUG;%(PreprocessorDefinitions)</PreprocessorDefinitions>
-      <Culture>0x0409</Culture>
-    </ResourceCompile>
-    <Link>
-      <OutputFile>$(OutDir)$(TargetName)$(TargetExt)</OutputFile>
-      <SuppressStartupBanner>true</SuppressStartupBanner>
-      <AdditionalLibraryDirectories>..\lib;..\..\QuantExt\lib;..\..\QuantLib\lib;%(AdditionalLibraryDirectories)</AdditionalLibraryDirectories>
-      <ProgramDatabaseFile>$(OutDir)$(TargetName).pdb</ProgramDatabaseFile>
-      <SubSystem>Console</SubSystem>
-      <RandomizedBaseAddress>false</RandomizedBaseAddress>
-      <DataExecutionPrevention>
-      </DataExecutionPrevention>
-      <GenerateDebugInformation>true</GenerateDebugInformation>
-      <OptimizeReferences>true</OptimizeReferences>
-    </Link>
-    <Bscmake>
-      <SuppressStartupBanner>false</SuppressStartupBanner>
-    </Bscmake>
-    <PostBuildEvent>
-      <Message>Auto run test</Message>
-      <Command>"$(TargetDir)$(TargetName).exe" --log_level=message --build_info=yes --result_code=no --report_level=short</Command>
-    </PostBuildEvent>
-  </ItemDefinitionGroup>
-  <ItemDefinitionGroup Condition="'$(Configuration)|$(Platform)'=='Debug|Win32'">
-    <Midl>
-      <TypeLibraryName>.\build\$(PlatformToolset)\$(Platform)\$(Configuration)\testsuite.tlb</TypeLibraryName>
-      <HeaderFileName>
-      </HeaderFileName>
-    </Midl>
-    <ClCompile>
-      <Optimization>Disabled</Optimization>
-      <IntrinsicFunctions>false</IntrinsicFunctions>
-      <AdditionalIncludeDirectories>..;..\..\ORETest;..\..\QuantExt;..\..\QuantLib;%(AdditionalIncludeDirectories)</AdditionalIncludeDirectories>
-      <PreprocessorDefinitions>_DEBUG;WIN32;_CONSOLE;_SCL_SECURE_NO_DEPRECATE;_CRT_SECURE_NO_DEPRECATE;%(PreprocessorDefinitions)</PreprocessorDefinitions>
-      <BasicRuntimeChecks>EnableFastChecks</BasicRuntimeChecks>
-      <RuntimeLibrary>MultiThreadedDebugDLL</RuntimeLibrary>
-      <DisableLanguageExtensions>false</DisableLanguageExtensions>
-      <ForceConformanceInForLoopScope>true</ForceConformanceInForLoopScope>
-      <RuntimeTypeInfo>true</RuntimeTypeInfo>
-      <PrecompiledHeader>
-      </PrecompiledHeader>
-      <PrecompiledHeaderOutputFile>.\build\$(PlatformToolset)\$(Platform)\$(Configuration)\testsuite.pch</PrecompiledHeaderOutputFile>
-      <AssemblerListingLocation>$(IntDir)\%(RelativeDir)</AssemblerListingLocation>
-      <ObjectFileName>$(IntDir)\%(RelativeDir)</ObjectFileName>
-      <ProgramDataBaseFileName>$(IntDir)\%(RelativeDir)</ProgramDataBaseFileName>
-      <BrowseInformation>
-      </BrowseInformation>
-      <BrowseInformationFile>.\build\$(PlatformToolset)\$(Platform)\$(Configuration)\</BrowseInformationFile>
-      <WarningLevel>Level3</WarningLevel>
-      <SuppressStartupBanner>true</SuppressStartupBanner>
-      <DebugInformationFormat>EditAndContinue</DebugInformationFormat>
-      <CompileAs>Default</CompileAs>
-      <MultiProcessorCompilation>true</MultiProcessorCompilation>
-    </ClCompile>
-    <ResourceCompile>
-      <PreprocessorDefinitions>_DEBUG;%(PreprocessorDefinitions)</PreprocessorDefinitions>
-      <Culture>0x0409</Culture>
-    </ResourceCompile>
-    <Link>
-      <OutputFile>$(OutDir)$(TargetName)$(TargetExt)</OutputFile>
-      <SuppressStartupBanner>true</SuppressStartupBanner>
-      <AdditionalLibraryDirectories>..\lib;..\..\QuantExt\lib;..\..\QuantLib\lib;%(AdditionalLibraryDirectories)</AdditionalLibraryDirectories>
-      <GenerateDebugInformation>true</GenerateDebugInformation>
-      <ProgramDatabaseFile>$(OutDir)$(TargetName).pdb</ProgramDatabaseFile>
-      <SubSystem>Console</SubSystem>
-      <RandomizedBaseAddress>false</RandomizedBaseAddress>
-      <DataExecutionPrevention>
-      </DataExecutionPrevention>
-      <TargetMachine>MachineX86</TargetMachine>
-      <ImageHasSafeExceptionHandlers>false</ImageHasSafeExceptionHandlers>
-    </Link>
-    <Bscmake>
-      <SuppressStartupBanner>false</SuppressStartupBanner>
-    </Bscmake>
-    <PostBuildEvent>
-      <Message>Auto run test</Message>
-      <Command>"$(TargetDir)$(TargetName).exe" --log_level=message --build_info=yes --result_code=no --report_level=short</Command>
-    </PostBuildEvent>
-  </ItemDefinitionGroup>
-  <ItemDefinitionGroup Condition="'$(Configuration)|$(Platform)'=='Debug|x64'">
-    <Midl>
-      <TypeLibraryName>.\build\$(PlatformToolset)\$(Platform)\$(Configuration)\testsuite.tlb</TypeLibraryName>
-      <HeaderFileName>
-      </HeaderFileName>
-    </Midl>
-    <ClCompile>
-      <Optimization>Disabled</Optimization>
-      <IntrinsicFunctions>false</IntrinsicFunctions>
-      <AdditionalIncludeDirectories>..;..\..\ORETest;..\..\QuantExt;..\..\QuantLib;%(AdditionalIncludeDirectories)</AdditionalIncludeDirectories>
-      <PreprocessorDefinitions>_DEBUG;WIN32;_CONSOLE;_SCL_SECURE_NO_DEPRECATE;_CRT_SECURE_NO_DEPRECATE;%(PreprocessorDefinitions)</PreprocessorDefinitions>
-      <BasicRuntimeChecks>EnableFastChecks</BasicRuntimeChecks>
-      <RuntimeLibrary>MultiThreadedDebugDLL</RuntimeLibrary>
-      <DisableLanguageExtensions>false</DisableLanguageExtensions>
-      <ForceConformanceInForLoopScope>true</ForceConformanceInForLoopScope>
-      <RuntimeTypeInfo>true</RuntimeTypeInfo>
-      <PrecompiledHeader>
-      </PrecompiledHeader>
-      <PrecompiledHeaderOutputFile>.\build\$(PlatformToolset)\$(Platform)\$(Configuration)\testsuite.pch</PrecompiledHeaderOutputFile>
-      <AssemblerListingLocation>$(IntDir)\%(RelativeDir)</AssemblerListingLocation>
-      <ObjectFileName>$(IntDir)\%(RelativeDir)</ObjectFileName>
-      <ProgramDataBaseFileName>$(IntDir)\%(RelativeDir)</ProgramDataBaseFileName>
-      <BrowseInformation>
-      </BrowseInformation>
-      <BrowseInformationFile>.\build\$(PlatformToolset)\$(Platform)\$(Configuration)\</BrowseInformationFile>
-      <WarningLevel>Level3</WarningLevel>
-      <SuppressStartupBanner>true</SuppressStartupBanner>
-      <DebugInformationFormat>ProgramDatabase</DebugInformationFormat>
-      <CompileAs>Default</CompileAs>
-      <MultiProcessorCompilation>true</MultiProcessorCompilation>
-    </ClCompile>
-    <ResourceCompile>
-      <PreprocessorDefinitions>_DEBUG;%(PreprocessorDefinitions)</PreprocessorDefinitions>
-      <Culture>0x0409</Culture>
-    </ResourceCompile>
-    <Link>
-      <OutputFile>$(OutDir)$(TargetName)$(TargetExt)</OutputFile>
-      <SuppressStartupBanner>true</SuppressStartupBanner>
-      <AdditionalLibraryDirectories>..\lib;..\..\QuantExt\lib;..\..\QuantLib\lib;%(AdditionalLibraryDirectories)</AdditionalLibraryDirectories>
-      <GenerateDebugInformation>true</GenerateDebugInformation>
-      <ProgramDatabaseFile>$(OutDir)$(TargetName).pdb</ProgramDatabaseFile>
-      <SubSystem>Console</SubSystem>
-      <RandomizedBaseAddress>false</RandomizedBaseAddress>
-      <DataExecutionPrevention>
-      </DataExecutionPrevention>
-    </Link>
-    <Bscmake>
-      <SuppressStartupBanner>false</SuppressStartupBanner>
-    </Bscmake>
-    <PostBuildEvent>
-      <Message>Auto run test</Message>
-      <Command>"$(TargetDir)$(TargetName).exe" --log_level=message --build_info=yes --result_code=no --report_level=short</Command>
-    </PostBuildEvent>
-  </ItemDefinitionGroup>
-  <ItemDefinitionGroup Condition="'$(Configuration)|$(Platform)'=='Release|Win32'">
-    <Midl>
-      <TypeLibraryName>.\build\$(PlatformToolset)\$(Platform)\$(Configuration)\testsuite.tlb</TypeLibraryName>
-      <HeaderFileName>
-      </HeaderFileName>
-    </Midl>
-    <ClCompile>
-      <Optimization>MaxSpeed</Optimization>
-      <InlineFunctionExpansion>AnySuitable</InlineFunctionExpansion>
-      <IntrinsicFunctions>false</IntrinsicFunctions>
-      <FavorSizeOrSpeed>Speed</FavorSizeOrSpeed>
-      <AdditionalIncludeDirectories>..;..\..\ORETest;..\..\QuantExt;..\..\QuantLib;%(AdditionalIncludeDirectories)</AdditionalIncludeDirectories>
-      <PreprocessorDefinitions>NDEBUG;WIN32;_CONSOLE;_SCL_SECURE_NO_DEPRECATE;_CRT_SECURE_NO_DEPRECATE;%(PreprocessorDefinitions)</PreprocessorDefinitions>
-      <StringPooling>true</StringPooling>
-      <RuntimeLibrary>MultiThreadedDLL</RuntimeLibrary>
-      <FunctionLevelLinking>true</FunctionLevelLinking>
-      <DisableLanguageExtensions>false</DisableLanguageExtensions>
-      <ForceConformanceInForLoopScope>true</ForceConformanceInForLoopScope>
-      <RuntimeTypeInfo>true</RuntimeTypeInfo>
-      <PrecompiledHeader>
-      </PrecompiledHeader>
-      <PrecompiledHeaderOutputFile>.\build\$(PlatformToolset)\$(Platform)\$(Configuration)\testsuite.pch</PrecompiledHeaderOutputFile>
-      <AssemblerListingLocation>$(IntDir)\%(RelativeDir)</AssemblerListingLocation>
-      <ObjectFileName>$(IntDir)\%(RelativeDir)</ObjectFileName>
-      <ProgramDataBaseFileName>$(IntDir)\%(RelativeDir)</ProgramDataBaseFileName>
-      <BrowseInformation>
-      </BrowseInformation>
-      <BrowseInformationFile>.\build\$(PlatformToolset)\$(Platform)\$(Configuration)\</BrowseInformationFile>
-      <WarningLevel>Level3</WarningLevel>
-      <SuppressStartupBanner>true</SuppressStartupBanner>
-      <CompileAs>Default</CompileAs>
-      <DebugInformationFormat>ProgramDatabase</DebugInformationFormat>
-      <MultiProcessorCompilation>true</MultiProcessorCompilation>
-    </ClCompile>
-    <ResourceCompile>
-      <PreprocessorDefinitions>NDEBUG;%(PreprocessorDefinitions)</PreprocessorDefinitions>
-      <Culture>0x0409</Culture>
-    </ResourceCompile>
-    <Link>
-      <OutputFile>$(OutDir)$(TargetName)$(TargetExt)</OutputFile>
-      <SuppressStartupBanner>true</SuppressStartupBanner>
-      <AdditionalLibraryDirectories>..\lib;..\..\QuantExt\lib;..\..\QuantLib\lib;%(AdditionalLibraryDirectories)</AdditionalLibraryDirectories>
-      <GenerateDebugInformation>true</GenerateDebugInformation>
-      <ProgramDatabaseFile>$(OutDir)$(TargetName).pdb</ProgramDatabaseFile>
-      <SubSystem>Console</SubSystem>
-      <RandomizedBaseAddress>false</RandomizedBaseAddress>
-      <DataExecutionPrevention>
-      </DataExecutionPrevention>
-      <TargetMachine>MachineX86</TargetMachine>
-      <OptimizeReferences>true</OptimizeReferences>
-    </Link>
-    <Bscmake>
-      <SuppressStartupBanner>false</SuppressStartupBanner>
-    </Bscmake>
-    <PostBuildEvent>
-      <Message>Auto run test</Message>
-      <Command>"$(TargetDir)$(TargetName).exe" --log_level=message --build_info=yes --result_code=no --report_level=short</Command>
-    </PostBuildEvent>
-  </ItemDefinitionGroup>
-  <ItemDefinitionGroup Condition="'$(Configuration)|$(Platform)'=='Release|x64'">
-    <Midl>
-      <TypeLibraryName>.\build\$(PlatformToolset)\$(Platform)\$(Configuration)\testsuite.tlb</TypeLibraryName>
-      <HeaderFileName>
-      </HeaderFileName>
-    </Midl>
-    <ClCompile>
-      <Optimization>MaxSpeed</Optimization>
-      <InlineFunctionExpansion>AnySuitable</InlineFunctionExpansion>
-      <IntrinsicFunctions>false</IntrinsicFunctions>
-      <FavorSizeOrSpeed>Speed</FavorSizeOrSpeed>
-      <AdditionalIncludeDirectories>..;..\..\ORETest;..\..\QuantExt;..\..\QuantLib;%(AdditionalIncludeDirectories)</AdditionalIncludeDirectories>
-      <PreprocessorDefinitions>NDEBUG;WIN32;_CONSOLE;_SCL_SECURE_NO_DEPRECATE;_CRT_SECURE_NO_DEPRECATE;%(PreprocessorDefinitions)</PreprocessorDefinitions>
-      <StringPooling>true</StringPooling>
-      <RuntimeLibrary>MultiThreadedDLL</RuntimeLibrary>
-      <FunctionLevelLinking>true</FunctionLevelLinking>
-      <DisableLanguageExtensions>false</DisableLanguageExtensions>
-      <ForceConformanceInForLoopScope>true</ForceConformanceInForLoopScope>
-      <RuntimeTypeInfo>true</RuntimeTypeInfo>
-      <PrecompiledHeader>
-      </PrecompiledHeader>
-      <PrecompiledHeaderOutputFile>.\build\$(PlatformToolset)\$(Platform)\$(Configuration)\testsuite.pch</PrecompiledHeaderOutputFile>
-      <AssemblerListingLocation>$(IntDir)\%(RelativeDir)</AssemblerListingLocation>
-      <ObjectFileName>$(IntDir)\%(RelativeDir)</ObjectFileName>
-      <ProgramDataBaseFileName>$(IntDir)\%(RelativeDir)</ProgramDataBaseFileName>
-      <BrowseInformation>
-      </BrowseInformation>
-      <BrowseInformationFile>.\build\$(PlatformToolset)\$(Platform)\$(Configuration)\</BrowseInformationFile>
-      <WarningLevel>Level3</WarningLevel>
-      <SuppressStartupBanner>true</SuppressStartupBanner>
-      <CompileAs>Default</CompileAs>
-      <DebugInformationFormat>ProgramDatabase</DebugInformationFormat>
-      <MultiProcessorCompilation>true</MultiProcessorCompilation>
-      <LanguageStandard>stdcpp17</LanguageStandard>
-    </ClCompile>
-    <ResourceCompile>
-      <PreprocessorDefinitions>NDEBUG;%(PreprocessorDefinitions)</PreprocessorDefinitions>
-      <Culture>0x0409</Culture>
-    </ResourceCompile>
-    <Link>
-      <OutputFile>$(OutDir)$(TargetName)$(TargetExt)</OutputFile>
-      <SuppressStartupBanner>true</SuppressStartupBanner>
-      <AdditionalLibraryDirectories>..\lib;..\..\QuantExt\lib;..\..\QuantLib\lib;%(AdditionalLibraryDirectories)</AdditionalLibraryDirectories>
-      <GenerateDebugInformation>true</GenerateDebugInformation>
-      <ProgramDatabaseFile>$(OutDir)$(TargetName).pdb</ProgramDatabaseFile>
-      <SubSystem>Console</SubSystem>
-      <RandomizedBaseAddress>false</RandomizedBaseAddress>
-      <DataExecutionPrevention>
-      </DataExecutionPrevention>
-      <OptimizeReferences>true</OptimizeReferences>
-    </Link>
-    <Bscmake>
-      <SuppressStartupBanner>false</SuppressStartupBanner>
-    </Bscmake>
-    <PostBuildEvent>
-      <Message>Auto run test</Message>
-      <Command>"$(TargetDir)$(TargetName).exe" --log_level=message --build_info=yes --result_code=no --report_level=short</Command>
-    </PostBuildEvent>
-  </ItemDefinitionGroup>
-  <ItemGroup>
-    <ClCompile Include="basecorrelationcurve.cpp" />
-    <ClCompile Include="bond.cpp" />
-    <ClCompile Include="calendaradjustment.cpp" />
-    <ClCompile Include="calendars.cpp" />
-    <ClCompile Include="ccyswapwithresets.cpp" />
-    <ClCompile Include="cds.cpp" />
-    <ClCompile Include="cms.cpp" />
-    <ClCompile Include="commodityasianoption.cpp" />
-    <ClCompile Include="commoditycurve.cpp" />
-    <ClCompile Include="commoditycurveconfig.cpp" />
-    <ClCompile Include="commodityoption.cpp" />
-    <ClCompile Include="commodityvolcurve.cpp" />
-    <ClCompile Include="commodityvolcurveconfig.cpp" />
-    <ClCompile Include="conventions.cpp" />
-    <ClCompile Include="conventionsbasedfutureexpiry.cpp" />
-    <ClCompile Include="correlationcurveconfig.cpp" />
-    <ClCompile Include="cpicapfloor.cpp" />
-    <ClCompile Include="cpiswap.cpp" />
-    <ClCompile Include="creditdefaultswapdata.cpp" />
-    <ClCompile Include="crossassetmodeldata.cpp" />
-    <ClCompile Include="curveconfig.cpp" />
-    <ClCompile Include="curvespecparser.cpp" />
-    <ClCompile Include="digitalcms.cpp" />
-    <ClCompile Include="equityasianoption.cpp" />
-    <ClCompile Include="equitymarketdata.cpp" />
-    <ClCompile Include="equityswap.cpp" />
-    <ClCompile Include="equitytrades.cpp" />
-    <ClCompile Include="expiry.cpp" />
-    <ClCompile Include="fittedbondcurve.cpp" />
-    <ClCompile Include="fixings.cpp" />
-    <ClCompile Include="fxasianoption.cpp" />
-    <ClCompile Include="fxoption.cpp" />
-    <ClCompile Include="fxswap.cpp" />
-    <ClCompile Include="fxtriangulation.cpp" />
-    <ClCompile Include="fxvolcurve.cpp" />
-    <ClCompile Include="indices.cpp" />
-    <ClCompile Include="inflationcapfloor.cpp" />
-    <ClCompile Include="inflationcurve.cpp" />
-    <ClCompile Include="legdata.cpp" />
-    <ClCompile Include="mxnircurves.cpp" />
-    <ClCompile Include="optionpaymentdata.cpp" />
-    <ClCompile Include="ored_commodityforward.cpp" />
-    <ClCompile Include="parser.cpp" />
-    <ClCompile Include="portfolio.cpp" />
-    <ClCompile Include="schedule.cpp" />
-    <ClCompile Include="strike.cpp" />
-    <ClCompile Include="swaption.cpp" />
-    <ClCompile Include="testsuite.cpp" />
-    <ClCompile Include="todaysmarket.cpp" />
-    <ClCompile Include="xmlmanipulation.cpp" />
-    <ClCompile Include="yieldcurve.cpp" />
-    <ClCompile Include="zerocouponswap.cpp" />
-  </ItemGroup>
-  <Import Project="$(VCTargetsPath)\Microsoft.Cpp.targets" />
-  <ImportGroup Label="ExtensionTargets">
-  </ImportGroup>
-=======
-<?xml version="1.0" encoding="utf-8"?>
-<Project DefaultTargets="Build" ToolsVersion="4.0" xmlns="http://schemas.microsoft.com/developer/msbuild/2003">
-  <ItemGroup Label="ProjectConfigurations">
-    <ProjectConfiguration Include="Debug (static runtime)|Win32">
-      <Configuration>Debug (static runtime)</Configuration>
-      <Platform>Win32</Platform>
-    </ProjectConfiguration>
-    <ProjectConfiguration Include="Debug (static runtime)|x64">
-      <Configuration>Debug (static runtime)</Configuration>
-      <Platform>x64</Platform>
-    </ProjectConfiguration>
-    <ProjectConfiguration Include="Debug|Win32">
-      <Configuration>Debug</Configuration>
-      <Platform>Win32</Platform>
-    </ProjectConfiguration>
-    <ProjectConfiguration Include="Debug|x64">
-      <Configuration>Debug</Configuration>
-      <Platform>x64</Platform>
-    </ProjectConfiguration>
-    <ProjectConfiguration Include="Release (static runtime)|Win32">
-      <Configuration>Release (static runtime)</Configuration>
-      <Platform>Win32</Platform>
-    </ProjectConfiguration>
-    <ProjectConfiguration Include="Release (static runtime)|x64">
-      <Configuration>Release (static runtime)</Configuration>
-      <Platform>x64</Platform>
-    </ProjectConfiguration>
-    <ProjectConfiguration Include="Release|Win32">
-      <Configuration>Release</Configuration>
-      <Platform>Win32</Platform>
-    </ProjectConfiguration>
-    <ProjectConfiguration Include="Release|x64">
-      <Configuration>Release</Configuration>
-      <Platform>x64</Platform>
-    </ProjectConfiguration>
-  </ItemGroup>
-  <PropertyGroup Label="Globals">
-    <ProjectName>OREDataTestSuite</ProjectName>
-    <ProjectGuid>{A613045C-34AF-4706-AA3C-730C92524F74}</ProjectGuid>
-    <RootNamespace>OREDataTestSuite</RootNamespace>
-    <VCTargetsPath Condition="'$(VCTargetsPath11)' != '' and '$(VSVersion)' == '' and $(VisualStudioVersion) == ''">$(VCTargetsPath11)</VCTargetsPath>
-  </PropertyGroup>
-  <Import Project="$(VCTargetsPath)\Microsoft.Cpp.Default.props" />
-  <Import Project="..\..\ore.props" />
-  <PropertyGroup Condition="'$(Configuration)|$(Platform)'=='Release|Win32'" Label="Configuration">
-    <ConfigurationType>Application</ConfigurationType>
-    <UseOfMfc>false</UseOfMfc>
-    <CharacterSet>MultiByte</CharacterSet>
-  </PropertyGroup>
-  <PropertyGroup Condition="'$(Configuration)|$(Platform)'=='Release|x64'" Label="Configuration">
-    <ConfigurationType>Application</ConfigurationType>
-    <UseOfMfc>false</UseOfMfc>
-    <CharacterSet>MultiByte</CharacterSet>
-  </PropertyGroup>
-  <PropertyGroup Condition="'$(Configuration)|$(Platform)'=='Debug|Win32'" Label="Configuration">
-    <ConfigurationType>Application</ConfigurationType>
-    <UseOfMfc>false</UseOfMfc>
-    <CharacterSet>MultiByte</CharacterSet>
-  </PropertyGroup>
-  <PropertyGroup Condition="'$(Configuration)|$(Platform)'=='Debug|x64'" Label="Configuration">
-    <ConfigurationType>Application</ConfigurationType>
-    <UseOfMfc>false</UseOfMfc>
-    <CharacterSet>MultiByte</CharacterSet>
-  </PropertyGroup>
-  <PropertyGroup Condition="'$(Configuration)|$(Platform)'=='Release (static runtime)|Win32'" Label="Configuration">
-    <ConfigurationType>Application</ConfigurationType>
-    <UseOfMfc>false</UseOfMfc>
-    <CharacterSet>MultiByte</CharacterSet>
-  </PropertyGroup>
-  <PropertyGroup Condition="'$(Configuration)|$(Platform)'=='Release (static runtime)|x64'" Label="Configuration">
-    <ConfigurationType>Application</ConfigurationType>
-    <UseOfMfc>false</UseOfMfc>
-    <CharacterSet>MultiByte</CharacterSet>
-  </PropertyGroup>
-  <PropertyGroup Condition="'$(Configuration)|$(Platform)'=='Debug (static runtime)|Win32'" Label="Configuration">
-    <ConfigurationType>Application</ConfigurationType>
-    <UseOfMfc>false</UseOfMfc>
-    <CharacterSet>MultiByte</CharacterSet>
-  </PropertyGroup>
-  <PropertyGroup Condition="'$(Configuration)|$(Platform)'=='Debug (static runtime)|x64'" Label="Configuration">
-    <ConfigurationType>Application</ConfigurationType>
-    <UseOfMfc>false</UseOfMfc>
-    <CharacterSet>MultiByte</CharacterSet>
-  </PropertyGroup>
-  <Import Project="$(VCTargetsPath)\Microsoft.Cpp.props" />
-  <ImportGroup Label="ExtensionSettings">
-  </ImportGroup>
-  <ImportGroup Condition="'$(Configuration)|$(Platform)'=='Release|Win32'" Label="PropertySheets">
-    <Import Project="$(UserRootDir)\Microsoft.Cpp.$(Platform).user.props" Condition="exists('$(UserRootDir)\Microsoft.Cpp.$(Platform).user.props')" Label="LocalAppDataPlatform" />
-    <Import Project="..\..\MSVC\ore.Win32.user.props" />
-  </ImportGroup>
-  <ImportGroup Condition="'$(Configuration)|$(Platform)'=='Release|x64'" Label="PropertySheets">
-    <Import Project="$(UserRootDir)\Microsoft.Cpp.$(Platform).user.props" Condition="exists('$(UserRootDir)\Microsoft.Cpp.$(Platform).user.props')" Label="LocalAppDataPlatform" />
-    <Import Project="..\..\MSVC\ore.x64.user.props" />
-  </ImportGroup>
-  <ImportGroup Condition="'$(Configuration)|$(Platform)'=='Debug|Win32'" Label="PropertySheets">
-    <Import Project="$(UserRootDir)\Microsoft.Cpp.$(Platform).user.props" Condition="exists('$(UserRootDir)\Microsoft.Cpp.$(Platform).user.props')" Label="LocalAppDataPlatform" />
-    <Import Project="..\..\MSVC\ore.Win32.user.props" />
-  </ImportGroup>
-  <ImportGroup Condition="'$(Configuration)|$(Platform)'=='Debug|x64'" Label="PropertySheets">
-    <Import Project="$(UserRootDir)\Microsoft.Cpp.$(Platform).user.props" Condition="exists('$(UserRootDir)\Microsoft.Cpp.$(Platform).user.props')" Label="LocalAppDataPlatform" />
-    <Import Project="..\..\MSVC\ore.x64.user.props" />
-  </ImportGroup>
-  <ImportGroup Condition="'$(Configuration)|$(Platform)'=='Release (static runtime)|Win32'" Label="PropertySheets">
-    <Import Project="$(UserRootDir)\Microsoft.Cpp.$(Platform).user.props" Condition="exists('$(UserRootDir)\Microsoft.Cpp.$(Platform).user.props')" Label="LocalAppDataPlatform" />
-    <Import Project="..\..\MSVC\ore.Win32.user.props" />
-  </ImportGroup>
-  <ImportGroup Condition="'$(Configuration)|$(Platform)'=='Release (static runtime)|x64'" Label="PropertySheets">
-    <Import Project="$(UserRootDir)\Microsoft.Cpp.$(Platform).user.props" Condition="exists('$(UserRootDir)\Microsoft.Cpp.$(Platform).user.props')" Label="LocalAppDataPlatform" />
-    <Import Project="..\..\MSVC\ore.x64.user.props" />
-  </ImportGroup>
-  <ImportGroup Condition="'$(Configuration)|$(Platform)'=='Debug (static runtime)|Win32'" Label="PropertySheets">
-    <Import Project="$(UserRootDir)\Microsoft.Cpp.$(Platform).user.props" Condition="exists('$(UserRootDir)\Microsoft.Cpp.$(Platform).user.props')" Label="LocalAppDataPlatform" />
-    <Import Project="..\..\MSVC\ore.Win32.user.props" />
-  </ImportGroup>
-  <ImportGroup Condition="'$(Configuration)|$(Platform)'=='Debug (static runtime)|x64'" Label="PropertySheets">
-    <Import Project="$(UserRootDir)\Microsoft.Cpp.$(Platform).user.props" Condition="exists('$(UserRootDir)\Microsoft.Cpp.$(Platform).user.props')" Label="LocalAppDataPlatform" />
-    <Import Project="..\..\MSVC\ore.x64.user.props" />
-  </ImportGroup>
-  <PropertyGroup Label="UserMacros" />
-  <PropertyGroup>
-    <_ProjectFileVersion>10.0.30319.1</_ProjectFileVersion>
-    <OutDir Condition="'$(Configuration)|$(Platform)'=='Debug (static runtime)|Win32'">bin\</OutDir>
-    <OutDir Condition="'$(Configuration)|$(Platform)'=='Debug (static runtime)|x64'">bin\</OutDir>
-    <IntDir Condition="'$(Configuration)|$(Platform)'=='Debug (static runtime)|Win32'">.\build\$(PlatformToolset)\$(Platform)\$(Configuration)\</IntDir>
-    <IntDir Condition="'$(Configuration)|$(Platform)'=='Debug (static runtime)|x64'">.\build\$(PlatformToolset)\$(Platform)\$(Configuration)\</IntDir>
-    <LinkIncremental Condition="'$(Configuration)|$(Platform)'=='Debug (static runtime)|Win32'">true</LinkIncremental>
-    <LinkIncremental Condition="'$(Configuration)|$(Platform)'=='Debug (static runtime)|x64'">true</LinkIncremental>
-    <GenerateManifest Condition="'$(Configuration)|$(Platform)'=='Debug (static runtime)|Win32'">true</GenerateManifest>
-    <GenerateManifest Condition="'$(Configuration)|$(Platform)'=='Debug (static runtime)|x64'">true</GenerateManifest>
-    <EmbedManifest Condition="'$(Configuration)|$(Platform)'=='Debug (static runtime)|Win32'">false</EmbedManifest>
-    <EmbedManifest Condition="'$(Configuration)|$(Platform)'=='Debug (static runtime)|x64'">false</EmbedManifest>
-    <PostBuildEventUseInBuild Condition="'$(Configuration)|$(Platform)'=='Debug (static runtime)|Win32'">false</PostBuildEventUseInBuild>
-    <PostBuildEventUseInBuild Condition="'$(Configuration)|$(Platform)'=='Debug (static runtime)|x64'">false</PostBuildEventUseInBuild>
-    <OutDir Condition="'$(Configuration)|$(Platform)'=='Release (static runtime)|Win32'">bin\</OutDir>
-    <OutDir Condition="'$(Configuration)|$(Platform)'=='Release (static runtime)|x64'">bin\</OutDir>
-    <IntDir Condition="'$(Configuration)|$(Platform)'=='Release (static runtime)|Win32'">.\build\$(PlatformToolset)\$(Platform)\$(Configuration)\</IntDir>
-    <IntDir Condition="'$(Configuration)|$(Platform)'=='Release (static runtime)|x64'">.\build\$(PlatformToolset)\$(Platform)\$(Configuration)\</IntDir>
-    <LinkIncremental Condition="'$(Configuration)|$(Platform)'=='Release (static runtime)|Win32'">false</LinkIncremental>
-    <LinkIncremental Condition="'$(Configuration)|$(Platform)'=='Release (static runtime)|x64'">false</LinkIncremental>
-    <GenerateManifest Condition="'$(Configuration)|$(Platform)'=='Release (static runtime)|Win32'">true</GenerateManifest>
-    <GenerateManifest Condition="'$(Configuration)|$(Platform)'=='Release (static runtime)|x64'">true</GenerateManifest>
-    <EmbedManifest Condition="'$(Configuration)|$(Platform)'=='Release (static runtime)|Win32'">false</EmbedManifest>
-    <EmbedManifest Condition="'$(Configuration)|$(Platform)'=='Release (static runtime)|x64'">false</EmbedManifest>
-    <PostBuildEventUseInBuild Condition="'$(Configuration)|$(Platform)'=='Release (static runtime)|Win32'">false</PostBuildEventUseInBuild>
-    <PostBuildEventUseInBuild Condition="'$(Configuration)|$(Platform)'=='Release (static runtime)|x64'">false</PostBuildEventUseInBuild>
-    <OutDir Condition="'$(Configuration)|$(Platform)'=='Debug|Win32'">bin\</OutDir>
-    <OutDir Condition="'$(Configuration)|$(Platform)'=='Debug|x64'">bin\</OutDir>
-    <IntDir Condition="'$(Configuration)|$(Platform)'=='Debug|Win32'">.\build\$(PlatformToolset)\$(Platform)\$(Configuration)\</IntDir>
-    <IntDir Condition="'$(Configuration)|$(Platform)'=='Debug|x64'">.\build\$(PlatformToolset)\$(Platform)\$(Configuration)\</IntDir>
-    <LinkIncremental Condition="'$(Configuration)|$(Platform)'=='Debug|Win32'">true</LinkIncremental>
-    <LinkIncremental Condition="'$(Configuration)|$(Platform)'=='Debug|x64'">true</LinkIncremental>
-    <GenerateManifest Condition="'$(Configuration)|$(Platform)'=='Debug|Win32'">true</GenerateManifest>
-    <GenerateManifest Condition="'$(Configuration)|$(Platform)'=='Debug|x64'">true</GenerateManifest>
-    <EmbedManifest Condition="'$(Configuration)|$(Platform)'=='Debug|Win32'">false</EmbedManifest>
-    <EmbedManifest Condition="'$(Configuration)|$(Platform)'=='Debug|x64'">false</EmbedManifest>
-    <PostBuildEventUseInBuild Condition="'$(Configuration)|$(Platform)'=='Debug|Win32'">false</PostBuildEventUseInBuild>
-    <PostBuildEventUseInBuild Condition="'$(Configuration)|$(Platform)'=='Debug|x64'">false</PostBuildEventUseInBuild>
-    <OutDir Condition="'$(Configuration)|$(Platform)'=='Release|Win32'">bin\</OutDir>
-    <OutDir Condition="'$(Configuration)|$(Platform)'=='Release|x64'">bin\</OutDir>
-    <IntDir Condition="'$(Configuration)|$(Platform)'=='Release|Win32'">.\build\$(PlatformToolset)\$(Platform)\$(Configuration)\</IntDir>
-    <IntDir Condition="'$(Configuration)|$(Platform)'=='Release|x64'">.\build\$(PlatformToolset)\$(Platform)\$(Configuration)\</IntDir>
-    <LinkIncremental Condition="'$(Configuration)|$(Platform)'=='Release|Win32'">false</LinkIncremental>
-    <LinkIncremental Condition="'$(Configuration)|$(Platform)'=='Release|x64'">false</LinkIncremental>
-    <GenerateManifest Condition="'$(Configuration)|$(Platform)'=='Release|Win32'">true</GenerateManifest>
-    <GenerateManifest Condition="'$(Configuration)|$(Platform)'=='Release|x64'">true</GenerateManifest>
-    <EmbedManifest Condition="'$(Configuration)|$(Platform)'=='Release|Win32'">false</EmbedManifest>
-    <EmbedManifest Condition="'$(Configuration)|$(Platform)'=='Release|x64'">false</EmbedManifest>
-    <PostBuildEventUseInBuild Condition="'$(Configuration)|$(Platform)'=='Release|Win32'">false</PostBuildEventUseInBuild>
-    <PostBuildEventUseInBuild Condition="'$(Configuration)|$(Platform)'=='Release|x64'">false</PostBuildEventUseInBuild>
-    <TargetName Condition="'$(Configuration)|$(Platform)'=='Release|Win32'">OREData-test-suite-mt</TargetName>
-    <TargetName Condition="'$(Configuration)|$(Platform)'=='Release|x64'">OREData-test-suite-x64-mt</TargetName>
-    <TargetName Condition="'$(Configuration)|$(Platform)'=='Release (static runtime)|Win32'">OREData-test-suite-mt-s</TargetName>
-    <TargetName Condition="'$(Configuration)|$(Platform)'=='Release (static runtime)|x64'">OREData-test-suite-x64-mt-s</TargetName>
-    <TargetName Condition="'$(Configuration)|$(Platform)'=='Debug|Win32'">OREData-test-suite-mt-gd</TargetName>
-    <TargetName Condition="'$(Configuration)|$(Platform)'=='Debug|x64'">OREData-test-suite-x64-mt-gd</TargetName>
-    <TargetName Condition="'$(Configuration)|$(Platform)'=='Debug (static runtime)|Win32'">OREData-test-suite-mt-sgd</TargetName>
-    <TargetName Condition="'$(Configuration)|$(Platform)'=='Debug (static runtime)|x64'">OREData-test-suite-x64-mt-sgd</TargetName>
-  </PropertyGroup>
-  <ItemDefinitionGroup Condition="'$(Configuration)|$(Platform)'=='Debug (static runtime)|Win32'">
-    <Midl>
-      <TypeLibraryName>.\build\$(PlatformToolset)\$(Platform)\$(Configuration)\testsuite.tlb</TypeLibraryName>
-      <HeaderFileName>
-      </HeaderFileName>
-    </Midl>
-    <ClCompile>
-      <Optimization>Disabled</Optimization>
-      <IntrinsicFunctions>false</IntrinsicFunctions>
-      <AdditionalIncludeDirectories>..;..\..\ORETest;..\..\QuantExt;..\..\QuantLib;%(AdditionalIncludeDirectories)</AdditionalIncludeDirectories>
-      <PreprocessorDefinitions>_DEBUG;WIN32;_CONSOLE;_SCL_SECURE_NO_DEPRECATE;_CRT_SECURE_NO_DEPRECATE;%(PreprocessorDefinitions)</PreprocessorDefinitions>
-      <BasicRuntimeChecks>EnableFastChecks</BasicRuntimeChecks>
-      <RuntimeLibrary>MultiThreadedDebug</RuntimeLibrary>
-      <DisableLanguageExtensions>false</DisableLanguageExtensions>
-      <ForceConformanceInForLoopScope>true</ForceConformanceInForLoopScope>
-      <RuntimeTypeInfo>true</RuntimeTypeInfo>
-      <PrecompiledHeader>
-      </PrecompiledHeader>
-      <PrecompiledHeaderOutputFile>.\build\$(PlatformToolset)\$(Platform)\$(Configuration)\testsuite.pch</PrecompiledHeaderOutputFile>
-      <AssemblerListingLocation>$(IntDir)\%(RelativeDir)</AssemblerListingLocation>
-      <ObjectFileName>$(IntDir)\%(RelativeDir)</ObjectFileName>
-      <ProgramDataBaseFileName>$(IntDir)\%(RelativeDir)</ProgramDataBaseFileName>
-      <BrowseInformation>
-      </BrowseInformation>
-      <BrowseInformationFile>.\build\$(PlatformToolset)\$(Platform)\$(Configuration)\</BrowseInformationFile>
-      <WarningLevel>Level3</WarningLevel>
-      <SuppressStartupBanner>true</SuppressStartupBanner>
-      <DebugInformationFormat>EditAndContinue</DebugInformationFormat>
-      <CompileAs>Default</CompileAs>
-      <MultiProcessorCompilation>true</MultiProcessorCompilation>
-    </ClCompile>
-    <ResourceCompile>
-      <PreprocessorDefinitions>_DEBUG;%(PreprocessorDefinitions)</PreprocessorDefinitions>
-      <Culture>0x0409</Culture>
-    </ResourceCompile>
-    <Link>
-      <OutputFile>$(OutDir)$(TargetName)$(TargetExt)</OutputFile>
-      <SuppressStartupBanner>true</SuppressStartupBanner>
-      <AdditionalLibraryDirectories>..\lib;..\..\QuantExt\lib;..\..\QuantLib\lib;%(AdditionalLibraryDirectories)</AdditionalLibraryDirectories>
-      <GenerateDebugInformation>true</GenerateDebugInformation>
-      <AssemblyDebug>
-      </AssemblyDebug>
-      <ProgramDatabaseFile>$(OutDir)$(TargetName).pdb</ProgramDatabaseFile>
-      <SubSystem>Console</SubSystem>
-      <RandomizedBaseAddress>false</RandomizedBaseAddress>
-      <DataExecutionPrevention>
-      </DataExecutionPrevention>
-      <TargetMachine>MachineX86</TargetMachine>
-      <ImageHasSafeExceptionHandlers>false</ImageHasSafeExceptionHandlers>
-    </Link>
-    <Bscmake>
-      <SuppressStartupBanner>false</SuppressStartupBanner>
-    </Bscmake>
-    <PostBuildEvent>
-      <Message>Auto run test</Message>
-      <Command>"$(TargetDir)$(TargetName).exe" --log_level=message --build_info=yes --result_code=no --report_level=short</Command>
-    </PostBuildEvent>
-  </ItemDefinitionGroup>
-  <ItemDefinitionGroup Condition="'$(Configuration)|$(Platform)'=='Debug (static runtime)|x64'">
-    <Midl>
-      <TypeLibraryName>.\build\$(PlatformToolset)\$(Platform)\$(Configuration)\testsuite.tlb</TypeLibraryName>
-      <HeaderFileName>
-      </HeaderFileName>
-    </Midl>
-    <ClCompile>
-      <Optimization>Disabled</Optimization>
-      <IntrinsicFunctions>false</IntrinsicFunctions>
-      <AdditionalIncludeDirectories>..;..\..\ORETest;..\..\QuantExt;..\..\QuantLib;%(AdditionalIncludeDirectories)</AdditionalIncludeDirectories>
-      <PreprocessorDefinitions>_DEBUG;WIN32;_CONSOLE;_SCL_SECURE_NO_DEPRECATE;_CRT_SECURE_NO_DEPRECATE;%(PreprocessorDefinitions)</PreprocessorDefinitions>
-      <BasicRuntimeChecks>EnableFastChecks</BasicRuntimeChecks>
-      <RuntimeLibrary>MultiThreadedDebug</RuntimeLibrary>
-      <DisableLanguageExtensions>false</DisableLanguageExtensions>
-      <ForceConformanceInForLoopScope>true</ForceConformanceInForLoopScope>
-      <RuntimeTypeInfo>true</RuntimeTypeInfo>
-      <PrecompiledHeader>
-      </PrecompiledHeader>
-      <PrecompiledHeaderOutputFile>.\build\$(PlatformToolset)\$(Platform)\$(Configuration)\testsuite.pch</PrecompiledHeaderOutputFile>
-      <AssemblerListingLocation>$(IntDir)\%(RelativeDir)</AssemblerListingLocation>
-      <ObjectFileName>$(IntDir)\%(RelativeDir)</ObjectFileName>
-      <ProgramDataBaseFileName>$(IntDir)\%(RelativeDir)</ProgramDataBaseFileName>
-      <BrowseInformation>
-      </BrowseInformation>
-      <BrowseInformationFile>.\build\$(PlatformToolset)\$(Platform)\$(Configuration)\</BrowseInformationFile>
-      <WarningLevel>Level3</WarningLevel>
-      <SuppressStartupBanner>true</SuppressStartupBanner>
-      <DebugInformationFormat>ProgramDatabase</DebugInformationFormat>
-      <CompileAs>Default</CompileAs>
-      <MultiProcessorCompilation>true</MultiProcessorCompilation>
-    </ClCompile>
-    <ResourceCompile>
-      <PreprocessorDefinitions>_DEBUG;%(PreprocessorDefinitions)</PreprocessorDefinitions>
-      <Culture>0x0409</Culture>
-    </ResourceCompile>
-    <Link>
-      <OutputFile>$(OutDir)$(TargetName)$(TargetExt)</OutputFile>
-      <SuppressStartupBanner>true</SuppressStartupBanner>
-      <AdditionalLibraryDirectories>..\lib;..\..\QuantExt\lib;..\..\QuantLib\lib;%(AdditionalLibraryDirectories)</AdditionalLibraryDirectories>
-      <GenerateDebugInformation>true</GenerateDebugInformation>
-      <AssemblyDebug>
-      </AssemblyDebug>
-      <ProgramDatabaseFile>$(OutDir)$(TargetName).pdb</ProgramDatabaseFile>
-      <SubSystem>Console</SubSystem>
-      <RandomizedBaseAddress>false</RandomizedBaseAddress>
-      <DataExecutionPrevention>
-      </DataExecutionPrevention>
-    </Link>
-    <Bscmake>
-      <SuppressStartupBanner>false</SuppressStartupBanner>
-    </Bscmake>
-    <PostBuildEvent>
-      <Message>Auto run test</Message>
-      <Command>"$(TargetDir)$(TargetName).exe" --log_level=message --build_info=yes --result_code=no --report_level=short</Command>
-    </PostBuildEvent>
-  </ItemDefinitionGroup>
-  <ItemDefinitionGroup Condition="'$(Configuration)|$(Platform)'=='Release (static runtime)|Win32'">
-    <Midl>
-      <TypeLibraryName>.\build\$(PlatformToolset)\$(Platform)\$(Configuration)\testsuite.tlb</TypeLibraryName>
-      <HeaderFileName>
-      </HeaderFileName>
-    </Midl>
-    <ClCompile>
-      <Optimization>MaxSpeed</Optimization>
-      <InlineFunctionExpansion>AnySuitable</InlineFunctionExpansion>
-      <IntrinsicFunctions>false</IntrinsicFunctions>
-      <FavorSizeOrSpeed>Speed</FavorSizeOrSpeed>
-      <AdditionalIncludeDirectories>..;..\..\ORETest;..\..\QuantExt;..\..\QuantLib;%(AdditionalIncludeDirectories)</AdditionalIncludeDirectories>
-      <PreprocessorDefinitions>NDEBUG;WIN32;_CONSOLE;_SCL_SECURE_NO_DEPRECATE;_CRT_SECURE_NO_DEPRECATE;%(PreprocessorDefinitions)</PreprocessorDefinitions>
-      <StringPooling>true</StringPooling>
-      <RuntimeLibrary>MultiThreaded</RuntimeLibrary>
-      <FunctionLevelLinking>true</FunctionLevelLinking>
-      <DisableLanguageExtensions>false</DisableLanguageExtensions>
-      <ForceConformanceInForLoopScope>true</ForceConformanceInForLoopScope>
-      <RuntimeTypeInfo>true</RuntimeTypeInfo>
-      <PrecompiledHeader>
-      </PrecompiledHeader>
-      <PrecompiledHeaderOutputFile>.\build\$(PlatformToolset)\$(Platform)\$(Configuration)\testsuite.pch</PrecompiledHeaderOutputFile>
-      <AssemblerListingLocation>$(IntDir)\%(RelativeDir)</AssemblerListingLocation>
-      <ObjectFileName>$(IntDir)\%(RelativeDir)</ObjectFileName>
-      <ProgramDataBaseFileName>$(IntDir)\%(RelativeDir)</ProgramDataBaseFileName>
-      <BrowseInformation>
-      </BrowseInformation>
-      <BrowseInformationFile>.\build\$(PlatformToolset)\$(Platform)\$(Configuration)\</BrowseInformationFile>
-      <WarningLevel>Level3</WarningLevel>
-      <SuppressStartupBanner>true</SuppressStartupBanner>
-      <CompileAs>Default</CompileAs>
-      <DebugInformationFormat>ProgramDatabase</DebugInformationFormat>
-      <MultiProcessorCompilation>true</MultiProcessorCompilation>
-    </ClCompile>
-    <ResourceCompile>
-      <PreprocessorDefinitions>NDEBUG;%(PreprocessorDefinitions)</PreprocessorDefinitions>
-      <Culture>0x0409</Culture>
-    </ResourceCompile>
-    <Link>
-      <OutputFile>$(OutDir)$(TargetName)$(TargetExt)</OutputFile>
-      <SuppressStartupBanner>true</SuppressStartupBanner>
-      <AdditionalLibraryDirectories>..\lib;..\..\QuantExt\lib;..\..\QuantLib\lib;%(AdditionalLibraryDirectories)</AdditionalLibraryDirectories>
-      <ProgramDatabaseFile>$(OutDir)$(TargetName).pdb</ProgramDatabaseFile>
-      <SubSystem>Console</SubSystem>
-      <RandomizedBaseAddress>false</RandomizedBaseAddress>
-      <DataExecutionPrevention>
-      </DataExecutionPrevention>
-      <TargetMachine>MachineX86</TargetMachine>
-      <GenerateDebugInformation>true</GenerateDebugInformation>
-      <OptimizeReferences>true</OptimizeReferences>
-    </Link>
-    <Bscmake>
-      <SuppressStartupBanner>false</SuppressStartupBanner>
-    </Bscmake>
-    <PostBuildEvent>
-      <Message>Auto run test</Message>
-      <Command>"$(TargetDir)$(TargetName).exe" --log_level=message --build_info=yes --result_code=no --report_level=short</Command>
-    </PostBuildEvent>
-  </ItemDefinitionGroup>
-  <ItemDefinitionGroup Condition="'$(Configuration)|$(Platform)'=='Release (static runtime)|x64'">
-    <Midl>
-      <TypeLibraryName>.\build\$(PlatformToolset)\$(Platform)\$(Configuration)\testsuite.tlb</TypeLibraryName>
-      <HeaderFileName>
-      </HeaderFileName>
-    </Midl>
-    <ClCompile>
-      <Optimization>MaxSpeed</Optimization>
-      <InlineFunctionExpansion>AnySuitable</InlineFunctionExpansion>
-      <IntrinsicFunctions>false</IntrinsicFunctions>
-      <FavorSizeOrSpeed>Speed</FavorSizeOrSpeed>
-      <AdditionalIncludeDirectories>..;..\..\ORETest;..\..\QuantExt;..\..\QuantLib;%(AdditionalIncludeDirectories)</AdditionalIncludeDirectories>
-      <PreprocessorDefinitions>NDEBUG;WIN32;_CONSOLE;_SCL_SECURE_NO_DEPRECATE;_CRT_SECURE_NO_DEPRECATE;%(PreprocessorDefinitions)</PreprocessorDefinitions>
-      <StringPooling>true</StringPooling>
-      <RuntimeLibrary>MultiThreaded</RuntimeLibrary>
-      <FunctionLevelLinking>true</FunctionLevelLinking>
-      <DisableLanguageExtensions>false</DisableLanguageExtensions>
-      <ForceConformanceInForLoopScope>true</ForceConformanceInForLoopScope>
-      <RuntimeTypeInfo>true</RuntimeTypeInfo>
-      <PrecompiledHeader>
-      </PrecompiledHeader>
-      <PrecompiledHeaderOutputFile>.\build\$(PlatformToolset)\$(Platform)\$(Configuration)\testsuite.pch</PrecompiledHeaderOutputFile>
-      <AssemblerListingLocation>$(IntDir)\%(RelativeDir)</AssemblerListingLocation>
-      <ObjectFileName>$(IntDir)\%(RelativeDir)</ObjectFileName>
-      <ProgramDataBaseFileName>$(IntDir)\%(RelativeDir)</ProgramDataBaseFileName>
-      <BrowseInformation>
-      </BrowseInformation>
-      <BrowseInformationFile>.\build\$(PlatformToolset)\$(Platform)\$(Configuration)\</BrowseInformationFile>
-      <WarningLevel>Level3</WarningLevel>
-      <SuppressStartupBanner>true</SuppressStartupBanner>
-      <CompileAs>Default</CompileAs>
-      <DebugInformationFormat>ProgramDatabase</DebugInformationFormat>
-      <MultiProcessorCompilation>true</MultiProcessorCompilation>
-    </ClCompile>
-    <ResourceCompile>
-      <PreprocessorDefinitions>NDEBUG;%(PreprocessorDefinitions)</PreprocessorDefinitions>
-      <Culture>0x0409</Culture>
-    </ResourceCompile>
-    <Link>
-      <OutputFile>$(OutDir)$(TargetName)$(TargetExt)</OutputFile>
-      <SuppressStartupBanner>true</SuppressStartupBanner>
-      <AdditionalLibraryDirectories>..\lib;..\..\QuantExt\lib;..\..\QuantLib\lib;%(AdditionalLibraryDirectories)</AdditionalLibraryDirectories>
-      <ProgramDatabaseFile>$(OutDir)$(TargetName).pdb</ProgramDatabaseFile>
-      <SubSystem>Console</SubSystem>
-      <RandomizedBaseAddress>false</RandomizedBaseAddress>
-      <DataExecutionPrevention>
-      </DataExecutionPrevention>
-      <GenerateDebugInformation>true</GenerateDebugInformation>
-      <OptimizeReferences>true</OptimizeReferences>
-    </Link>
-    <Bscmake>
-      <SuppressStartupBanner>false</SuppressStartupBanner>
-    </Bscmake>
-    <PostBuildEvent>
-      <Message>Auto run test</Message>
-      <Command>"$(TargetDir)$(TargetName).exe" --log_level=message --build_info=yes --result_code=no --report_level=short</Command>
-    </PostBuildEvent>
-  </ItemDefinitionGroup>
-  <ItemDefinitionGroup Condition="'$(Configuration)|$(Platform)'=='Debug|Win32'">
-    <Midl>
-      <TypeLibraryName>.\build\$(PlatformToolset)\$(Platform)\$(Configuration)\testsuite.tlb</TypeLibraryName>
-      <HeaderFileName>
-      </HeaderFileName>
-    </Midl>
-    <ClCompile>
-      <Optimization>Disabled</Optimization>
-      <IntrinsicFunctions>false</IntrinsicFunctions>
-      <AdditionalIncludeDirectories>..;..\..\ORETest;..\..\QuantExt;..\..\QuantLib;%(AdditionalIncludeDirectories)</AdditionalIncludeDirectories>
-      <PreprocessorDefinitions>_DEBUG;WIN32;_CONSOLE;_SCL_SECURE_NO_DEPRECATE;_CRT_SECURE_NO_DEPRECATE;%(PreprocessorDefinitions)</PreprocessorDefinitions>
-      <BasicRuntimeChecks>EnableFastChecks</BasicRuntimeChecks>
-      <RuntimeLibrary>MultiThreadedDebugDLL</RuntimeLibrary>
-      <DisableLanguageExtensions>false</DisableLanguageExtensions>
-      <ForceConformanceInForLoopScope>true</ForceConformanceInForLoopScope>
-      <RuntimeTypeInfo>true</RuntimeTypeInfo>
-      <PrecompiledHeader>
-      </PrecompiledHeader>
-      <PrecompiledHeaderOutputFile>.\build\$(PlatformToolset)\$(Platform)\$(Configuration)\testsuite.pch</PrecompiledHeaderOutputFile>
-      <AssemblerListingLocation>$(IntDir)\%(RelativeDir)</AssemblerListingLocation>
-      <ObjectFileName>$(IntDir)\%(RelativeDir)</ObjectFileName>
-      <ProgramDataBaseFileName>$(IntDir)\%(RelativeDir)</ProgramDataBaseFileName>
-      <BrowseInformation>
-      </BrowseInformation>
-      <BrowseInformationFile>.\build\$(PlatformToolset)\$(Platform)\$(Configuration)\</BrowseInformationFile>
-      <WarningLevel>Level3</WarningLevel>
-      <SuppressStartupBanner>true</SuppressStartupBanner>
-      <DebugInformationFormat>EditAndContinue</DebugInformationFormat>
-      <CompileAs>Default</CompileAs>
-      <MultiProcessorCompilation>true</MultiProcessorCompilation>
-    </ClCompile>
-    <ResourceCompile>
-      <PreprocessorDefinitions>_DEBUG;%(PreprocessorDefinitions)</PreprocessorDefinitions>
-      <Culture>0x0409</Culture>
-    </ResourceCompile>
-    <Link>
-      <OutputFile>$(OutDir)$(TargetName)$(TargetExt)</OutputFile>
-      <SuppressStartupBanner>true</SuppressStartupBanner>
-      <AdditionalLibraryDirectories>..\lib;..\..\QuantExt\lib;..\..\QuantLib\lib;%(AdditionalLibraryDirectories)</AdditionalLibraryDirectories>
-      <GenerateDebugInformation>true</GenerateDebugInformation>
-      <ProgramDatabaseFile>$(OutDir)$(TargetName).pdb</ProgramDatabaseFile>
-      <SubSystem>Console</SubSystem>
-      <RandomizedBaseAddress>false</RandomizedBaseAddress>
-      <DataExecutionPrevention>
-      </DataExecutionPrevention>
-      <TargetMachine>MachineX86</TargetMachine>
-      <ImageHasSafeExceptionHandlers>false</ImageHasSafeExceptionHandlers>
-    </Link>
-    <Bscmake>
-      <SuppressStartupBanner>false</SuppressStartupBanner>
-    </Bscmake>
-    <PostBuildEvent>
-      <Message>Auto run test</Message>
-      <Command>"$(TargetDir)$(TargetName).exe" --log_level=message --build_info=yes --result_code=no --report_level=short</Command>
-    </PostBuildEvent>
-  </ItemDefinitionGroup>
-  <ItemDefinitionGroup Condition="'$(Configuration)|$(Platform)'=='Debug|x64'">
-    <Midl>
-      <TypeLibraryName>.\build\$(PlatformToolset)\$(Platform)\$(Configuration)\testsuite.tlb</TypeLibraryName>
-      <HeaderFileName>
-      </HeaderFileName>
-    </Midl>
-    <ClCompile>
-      <Optimization>Disabled</Optimization>
-      <IntrinsicFunctions>false</IntrinsicFunctions>
-      <AdditionalIncludeDirectories>..;..\..\ORETest;..\..\QuantExt;..\..\QuantLib;%(AdditionalIncludeDirectories)</AdditionalIncludeDirectories>
-      <PreprocessorDefinitions>_DEBUG;WIN32;_CONSOLE;_SCL_SECURE_NO_DEPRECATE;_CRT_SECURE_NO_DEPRECATE;%(PreprocessorDefinitions)</PreprocessorDefinitions>
-      <BasicRuntimeChecks>EnableFastChecks</BasicRuntimeChecks>
-      <RuntimeLibrary>MultiThreadedDebugDLL</RuntimeLibrary>
-      <DisableLanguageExtensions>false</DisableLanguageExtensions>
-      <ForceConformanceInForLoopScope>true</ForceConformanceInForLoopScope>
-      <RuntimeTypeInfo>true</RuntimeTypeInfo>
-      <PrecompiledHeader>
-      </PrecompiledHeader>
-      <PrecompiledHeaderOutputFile>.\build\$(PlatformToolset)\$(Platform)\$(Configuration)\testsuite.pch</PrecompiledHeaderOutputFile>
-      <AssemblerListingLocation>$(IntDir)\%(RelativeDir)</AssemblerListingLocation>
-      <ObjectFileName>$(IntDir)\%(RelativeDir)</ObjectFileName>
-      <ProgramDataBaseFileName>$(IntDir)\%(RelativeDir)</ProgramDataBaseFileName>
-      <BrowseInformation>
-      </BrowseInformation>
-      <BrowseInformationFile>.\build\$(PlatformToolset)\$(Platform)\$(Configuration)\</BrowseInformationFile>
-      <WarningLevel>Level3</WarningLevel>
-      <SuppressStartupBanner>true</SuppressStartupBanner>
-      <DebugInformationFormat>ProgramDatabase</DebugInformationFormat>
-      <CompileAs>Default</CompileAs>
-      <MultiProcessorCompilation>true</MultiProcessorCompilation>
-    </ClCompile>
-    <ResourceCompile>
-      <PreprocessorDefinitions>_DEBUG;%(PreprocessorDefinitions)</PreprocessorDefinitions>
-      <Culture>0x0409</Culture>
-    </ResourceCompile>
-    <Link>
-      <OutputFile>$(OutDir)$(TargetName)$(TargetExt)</OutputFile>
-      <SuppressStartupBanner>true</SuppressStartupBanner>
-      <AdditionalLibraryDirectories>..\lib;..\..\QuantExt\lib;..\..\QuantLib\lib;%(AdditionalLibraryDirectories)</AdditionalLibraryDirectories>
-      <GenerateDebugInformation>true</GenerateDebugInformation>
-      <ProgramDatabaseFile>$(OutDir)$(TargetName).pdb</ProgramDatabaseFile>
-      <SubSystem>Console</SubSystem>
-      <RandomizedBaseAddress>false</RandomizedBaseAddress>
-      <DataExecutionPrevention>
-      </DataExecutionPrevention>
-    </Link>
-    <Bscmake>
-      <SuppressStartupBanner>false</SuppressStartupBanner>
-    </Bscmake>
-    <PostBuildEvent>
-      <Message>Auto run test</Message>
-      <Command>"$(TargetDir)$(TargetName).exe" --log_level=message --build_info=yes --result_code=no --report_level=short</Command>
-    </PostBuildEvent>
-  </ItemDefinitionGroup>
-  <ItemDefinitionGroup Condition="'$(Configuration)|$(Platform)'=='Release|Win32'">
-    <Midl>
-      <TypeLibraryName>.\build\$(PlatformToolset)\$(Platform)\$(Configuration)\testsuite.tlb</TypeLibraryName>
-      <HeaderFileName>
-      </HeaderFileName>
-    </Midl>
-    <ClCompile>
-      <Optimization>MaxSpeed</Optimization>
-      <InlineFunctionExpansion>AnySuitable</InlineFunctionExpansion>
-      <IntrinsicFunctions>false</IntrinsicFunctions>
-      <FavorSizeOrSpeed>Speed</FavorSizeOrSpeed>
-      <AdditionalIncludeDirectories>..;..\..\ORETest;..\..\QuantExt;..\..\QuantLib;%(AdditionalIncludeDirectories)</AdditionalIncludeDirectories>
-      <PreprocessorDefinitions>NDEBUG;WIN32;_CONSOLE;_SCL_SECURE_NO_DEPRECATE;_CRT_SECURE_NO_DEPRECATE;%(PreprocessorDefinitions)</PreprocessorDefinitions>
-      <StringPooling>true</StringPooling>
-      <RuntimeLibrary>MultiThreadedDLL</RuntimeLibrary>
-      <FunctionLevelLinking>true</FunctionLevelLinking>
-      <DisableLanguageExtensions>false</DisableLanguageExtensions>
-      <ForceConformanceInForLoopScope>true</ForceConformanceInForLoopScope>
-      <RuntimeTypeInfo>true</RuntimeTypeInfo>
-      <PrecompiledHeader>
-      </PrecompiledHeader>
-      <PrecompiledHeaderOutputFile>.\build\$(PlatformToolset)\$(Platform)\$(Configuration)\testsuite.pch</PrecompiledHeaderOutputFile>
-      <AssemblerListingLocation>$(IntDir)\%(RelativeDir)</AssemblerListingLocation>
-      <ObjectFileName>$(IntDir)\%(RelativeDir)</ObjectFileName>
-      <ProgramDataBaseFileName>$(IntDir)\%(RelativeDir)</ProgramDataBaseFileName>
-      <BrowseInformation>
-      </BrowseInformation>
-      <BrowseInformationFile>.\build\$(PlatformToolset)\$(Platform)\$(Configuration)\</BrowseInformationFile>
-      <WarningLevel>Level3</WarningLevel>
-      <SuppressStartupBanner>true</SuppressStartupBanner>
-      <CompileAs>Default</CompileAs>
-      <DebugInformationFormat>ProgramDatabase</DebugInformationFormat>
-      <MultiProcessorCompilation>true</MultiProcessorCompilation>
-    </ClCompile>
-    <ResourceCompile>
-      <PreprocessorDefinitions>NDEBUG;%(PreprocessorDefinitions)</PreprocessorDefinitions>
-      <Culture>0x0409</Culture>
-    </ResourceCompile>
-    <Link>
-      <OutputFile>$(OutDir)$(TargetName)$(TargetExt)</OutputFile>
-      <SuppressStartupBanner>true</SuppressStartupBanner>
-      <AdditionalLibraryDirectories>..\lib;..\..\QuantExt\lib;..\..\QuantLib\lib;%(AdditionalLibraryDirectories)</AdditionalLibraryDirectories>
-      <GenerateDebugInformation>true</GenerateDebugInformation>
-      <ProgramDatabaseFile>$(OutDir)$(TargetName).pdb</ProgramDatabaseFile>
-      <SubSystem>Console</SubSystem>
-      <RandomizedBaseAddress>false</RandomizedBaseAddress>
-      <DataExecutionPrevention>
-      </DataExecutionPrevention>
-      <TargetMachine>MachineX86</TargetMachine>
-      <OptimizeReferences>true</OptimizeReferences>
-    </Link>
-    <Bscmake>
-      <SuppressStartupBanner>false</SuppressStartupBanner>
-    </Bscmake>
-    <PostBuildEvent>
-      <Message>Auto run test</Message>
-      <Command>"$(TargetDir)$(TargetName).exe" --log_level=message --build_info=yes --result_code=no --report_level=short</Command>
-    </PostBuildEvent>
-  </ItemDefinitionGroup>
-  <ItemDefinitionGroup Condition="'$(Configuration)|$(Platform)'=='Release|x64'">
-    <Midl>
-      <TypeLibraryName>.\build\$(PlatformToolset)\$(Platform)\$(Configuration)\testsuite.tlb</TypeLibraryName>
-      <HeaderFileName>
-      </HeaderFileName>
-    </Midl>
-    <ClCompile>
-      <Optimization>MaxSpeed</Optimization>
-      <InlineFunctionExpansion>AnySuitable</InlineFunctionExpansion>
-      <IntrinsicFunctions>false</IntrinsicFunctions>
-      <FavorSizeOrSpeed>Speed</FavorSizeOrSpeed>
-      <AdditionalIncludeDirectories>..;..\..\ORETest;..\..\QuantExt;..\..\QuantLib;%(AdditionalIncludeDirectories)</AdditionalIncludeDirectories>
-      <PreprocessorDefinitions>NDEBUG;WIN32;_CONSOLE;_SCL_SECURE_NO_DEPRECATE;_CRT_SECURE_NO_DEPRECATE;%(PreprocessorDefinitions)</PreprocessorDefinitions>
-      <StringPooling>true</StringPooling>
-      <RuntimeLibrary>MultiThreadedDLL</RuntimeLibrary>
-      <FunctionLevelLinking>true</FunctionLevelLinking>
-      <DisableLanguageExtensions>false</DisableLanguageExtensions>
-      <ForceConformanceInForLoopScope>true</ForceConformanceInForLoopScope>
-      <RuntimeTypeInfo>true</RuntimeTypeInfo>
-      <PrecompiledHeader>
-      </PrecompiledHeader>
-      <PrecompiledHeaderOutputFile>.\build\$(PlatformToolset)\$(Platform)\$(Configuration)\testsuite.pch</PrecompiledHeaderOutputFile>
-      <AssemblerListingLocation>$(IntDir)\%(RelativeDir)</AssemblerListingLocation>
-      <ObjectFileName>$(IntDir)\%(RelativeDir)</ObjectFileName>
-      <ProgramDataBaseFileName>$(IntDir)\%(RelativeDir)</ProgramDataBaseFileName>
-      <BrowseInformation>
-      </BrowseInformation>
-      <BrowseInformationFile>.\build\$(PlatformToolset)\$(Platform)\$(Configuration)\</BrowseInformationFile>
-      <WarningLevel>Level3</WarningLevel>
-      <SuppressStartupBanner>true</SuppressStartupBanner>
-      <CompileAs>Default</CompileAs>
-      <DebugInformationFormat>ProgramDatabase</DebugInformationFormat>
-      <MultiProcessorCompilation>true</MultiProcessorCompilation>
-    </ClCompile>
-    <ResourceCompile>
-      <PreprocessorDefinitions>NDEBUG;%(PreprocessorDefinitions)</PreprocessorDefinitions>
-      <Culture>0x0409</Culture>
-    </ResourceCompile>
-    <Link>
-      <OutputFile>$(OutDir)$(TargetName)$(TargetExt)</OutputFile>
-      <SuppressStartupBanner>true</SuppressStartupBanner>
-      <AdditionalLibraryDirectories>..\lib;..\..\QuantExt\lib;..\..\QuantLib\lib;%(AdditionalLibraryDirectories)</AdditionalLibraryDirectories>
-      <GenerateDebugInformation>true</GenerateDebugInformation>
-      <ProgramDatabaseFile>$(OutDir)$(TargetName).pdb</ProgramDatabaseFile>
-      <SubSystem>Console</SubSystem>
-      <RandomizedBaseAddress>false</RandomizedBaseAddress>
-      <DataExecutionPrevention>
-      </DataExecutionPrevention>
-      <OptimizeReferences>true</OptimizeReferences>
-    </Link>
-    <Bscmake>
-      <SuppressStartupBanner>false</SuppressStartupBanner>
-    </Bscmake>
-    <PostBuildEvent>
-      <Message>Auto run test</Message>
-      <Command>"$(TargetDir)$(TargetName).exe" --log_level=message --build_info=yes --result_code=no --report_level=short</Command>
-    </PostBuildEvent>
-  </ItemDefinitionGroup>
-  <ItemGroup>
-    <ClCompile Include="basecorrelationcurve.cpp" />
-    <ClCompile Include="bond.cpp" />
-    <ClCompile Include="calendaradjustment.cpp" />
-    <ClCompile Include="calendars.cpp" />
-    <ClCompile Include="ccyswapwithresets.cpp" />
-    <ClCompile Include="cds.cpp" />
-    <ClCompile Include="cms.cpp" />
+<?xml version="1.0" encoding="utf-8"?>
+<Project DefaultTargets="Build" ToolsVersion="4.0" xmlns="http://schemas.microsoft.com/developer/msbuild/2003">
+  <ItemGroup Label="ProjectConfigurations">
+    <ProjectConfiguration Include="Debug (static runtime)|Win32">
+      <Configuration>Debug (static runtime)</Configuration>
+      <Platform>Win32</Platform>
+    </ProjectConfiguration>
+    <ProjectConfiguration Include="Debug (static runtime)|x64">
+      <Configuration>Debug (static runtime)</Configuration>
+      <Platform>x64</Platform>
+    </ProjectConfiguration>
+    <ProjectConfiguration Include="Debug|Win32">
+      <Configuration>Debug</Configuration>
+      <Platform>Win32</Platform>
+    </ProjectConfiguration>
+    <ProjectConfiguration Include="Debug|x64">
+      <Configuration>Debug</Configuration>
+      <Platform>x64</Platform>
+    </ProjectConfiguration>
+    <ProjectConfiguration Include="Release (static runtime)|Win32">
+      <Configuration>Release (static runtime)</Configuration>
+      <Platform>Win32</Platform>
+    </ProjectConfiguration>
+    <ProjectConfiguration Include="Release (static runtime)|x64">
+      <Configuration>Release (static runtime)</Configuration>
+      <Platform>x64</Platform>
+    </ProjectConfiguration>
+    <ProjectConfiguration Include="Release|Win32">
+      <Configuration>Release</Configuration>
+      <Platform>Win32</Platform>
+    </ProjectConfiguration>
+    <ProjectConfiguration Include="Release|x64">
+      <Configuration>Release</Configuration>
+      <Platform>x64</Platform>
+    </ProjectConfiguration>
+  </ItemGroup>
+  <PropertyGroup Label="Globals">
+    <ProjectName>OREDataTestSuite</ProjectName>
+    <ProjectGuid>{A613045C-34AF-4706-AA3C-730C92524F74}</ProjectGuid>
+    <RootNamespace>OREDataTestSuite</RootNamespace>
+    <VCTargetsPath Condition="'$(VCTargetsPath11)' != '' and '$(VSVersion)' == '' and $(VisualStudioVersion) == ''">$(VCTargetsPath11)</VCTargetsPath>
+  </PropertyGroup>
+  <Import Project="$(VCTargetsPath)\Microsoft.Cpp.Default.props" />
+  <Import Project="..\..\ore.props" />
+  <PropertyGroup Condition="'$(Configuration)|$(Platform)'=='Release|Win32'" Label="Configuration">
+    <ConfigurationType>Application</ConfigurationType>
+    <UseOfMfc>false</UseOfMfc>
+    <CharacterSet>MultiByte</CharacterSet>
+  </PropertyGroup>
+  <PropertyGroup Condition="'$(Configuration)|$(Platform)'=='Release|x64'" Label="Configuration">
+    <ConfigurationType>Application</ConfigurationType>
+    <UseOfMfc>false</UseOfMfc>
+    <CharacterSet>MultiByte</CharacterSet>
+  </PropertyGroup>
+  <PropertyGroup Condition="'$(Configuration)|$(Platform)'=='Debug|Win32'" Label="Configuration">
+    <ConfigurationType>Application</ConfigurationType>
+    <UseOfMfc>false</UseOfMfc>
+    <CharacterSet>MultiByte</CharacterSet>
+  </PropertyGroup>
+  <PropertyGroup Condition="'$(Configuration)|$(Platform)'=='Debug|x64'" Label="Configuration">
+    <ConfigurationType>Application</ConfigurationType>
+    <UseOfMfc>false</UseOfMfc>
+    <CharacterSet>MultiByte</CharacterSet>
+  </PropertyGroup>
+  <PropertyGroup Condition="'$(Configuration)|$(Platform)'=='Release (static runtime)|Win32'" Label="Configuration">
+    <ConfigurationType>Application</ConfigurationType>
+    <UseOfMfc>false</UseOfMfc>
+    <CharacterSet>MultiByte</CharacterSet>
+  </PropertyGroup>
+  <PropertyGroup Condition="'$(Configuration)|$(Platform)'=='Release (static runtime)|x64'" Label="Configuration">
+    <ConfigurationType>Application</ConfigurationType>
+    <UseOfMfc>false</UseOfMfc>
+    <CharacterSet>MultiByte</CharacterSet>
+  </PropertyGroup>
+  <PropertyGroup Condition="'$(Configuration)|$(Platform)'=='Debug (static runtime)|Win32'" Label="Configuration">
+    <ConfigurationType>Application</ConfigurationType>
+    <UseOfMfc>false</UseOfMfc>
+    <CharacterSet>MultiByte</CharacterSet>
+  </PropertyGroup>
+  <PropertyGroup Condition="'$(Configuration)|$(Platform)'=='Debug (static runtime)|x64'" Label="Configuration">
+    <ConfigurationType>Application</ConfigurationType>
+    <UseOfMfc>false</UseOfMfc>
+    <CharacterSet>MultiByte</CharacterSet>
+  </PropertyGroup>
+  <Import Project="$(VCTargetsPath)\Microsoft.Cpp.props" />
+  <ImportGroup Label="ExtensionSettings">
+  </ImportGroup>
+  <ImportGroup Condition="'$(Configuration)|$(Platform)'=='Release|Win32'" Label="PropertySheets">
+    <Import Project="$(UserRootDir)\Microsoft.Cpp.$(Platform).user.props" Condition="exists('$(UserRootDir)\Microsoft.Cpp.$(Platform).user.props')" Label="LocalAppDataPlatform" />
+    <Import Project="..\..\MSVC\ore.Win32.user.props" />
+  </ImportGroup>
+  <ImportGroup Condition="'$(Configuration)|$(Platform)'=='Release|x64'" Label="PropertySheets">
+    <Import Project="$(UserRootDir)\Microsoft.Cpp.$(Platform).user.props" Condition="exists('$(UserRootDir)\Microsoft.Cpp.$(Platform).user.props')" Label="LocalAppDataPlatform" />
+    <Import Project="..\..\MSVC\ore.x64.user.props" />
+  </ImportGroup>
+  <ImportGroup Condition="'$(Configuration)|$(Platform)'=='Debug|Win32'" Label="PropertySheets">
+    <Import Project="$(UserRootDir)\Microsoft.Cpp.$(Platform).user.props" Condition="exists('$(UserRootDir)\Microsoft.Cpp.$(Platform).user.props')" Label="LocalAppDataPlatform" />
+    <Import Project="..\..\MSVC\ore.Win32.user.props" />
+  </ImportGroup>
+  <ImportGroup Condition="'$(Configuration)|$(Platform)'=='Debug|x64'" Label="PropertySheets">
+    <Import Project="$(UserRootDir)\Microsoft.Cpp.$(Platform).user.props" Condition="exists('$(UserRootDir)\Microsoft.Cpp.$(Platform).user.props')" Label="LocalAppDataPlatform" />
+    <Import Project="..\..\MSVC\ore.x64.user.props" />
+  </ImportGroup>
+  <ImportGroup Condition="'$(Configuration)|$(Platform)'=='Release (static runtime)|Win32'" Label="PropertySheets">
+    <Import Project="$(UserRootDir)\Microsoft.Cpp.$(Platform).user.props" Condition="exists('$(UserRootDir)\Microsoft.Cpp.$(Platform).user.props')" Label="LocalAppDataPlatform" />
+    <Import Project="..\..\MSVC\ore.Win32.user.props" />
+  </ImportGroup>
+  <ImportGroup Condition="'$(Configuration)|$(Platform)'=='Release (static runtime)|x64'" Label="PropertySheets">
+    <Import Project="$(UserRootDir)\Microsoft.Cpp.$(Platform).user.props" Condition="exists('$(UserRootDir)\Microsoft.Cpp.$(Platform).user.props')" Label="LocalAppDataPlatform" />
+    <Import Project="..\..\MSVC\ore.x64.user.props" />
+  </ImportGroup>
+  <ImportGroup Condition="'$(Configuration)|$(Platform)'=='Debug (static runtime)|Win32'" Label="PropertySheets">
+    <Import Project="$(UserRootDir)\Microsoft.Cpp.$(Platform).user.props" Condition="exists('$(UserRootDir)\Microsoft.Cpp.$(Platform).user.props')" Label="LocalAppDataPlatform" />
+    <Import Project="..\..\MSVC\ore.Win32.user.props" />
+  </ImportGroup>
+  <ImportGroup Condition="'$(Configuration)|$(Platform)'=='Debug (static runtime)|x64'" Label="PropertySheets">
+    <Import Project="$(UserRootDir)\Microsoft.Cpp.$(Platform).user.props" Condition="exists('$(UserRootDir)\Microsoft.Cpp.$(Platform).user.props')" Label="LocalAppDataPlatform" />
+    <Import Project="..\..\MSVC\ore.x64.user.props" />
+  </ImportGroup>
+  <PropertyGroup Label="UserMacros" />
+  <PropertyGroup>
+    <_ProjectFileVersion>10.0.30319.1</_ProjectFileVersion>
+    <OutDir Condition="'$(Configuration)|$(Platform)'=='Debug (static runtime)|Win32'">bin\</OutDir>
+    <OutDir Condition="'$(Configuration)|$(Platform)'=='Debug (static runtime)|x64'">bin\</OutDir>
+    <IntDir Condition="'$(Configuration)|$(Platform)'=='Debug (static runtime)|Win32'">.\build\$(PlatformToolset)\$(Platform)\$(Configuration)\</IntDir>
+    <IntDir Condition="'$(Configuration)|$(Platform)'=='Debug (static runtime)|x64'">.\build\$(PlatformToolset)\$(Platform)\$(Configuration)\</IntDir>
+    <LinkIncremental Condition="'$(Configuration)|$(Platform)'=='Debug (static runtime)|Win32'">true</LinkIncremental>
+    <LinkIncremental Condition="'$(Configuration)|$(Platform)'=='Debug (static runtime)|x64'">true</LinkIncremental>
+    <GenerateManifest Condition="'$(Configuration)|$(Platform)'=='Debug (static runtime)|Win32'">true</GenerateManifest>
+    <GenerateManifest Condition="'$(Configuration)|$(Platform)'=='Debug (static runtime)|x64'">true</GenerateManifest>
+    <EmbedManifest Condition="'$(Configuration)|$(Platform)'=='Debug (static runtime)|Win32'">false</EmbedManifest>
+    <EmbedManifest Condition="'$(Configuration)|$(Platform)'=='Debug (static runtime)|x64'">false</EmbedManifest>
+    <PostBuildEventUseInBuild Condition="'$(Configuration)|$(Platform)'=='Debug (static runtime)|Win32'">false</PostBuildEventUseInBuild>
+    <PostBuildEventUseInBuild Condition="'$(Configuration)|$(Platform)'=='Debug (static runtime)|x64'">false</PostBuildEventUseInBuild>
+    <OutDir Condition="'$(Configuration)|$(Platform)'=='Release (static runtime)|Win32'">bin\</OutDir>
+    <OutDir Condition="'$(Configuration)|$(Platform)'=='Release (static runtime)|x64'">bin\</OutDir>
+    <IntDir Condition="'$(Configuration)|$(Platform)'=='Release (static runtime)|Win32'">.\build\$(PlatformToolset)\$(Platform)\$(Configuration)\</IntDir>
+    <IntDir Condition="'$(Configuration)|$(Platform)'=='Release (static runtime)|x64'">.\build\$(PlatformToolset)\$(Platform)\$(Configuration)\</IntDir>
+    <LinkIncremental Condition="'$(Configuration)|$(Platform)'=='Release (static runtime)|Win32'">false</LinkIncremental>
+    <LinkIncremental Condition="'$(Configuration)|$(Platform)'=='Release (static runtime)|x64'">false</LinkIncremental>
+    <GenerateManifest Condition="'$(Configuration)|$(Platform)'=='Release (static runtime)|Win32'">true</GenerateManifest>
+    <GenerateManifest Condition="'$(Configuration)|$(Platform)'=='Release (static runtime)|x64'">true</GenerateManifest>
+    <EmbedManifest Condition="'$(Configuration)|$(Platform)'=='Release (static runtime)|Win32'">false</EmbedManifest>
+    <EmbedManifest Condition="'$(Configuration)|$(Platform)'=='Release (static runtime)|x64'">false</EmbedManifest>
+    <PostBuildEventUseInBuild Condition="'$(Configuration)|$(Platform)'=='Release (static runtime)|Win32'">false</PostBuildEventUseInBuild>
+    <PostBuildEventUseInBuild Condition="'$(Configuration)|$(Platform)'=='Release (static runtime)|x64'">false</PostBuildEventUseInBuild>
+    <OutDir Condition="'$(Configuration)|$(Platform)'=='Debug|Win32'">bin\</OutDir>
+    <OutDir Condition="'$(Configuration)|$(Platform)'=='Debug|x64'">bin\</OutDir>
+    <IntDir Condition="'$(Configuration)|$(Platform)'=='Debug|Win32'">.\build\$(PlatformToolset)\$(Platform)\$(Configuration)\</IntDir>
+    <IntDir Condition="'$(Configuration)|$(Platform)'=='Debug|x64'">.\build\$(PlatformToolset)\$(Platform)\$(Configuration)\</IntDir>
+    <LinkIncremental Condition="'$(Configuration)|$(Platform)'=='Debug|Win32'">true</LinkIncremental>
+    <LinkIncremental Condition="'$(Configuration)|$(Platform)'=='Debug|x64'">true</LinkIncremental>
+    <GenerateManifest Condition="'$(Configuration)|$(Platform)'=='Debug|Win32'">true</GenerateManifest>
+    <GenerateManifest Condition="'$(Configuration)|$(Platform)'=='Debug|x64'">true</GenerateManifest>
+    <EmbedManifest Condition="'$(Configuration)|$(Platform)'=='Debug|Win32'">false</EmbedManifest>
+    <EmbedManifest Condition="'$(Configuration)|$(Platform)'=='Debug|x64'">false</EmbedManifest>
+    <PostBuildEventUseInBuild Condition="'$(Configuration)|$(Platform)'=='Debug|Win32'">false</PostBuildEventUseInBuild>
+    <PostBuildEventUseInBuild Condition="'$(Configuration)|$(Platform)'=='Debug|x64'">false</PostBuildEventUseInBuild>
+    <OutDir Condition="'$(Configuration)|$(Platform)'=='Release|Win32'">bin\</OutDir>
+    <OutDir Condition="'$(Configuration)|$(Platform)'=='Release|x64'">bin\</OutDir>
+    <IntDir Condition="'$(Configuration)|$(Platform)'=='Release|Win32'">.\build\$(PlatformToolset)\$(Platform)\$(Configuration)\</IntDir>
+    <IntDir Condition="'$(Configuration)|$(Platform)'=='Release|x64'">.\build\$(PlatformToolset)\$(Platform)\$(Configuration)\</IntDir>
+    <LinkIncremental Condition="'$(Configuration)|$(Platform)'=='Release|Win32'">false</LinkIncremental>
+    <LinkIncremental Condition="'$(Configuration)|$(Platform)'=='Release|x64'">false</LinkIncremental>
+    <GenerateManifest Condition="'$(Configuration)|$(Platform)'=='Release|Win32'">true</GenerateManifest>
+    <GenerateManifest Condition="'$(Configuration)|$(Platform)'=='Release|x64'">true</GenerateManifest>
+    <EmbedManifest Condition="'$(Configuration)|$(Platform)'=='Release|Win32'">false</EmbedManifest>
+    <EmbedManifest Condition="'$(Configuration)|$(Platform)'=='Release|x64'">false</EmbedManifest>
+    <PostBuildEventUseInBuild Condition="'$(Configuration)|$(Platform)'=='Release|Win32'">false</PostBuildEventUseInBuild>
+    <PostBuildEventUseInBuild Condition="'$(Configuration)|$(Platform)'=='Release|x64'">false</PostBuildEventUseInBuild>
+    <TargetName Condition="'$(Configuration)|$(Platform)'=='Release|Win32'">OREData-test-suite-mt</TargetName>
+    <TargetName Condition="'$(Configuration)|$(Platform)'=='Release|x64'">OREData-test-suite-x64-mt</TargetName>
+    <TargetName Condition="'$(Configuration)|$(Platform)'=='Release (static runtime)|Win32'">OREData-test-suite-mt-s</TargetName>
+    <TargetName Condition="'$(Configuration)|$(Platform)'=='Release (static runtime)|x64'">OREData-test-suite-x64-mt-s</TargetName>
+    <TargetName Condition="'$(Configuration)|$(Platform)'=='Debug|Win32'">OREData-test-suite-mt-gd</TargetName>
+    <TargetName Condition="'$(Configuration)|$(Platform)'=='Debug|x64'">OREData-test-suite-x64-mt-gd</TargetName>
+    <TargetName Condition="'$(Configuration)|$(Platform)'=='Debug (static runtime)|Win32'">OREData-test-suite-mt-sgd</TargetName>
+    <TargetName Condition="'$(Configuration)|$(Platform)'=='Debug (static runtime)|x64'">OREData-test-suite-x64-mt-sgd</TargetName>
+  </PropertyGroup>
+  <ItemDefinitionGroup Condition="'$(Configuration)|$(Platform)'=='Debug (static runtime)|Win32'">
+    <Midl>
+      <TypeLibraryName>.\build\$(PlatformToolset)\$(Platform)\$(Configuration)\testsuite.tlb</TypeLibraryName>
+      <HeaderFileName>
+      </HeaderFileName>
+    </Midl>
+    <ClCompile>
+      <Optimization>Disabled</Optimization>
+      <IntrinsicFunctions>false</IntrinsicFunctions>
+      <AdditionalIncludeDirectories>..;..\..\ORETest;..\..\QuantExt;..\..\QuantLib;%(AdditionalIncludeDirectories)</AdditionalIncludeDirectories>
+      <PreprocessorDefinitions>_DEBUG;WIN32;_CONSOLE;_SCL_SECURE_NO_DEPRECATE;_CRT_SECURE_NO_DEPRECATE;%(PreprocessorDefinitions)</PreprocessorDefinitions>
+      <BasicRuntimeChecks>EnableFastChecks</BasicRuntimeChecks>
+      <RuntimeLibrary>MultiThreadedDebug</RuntimeLibrary>
+      <DisableLanguageExtensions>false</DisableLanguageExtensions>
+      <ForceConformanceInForLoopScope>true</ForceConformanceInForLoopScope>
+      <RuntimeTypeInfo>true</RuntimeTypeInfo>
+      <PrecompiledHeader>
+      </PrecompiledHeader>
+      <PrecompiledHeaderOutputFile>.\build\$(PlatformToolset)\$(Platform)\$(Configuration)\testsuite.pch</PrecompiledHeaderOutputFile>
+      <AssemblerListingLocation>$(IntDir)\%(RelativeDir)</AssemblerListingLocation>
+      <ObjectFileName>$(IntDir)\%(RelativeDir)</ObjectFileName>
+      <ProgramDataBaseFileName>$(IntDir)\%(RelativeDir)</ProgramDataBaseFileName>
+      <BrowseInformation>
+      </BrowseInformation>
+      <BrowseInformationFile>.\build\$(PlatformToolset)\$(Platform)\$(Configuration)\</BrowseInformationFile>
+      <WarningLevel>Level3</WarningLevel>
+      <SuppressStartupBanner>true</SuppressStartupBanner>
+      <DebugInformationFormat>EditAndContinue</DebugInformationFormat>
+      <CompileAs>Default</CompileAs>
+      <MultiProcessorCompilation>true</MultiProcessorCompilation>
+    </ClCompile>
+    <ResourceCompile>
+      <PreprocessorDefinitions>_DEBUG;%(PreprocessorDefinitions)</PreprocessorDefinitions>
+      <Culture>0x0409</Culture>
+    </ResourceCompile>
+    <Link>
+      <OutputFile>$(OutDir)$(TargetName)$(TargetExt)</OutputFile>
+      <SuppressStartupBanner>true</SuppressStartupBanner>
+      <AdditionalLibraryDirectories>..\lib;..\..\QuantExt\lib;..\..\QuantLib\lib;%(AdditionalLibraryDirectories)</AdditionalLibraryDirectories>
+      <GenerateDebugInformation>true</GenerateDebugInformation>
+      <AssemblyDebug>
+      </AssemblyDebug>
+      <ProgramDatabaseFile>$(OutDir)$(TargetName).pdb</ProgramDatabaseFile>
+      <SubSystem>Console</SubSystem>
+      <RandomizedBaseAddress>false</RandomizedBaseAddress>
+      <DataExecutionPrevention>
+      </DataExecutionPrevention>
+      <TargetMachine>MachineX86</TargetMachine>
+      <ImageHasSafeExceptionHandlers>false</ImageHasSafeExceptionHandlers>
+    </Link>
+    <Bscmake>
+      <SuppressStartupBanner>false</SuppressStartupBanner>
+    </Bscmake>
+    <PostBuildEvent>
+      <Message>Auto run test</Message>
+      <Command>"$(TargetDir)$(TargetName).exe" --log_level=message --build_info=yes --result_code=no --report_level=short</Command>
+    </PostBuildEvent>
+  </ItemDefinitionGroup>
+  <ItemDefinitionGroup Condition="'$(Configuration)|$(Platform)'=='Debug (static runtime)|x64'">
+    <Midl>
+      <TypeLibraryName>.\build\$(PlatformToolset)\$(Platform)\$(Configuration)\testsuite.tlb</TypeLibraryName>
+      <HeaderFileName>
+      </HeaderFileName>
+    </Midl>
+    <ClCompile>
+      <Optimization>Disabled</Optimization>
+      <IntrinsicFunctions>false</IntrinsicFunctions>
+      <AdditionalIncludeDirectories>..;..\..\ORETest;..\..\QuantExt;..\..\QuantLib;%(AdditionalIncludeDirectories)</AdditionalIncludeDirectories>
+      <PreprocessorDefinitions>_DEBUG;WIN32;_CONSOLE;_SCL_SECURE_NO_DEPRECATE;_CRT_SECURE_NO_DEPRECATE;%(PreprocessorDefinitions)</PreprocessorDefinitions>
+      <BasicRuntimeChecks>EnableFastChecks</BasicRuntimeChecks>
+      <RuntimeLibrary>MultiThreadedDebug</RuntimeLibrary>
+      <DisableLanguageExtensions>false</DisableLanguageExtensions>
+      <ForceConformanceInForLoopScope>true</ForceConformanceInForLoopScope>
+      <RuntimeTypeInfo>true</RuntimeTypeInfo>
+      <PrecompiledHeader>
+      </PrecompiledHeader>
+      <PrecompiledHeaderOutputFile>.\build\$(PlatformToolset)\$(Platform)\$(Configuration)\testsuite.pch</PrecompiledHeaderOutputFile>
+      <AssemblerListingLocation>$(IntDir)\%(RelativeDir)</AssemblerListingLocation>
+      <ObjectFileName>$(IntDir)\%(RelativeDir)</ObjectFileName>
+      <ProgramDataBaseFileName>$(IntDir)\%(RelativeDir)</ProgramDataBaseFileName>
+      <BrowseInformation>
+      </BrowseInformation>
+      <BrowseInformationFile>.\build\$(PlatformToolset)\$(Platform)\$(Configuration)\</BrowseInformationFile>
+      <WarningLevel>Level3</WarningLevel>
+      <SuppressStartupBanner>true</SuppressStartupBanner>
+      <DebugInformationFormat>ProgramDatabase</DebugInformationFormat>
+      <CompileAs>Default</CompileAs>
+      <MultiProcessorCompilation>true</MultiProcessorCompilation>
+    </ClCompile>
+    <ResourceCompile>
+      <PreprocessorDefinitions>_DEBUG;%(PreprocessorDefinitions)</PreprocessorDefinitions>
+      <Culture>0x0409</Culture>
+    </ResourceCompile>
+    <Link>
+      <OutputFile>$(OutDir)$(TargetName)$(TargetExt)</OutputFile>
+      <SuppressStartupBanner>true</SuppressStartupBanner>
+      <AdditionalLibraryDirectories>..\lib;..\..\QuantExt\lib;..\..\QuantLib\lib;%(AdditionalLibraryDirectories)</AdditionalLibraryDirectories>
+      <GenerateDebugInformation>true</GenerateDebugInformation>
+      <AssemblyDebug>
+      </AssemblyDebug>
+      <ProgramDatabaseFile>$(OutDir)$(TargetName).pdb</ProgramDatabaseFile>
+      <SubSystem>Console</SubSystem>
+      <RandomizedBaseAddress>false</RandomizedBaseAddress>
+      <DataExecutionPrevention>
+      </DataExecutionPrevention>
+    </Link>
+    <Bscmake>
+      <SuppressStartupBanner>false</SuppressStartupBanner>
+    </Bscmake>
+    <PostBuildEvent>
+      <Message>Auto run test</Message>
+      <Command>"$(TargetDir)$(TargetName).exe" --log_level=message --build_info=yes --result_code=no --report_level=short</Command>
+    </PostBuildEvent>
+  </ItemDefinitionGroup>
+  <ItemDefinitionGroup Condition="'$(Configuration)|$(Platform)'=='Release (static runtime)|Win32'">
+    <Midl>
+      <TypeLibraryName>.\build\$(PlatformToolset)\$(Platform)\$(Configuration)\testsuite.tlb</TypeLibraryName>
+      <HeaderFileName>
+      </HeaderFileName>
+    </Midl>
+    <ClCompile>
+      <Optimization>MaxSpeed</Optimization>
+      <InlineFunctionExpansion>AnySuitable</InlineFunctionExpansion>
+      <IntrinsicFunctions>false</IntrinsicFunctions>
+      <FavorSizeOrSpeed>Speed</FavorSizeOrSpeed>
+      <AdditionalIncludeDirectories>..;..\..\ORETest;..\..\QuantExt;..\..\QuantLib;%(AdditionalIncludeDirectories)</AdditionalIncludeDirectories>
+      <PreprocessorDefinitions>NDEBUG;WIN32;_CONSOLE;_SCL_SECURE_NO_DEPRECATE;_CRT_SECURE_NO_DEPRECATE;%(PreprocessorDefinitions)</PreprocessorDefinitions>
+      <StringPooling>true</StringPooling>
+      <RuntimeLibrary>MultiThreaded</RuntimeLibrary>
+      <FunctionLevelLinking>true</FunctionLevelLinking>
+      <DisableLanguageExtensions>false</DisableLanguageExtensions>
+      <ForceConformanceInForLoopScope>true</ForceConformanceInForLoopScope>
+      <RuntimeTypeInfo>true</RuntimeTypeInfo>
+      <PrecompiledHeader>
+      </PrecompiledHeader>
+      <PrecompiledHeaderOutputFile>.\build\$(PlatformToolset)\$(Platform)\$(Configuration)\testsuite.pch</PrecompiledHeaderOutputFile>
+      <AssemblerListingLocation>$(IntDir)\%(RelativeDir)</AssemblerListingLocation>
+      <ObjectFileName>$(IntDir)\%(RelativeDir)</ObjectFileName>
+      <ProgramDataBaseFileName>$(IntDir)\%(RelativeDir)</ProgramDataBaseFileName>
+      <BrowseInformation>
+      </BrowseInformation>
+      <BrowseInformationFile>.\build\$(PlatformToolset)\$(Platform)\$(Configuration)\</BrowseInformationFile>
+      <WarningLevel>Level3</WarningLevel>
+      <SuppressStartupBanner>true</SuppressStartupBanner>
+      <CompileAs>Default</CompileAs>
+      <DebugInformationFormat>ProgramDatabase</DebugInformationFormat>
+      <MultiProcessorCompilation>true</MultiProcessorCompilation>
+    </ClCompile>
+    <ResourceCompile>
+      <PreprocessorDefinitions>NDEBUG;%(PreprocessorDefinitions)</PreprocessorDefinitions>
+      <Culture>0x0409</Culture>
+    </ResourceCompile>
+    <Link>
+      <OutputFile>$(OutDir)$(TargetName)$(TargetExt)</OutputFile>
+      <SuppressStartupBanner>true</SuppressStartupBanner>
+      <AdditionalLibraryDirectories>..\lib;..\..\QuantExt\lib;..\..\QuantLib\lib;%(AdditionalLibraryDirectories)</AdditionalLibraryDirectories>
+      <ProgramDatabaseFile>$(OutDir)$(TargetName).pdb</ProgramDatabaseFile>
+      <SubSystem>Console</SubSystem>
+      <RandomizedBaseAddress>false</RandomizedBaseAddress>
+      <DataExecutionPrevention>
+      </DataExecutionPrevention>
+      <TargetMachine>MachineX86</TargetMachine>
+      <GenerateDebugInformation>true</GenerateDebugInformation>
+      <OptimizeReferences>true</OptimizeReferences>
+    </Link>
+    <Bscmake>
+      <SuppressStartupBanner>false</SuppressStartupBanner>
+    </Bscmake>
+    <PostBuildEvent>
+      <Message>Auto run test</Message>
+      <Command>"$(TargetDir)$(TargetName).exe" --log_level=message --build_info=yes --result_code=no --report_level=short</Command>
+    </PostBuildEvent>
+  </ItemDefinitionGroup>
+  <ItemDefinitionGroup Condition="'$(Configuration)|$(Platform)'=='Release (static runtime)|x64'">
+    <Midl>
+      <TypeLibraryName>.\build\$(PlatformToolset)\$(Platform)\$(Configuration)\testsuite.tlb</TypeLibraryName>
+      <HeaderFileName>
+      </HeaderFileName>
+    </Midl>
+    <ClCompile>
+      <Optimization>MaxSpeed</Optimization>
+      <InlineFunctionExpansion>AnySuitable</InlineFunctionExpansion>
+      <IntrinsicFunctions>false</IntrinsicFunctions>
+      <FavorSizeOrSpeed>Speed</FavorSizeOrSpeed>
+      <AdditionalIncludeDirectories>..;..\..\ORETest;..\..\QuantExt;..\..\QuantLib;%(AdditionalIncludeDirectories)</AdditionalIncludeDirectories>
+      <PreprocessorDefinitions>NDEBUG;WIN32;_CONSOLE;_SCL_SECURE_NO_DEPRECATE;_CRT_SECURE_NO_DEPRECATE;%(PreprocessorDefinitions)</PreprocessorDefinitions>
+      <StringPooling>true</StringPooling>
+      <RuntimeLibrary>MultiThreaded</RuntimeLibrary>
+      <FunctionLevelLinking>true</FunctionLevelLinking>
+      <DisableLanguageExtensions>false</DisableLanguageExtensions>
+      <ForceConformanceInForLoopScope>true</ForceConformanceInForLoopScope>
+      <RuntimeTypeInfo>true</RuntimeTypeInfo>
+      <PrecompiledHeader>
+      </PrecompiledHeader>
+      <PrecompiledHeaderOutputFile>.\build\$(PlatformToolset)\$(Platform)\$(Configuration)\testsuite.pch</PrecompiledHeaderOutputFile>
+      <AssemblerListingLocation>$(IntDir)\%(RelativeDir)</AssemblerListingLocation>
+      <ObjectFileName>$(IntDir)\%(RelativeDir)</ObjectFileName>
+      <ProgramDataBaseFileName>$(IntDir)\%(RelativeDir)</ProgramDataBaseFileName>
+      <BrowseInformation>
+      </BrowseInformation>
+      <BrowseInformationFile>.\build\$(PlatformToolset)\$(Platform)\$(Configuration)\</BrowseInformationFile>
+      <WarningLevel>Level3</WarningLevel>
+      <SuppressStartupBanner>true</SuppressStartupBanner>
+      <CompileAs>Default</CompileAs>
+      <DebugInformationFormat>ProgramDatabase</DebugInformationFormat>
+      <MultiProcessorCompilation>true</MultiProcessorCompilation>
+    </ClCompile>
+    <ResourceCompile>
+      <PreprocessorDefinitions>NDEBUG;%(PreprocessorDefinitions)</PreprocessorDefinitions>
+      <Culture>0x0409</Culture>
+    </ResourceCompile>
+    <Link>
+      <OutputFile>$(OutDir)$(TargetName)$(TargetExt)</OutputFile>
+      <SuppressStartupBanner>true</SuppressStartupBanner>
+      <AdditionalLibraryDirectories>..\lib;..\..\QuantExt\lib;..\..\QuantLib\lib;%(AdditionalLibraryDirectories)</AdditionalLibraryDirectories>
+      <ProgramDatabaseFile>$(OutDir)$(TargetName).pdb</ProgramDatabaseFile>
+      <SubSystem>Console</SubSystem>
+      <RandomizedBaseAddress>false</RandomizedBaseAddress>
+      <DataExecutionPrevention>
+      </DataExecutionPrevention>
+      <GenerateDebugInformation>true</GenerateDebugInformation>
+      <OptimizeReferences>true</OptimizeReferences>
+    </Link>
+    <Bscmake>
+      <SuppressStartupBanner>false</SuppressStartupBanner>
+    </Bscmake>
+    <PostBuildEvent>
+      <Message>Auto run test</Message>
+      <Command>"$(TargetDir)$(TargetName).exe" --log_level=message --build_info=yes --result_code=no --report_level=short</Command>
+    </PostBuildEvent>
+  </ItemDefinitionGroup>
+  <ItemDefinitionGroup Condition="'$(Configuration)|$(Platform)'=='Debug|Win32'">
+    <Midl>
+      <TypeLibraryName>.\build\$(PlatformToolset)\$(Platform)\$(Configuration)\testsuite.tlb</TypeLibraryName>
+      <HeaderFileName>
+      </HeaderFileName>
+    </Midl>
+    <ClCompile>
+      <Optimization>Disabled</Optimization>
+      <IntrinsicFunctions>false</IntrinsicFunctions>
+      <AdditionalIncludeDirectories>..;..\..\ORETest;..\..\QuantExt;..\..\QuantLib;%(AdditionalIncludeDirectories)</AdditionalIncludeDirectories>
+      <PreprocessorDefinitions>_DEBUG;WIN32;_CONSOLE;_SCL_SECURE_NO_DEPRECATE;_CRT_SECURE_NO_DEPRECATE;%(PreprocessorDefinitions)</PreprocessorDefinitions>
+      <BasicRuntimeChecks>EnableFastChecks</BasicRuntimeChecks>
+      <RuntimeLibrary>MultiThreadedDebugDLL</RuntimeLibrary>
+      <DisableLanguageExtensions>false</DisableLanguageExtensions>
+      <ForceConformanceInForLoopScope>true</ForceConformanceInForLoopScope>
+      <RuntimeTypeInfo>true</RuntimeTypeInfo>
+      <PrecompiledHeader>
+      </PrecompiledHeader>
+      <PrecompiledHeaderOutputFile>.\build\$(PlatformToolset)\$(Platform)\$(Configuration)\testsuite.pch</PrecompiledHeaderOutputFile>
+      <AssemblerListingLocation>$(IntDir)\%(RelativeDir)</AssemblerListingLocation>
+      <ObjectFileName>$(IntDir)\%(RelativeDir)</ObjectFileName>
+      <ProgramDataBaseFileName>$(IntDir)\%(RelativeDir)</ProgramDataBaseFileName>
+      <BrowseInformation>
+      </BrowseInformation>
+      <BrowseInformationFile>.\build\$(PlatformToolset)\$(Platform)\$(Configuration)\</BrowseInformationFile>
+      <WarningLevel>Level3</WarningLevel>
+      <SuppressStartupBanner>true</SuppressStartupBanner>
+      <DebugInformationFormat>EditAndContinue</DebugInformationFormat>
+      <CompileAs>Default</CompileAs>
+      <MultiProcessorCompilation>true</MultiProcessorCompilation>
+    </ClCompile>
+    <ResourceCompile>
+      <PreprocessorDefinitions>_DEBUG;%(PreprocessorDefinitions)</PreprocessorDefinitions>
+      <Culture>0x0409</Culture>
+    </ResourceCompile>
+    <Link>
+      <OutputFile>$(OutDir)$(TargetName)$(TargetExt)</OutputFile>
+      <SuppressStartupBanner>true</SuppressStartupBanner>
+      <AdditionalLibraryDirectories>..\lib;..\..\QuantExt\lib;..\..\QuantLib\lib;%(AdditionalLibraryDirectories)</AdditionalLibraryDirectories>
+      <GenerateDebugInformation>true</GenerateDebugInformation>
+      <ProgramDatabaseFile>$(OutDir)$(TargetName).pdb</ProgramDatabaseFile>
+      <SubSystem>Console</SubSystem>
+      <RandomizedBaseAddress>false</RandomizedBaseAddress>
+      <DataExecutionPrevention>
+      </DataExecutionPrevention>
+      <TargetMachine>MachineX86</TargetMachine>
+      <ImageHasSafeExceptionHandlers>false</ImageHasSafeExceptionHandlers>
+    </Link>
+    <Bscmake>
+      <SuppressStartupBanner>false</SuppressStartupBanner>
+    </Bscmake>
+    <PostBuildEvent>
+      <Message>Auto run test</Message>
+      <Command>"$(TargetDir)$(TargetName).exe" --log_level=message --build_info=yes --result_code=no --report_level=short</Command>
+    </PostBuildEvent>
+  </ItemDefinitionGroup>
+  <ItemDefinitionGroup Condition="'$(Configuration)|$(Platform)'=='Debug|x64'">
+    <Midl>
+      <TypeLibraryName>.\build\$(PlatformToolset)\$(Platform)\$(Configuration)\testsuite.tlb</TypeLibraryName>
+      <HeaderFileName>
+      </HeaderFileName>
+    </Midl>
+    <ClCompile>
+      <Optimization>Disabled</Optimization>
+      <IntrinsicFunctions>false</IntrinsicFunctions>
+      <AdditionalIncludeDirectories>..;..\..\ORETest;..\..\QuantExt;..\..\QuantLib;%(AdditionalIncludeDirectories)</AdditionalIncludeDirectories>
+      <PreprocessorDefinitions>_DEBUG;WIN32;_CONSOLE;_SCL_SECURE_NO_DEPRECATE;_CRT_SECURE_NO_DEPRECATE;%(PreprocessorDefinitions)</PreprocessorDefinitions>
+      <BasicRuntimeChecks>EnableFastChecks</BasicRuntimeChecks>
+      <RuntimeLibrary>MultiThreadedDebugDLL</RuntimeLibrary>
+      <DisableLanguageExtensions>false</DisableLanguageExtensions>
+      <ForceConformanceInForLoopScope>true</ForceConformanceInForLoopScope>
+      <RuntimeTypeInfo>true</RuntimeTypeInfo>
+      <PrecompiledHeader>
+      </PrecompiledHeader>
+      <PrecompiledHeaderOutputFile>.\build\$(PlatformToolset)\$(Platform)\$(Configuration)\testsuite.pch</PrecompiledHeaderOutputFile>
+      <AssemblerListingLocation>$(IntDir)\%(RelativeDir)</AssemblerListingLocation>
+      <ObjectFileName>$(IntDir)\%(RelativeDir)</ObjectFileName>
+      <ProgramDataBaseFileName>$(IntDir)\%(RelativeDir)</ProgramDataBaseFileName>
+      <BrowseInformation>
+      </BrowseInformation>
+      <BrowseInformationFile>.\build\$(PlatformToolset)\$(Platform)\$(Configuration)\</BrowseInformationFile>
+      <WarningLevel>Level3</WarningLevel>
+      <SuppressStartupBanner>true</SuppressStartupBanner>
+      <DebugInformationFormat>ProgramDatabase</DebugInformationFormat>
+      <CompileAs>Default</CompileAs>
+      <MultiProcessorCompilation>true</MultiProcessorCompilation>
+    </ClCompile>
+    <ResourceCompile>
+      <PreprocessorDefinitions>_DEBUG;%(PreprocessorDefinitions)</PreprocessorDefinitions>
+      <Culture>0x0409</Culture>
+    </ResourceCompile>
+    <Link>
+      <OutputFile>$(OutDir)$(TargetName)$(TargetExt)</OutputFile>
+      <SuppressStartupBanner>true</SuppressStartupBanner>
+      <AdditionalLibraryDirectories>..\lib;..\..\QuantExt\lib;..\..\QuantLib\lib;%(AdditionalLibraryDirectories)</AdditionalLibraryDirectories>
+      <GenerateDebugInformation>true</GenerateDebugInformation>
+      <ProgramDatabaseFile>$(OutDir)$(TargetName).pdb</ProgramDatabaseFile>
+      <SubSystem>Console</SubSystem>
+      <RandomizedBaseAddress>false</RandomizedBaseAddress>
+      <DataExecutionPrevention>
+      </DataExecutionPrevention>
+    </Link>
+    <Bscmake>
+      <SuppressStartupBanner>false</SuppressStartupBanner>
+    </Bscmake>
+    <PostBuildEvent>
+      <Message>Auto run test</Message>
+      <Command>"$(TargetDir)$(TargetName).exe" --log_level=message --build_info=yes --result_code=no --report_level=short</Command>
+    </PostBuildEvent>
+  </ItemDefinitionGroup>
+  <ItemDefinitionGroup Condition="'$(Configuration)|$(Platform)'=='Release|Win32'">
+    <Midl>
+      <TypeLibraryName>.\build\$(PlatformToolset)\$(Platform)\$(Configuration)\testsuite.tlb</TypeLibraryName>
+      <HeaderFileName>
+      </HeaderFileName>
+    </Midl>
+    <ClCompile>
+      <Optimization>MaxSpeed</Optimization>
+      <InlineFunctionExpansion>AnySuitable</InlineFunctionExpansion>
+      <IntrinsicFunctions>false</IntrinsicFunctions>
+      <FavorSizeOrSpeed>Speed</FavorSizeOrSpeed>
+      <AdditionalIncludeDirectories>..;..\..\ORETest;..\..\QuantExt;..\..\QuantLib;%(AdditionalIncludeDirectories)</AdditionalIncludeDirectories>
+      <PreprocessorDefinitions>NDEBUG;WIN32;_CONSOLE;_SCL_SECURE_NO_DEPRECATE;_CRT_SECURE_NO_DEPRECATE;%(PreprocessorDefinitions)</PreprocessorDefinitions>
+      <StringPooling>true</StringPooling>
+      <RuntimeLibrary>MultiThreadedDLL</RuntimeLibrary>
+      <FunctionLevelLinking>true</FunctionLevelLinking>
+      <DisableLanguageExtensions>false</DisableLanguageExtensions>
+      <ForceConformanceInForLoopScope>true</ForceConformanceInForLoopScope>
+      <RuntimeTypeInfo>true</RuntimeTypeInfo>
+      <PrecompiledHeader>
+      </PrecompiledHeader>
+      <PrecompiledHeaderOutputFile>.\build\$(PlatformToolset)\$(Platform)\$(Configuration)\testsuite.pch</PrecompiledHeaderOutputFile>
+      <AssemblerListingLocation>$(IntDir)\%(RelativeDir)</AssemblerListingLocation>
+      <ObjectFileName>$(IntDir)\%(RelativeDir)</ObjectFileName>
+      <ProgramDataBaseFileName>$(IntDir)\%(RelativeDir)</ProgramDataBaseFileName>
+      <BrowseInformation>
+      </BrowseInformation>
+      <BrowseInformationFile>.\build\$(PlatformToolset)\$(Platform)\$(Configuration)\</BrowseInformationFile>
+      <WarningLevel>Level3</WarningLevel>
+      <SuppressStartupBanner>true</SuppressStartupBanner>
+      <CompileAs>Default</CompileAs>
+      <DebugInformationFormat>ProgramDatabase</DebugInformationFormat>
+      <MultiProcessorCompilation>true</MultiProcessorCompilation>
+    </ClCompile>
+    <ResourceCompile>
+      <PreprocessorDefinitions>NDEBUG;%(PreprocessorDefinitions)</PreprocessorDefinitions>
+      <Culture>0x0409</Culture>
+    </ResourceCompile>
+    <Link>
+      <OutputFile>$(OutDir)$(TargetName)$(TargetExt)</OutputFile>
+      <SuppressStartupBanner>true</SuppressStartupBanner>
+      <AdditionalLibraryDirectories>..\lib;..\..\QuantExt\lib;..\..\QuantLib\lib;%(AdditionalLibraryDirectories)</AdditionalLibraryDirectories>
+      <GenerateDebugInformation>true</GenerateDebugInformation>
+      <ProgramDatabaseFile>$(OutDir)$(TargetName).pdb</ProgramDatabaseFile>
+      <SubSystem>Console</SubSystem>
+      <RandomizedBaseAddress>false</RandomizedBaseAddress>
+      <DataExecutionPrevention>
+      </DataExecutionPrevention>
+      <TargetMachine>MachineX86</TargetMachine>
+      <OptimizeReferences>true</OptimizeReferences>
+    </Link>
+    <Bscmake>
+      <SuppressStartupBanner>false</SuppressStartupBanner>
+    </Bscmake>
+    <PostBuildEvent>
+      <Message>Auto run test</Message>
+      <Command>"$(TargetDir)$(TargetName).exe" --log_level=message --build_info=yes --result_code=no --report_level=short</Command>
+    </PostBuildEvent>
+  </ItemDefinitionGroup>
+  <ItemDefinitionGroup Condition="'$(Configuration)|$(Platform)'=='Release|x64'">
+    <Midl>
+      <TypeLibraryName>.\build\$(PlatformToolset)\$(Platform)\$(Configuration)\testsuite.tlb</TypeLibraryName>
+      <HeaderFileName>
+      </HeaderFileName>
+    </Midl>
+    <ClCompile>
+      <Optimization>MaxSpeed</Optimization>
+      <InlineFunctionExpansion>AnySuitable</InlineFunctionExpansion>
+      <IntrinsicFunctions>false</IntrinsicFunctions>
+      <FavorSizeOrSpeed>Speed</FavorSizeOrSpeed>
+      <AdditionalIncludeDirectories>..;..\..\ORETest;..\..\QuantExt;..\..\QuantLib;%(AdditionalIncludeDirectories)</AdditionalIncludeDirectories>
+      <PreprocessorDefinitions>NDEBUG;WIN32;_CONSOLE;_SCL_SECURE_NO_DEPRECATE;_CRT_SECURE_NO_DEPRECATE;%(PreprocessorDefinitions)</PreprocessorDefinitions>
+      <StringPooling>true</StringPooling>
+      <RuntimeLibrary>MultiThreadedDLL</RuntimeLibrary>
+      <FunctionLevelLinking>true</FunctionLevelLinking>
+      <DisableLanguageExtensions>false</DisableLanguageExtensions>
+      <ForceConformanceInForLoopScope>true</ForceConformanceInForLoopScope>
+      <RuntimeTypeInfo>true</RuntimeTypeInfo>
+      <PrecompiledHeader>
+      </PrecompiledHeader>
+      <PrecompiledHeaderOutputFile>.\build\$(PlatformToolset)\$(Platform)\$(Configuration)\testsuite.pch</PrecompiledHeaderOutputFile>
+      <AssemblerListingLocation>$(IntDir)\%(RelativeDir)</AssemblerListingLocation>
+      <ObjectFileName>$(IntDir)\%(RelativeDir)</ObjectFileName>
+      <ProgramDataBaseFileName>$(IntDir)\%(RelativeDir)</ProgramDataBaseFileName>
+      <BrowseInformation>
+      </BrowseInformation>
+      <BrowseInformationFile>.\build\$(PlatformToolset)\$(Platform)\$(Configuration)\</BrowseInformationFile>
+      <WarningLevel>Level3</WarningLevel>
+      <SuppressStartupBanner>true</SuppressStartupBanner>
+      <CompileAs>Default</CompileAs>
+      <DebugInformationFormat>ProgramDatabase</DebugInformationFormat>
+      <MultiProcessorCompilation>true</MultiProcessorCompilation>
+      <LanguageStandard>stdcpp17</LanguageStandard>
+    </ClCompile>
+    <ResourceCompile>
+      <PreprocessorDefinitions>NDEBUG;%(PreprocessorDefinitions)</PreprocessorDefinitions>
+      <Culture>0x0409</Culture>
+    </ResourceCompile>
+    <Link>
+      <OutputFile>$(OutDir)$(TargetName)$(TargetExt)</OutputFile>
+      <SuppressStartupBanner>true</SuppressStartupBanner>
+      <AdditionalLibraryDirectories>..\lib;..\..\QuantExt\lib;..\..\QuantLib\lib;%(AdditionalLibraryDirectories)</AdditionalLibraryDirectories>
+      <GenerateDebugInformation>true</GenerateDebugInformation>
+      <ProgramDatabaseFile>$(OutDir)$(TargetName).pdb</ProgramDatabaseFile>
+      <SubSystem>Console</SubSystem>
+      <RandomizedBaseAddress>false</RandomizedBaseAddress>
+      <DataExecutionPrevention>
+      </DataExecutionPrevention>
+      <OptimizeReferences>true</OptimizeReferences>
+    </Link>
+    <Bscmake>
+      <SuppressStartupBanner>false</SuppressStartupBanner>
+    </Bscmake>
+    <PostBuildEvent>
+      <Message>Auto run test</Message>
+      <Command>"$(TargetDir)$(TargetName).exe" --log_level=message --build_info=yes --result_code=no --report_level=short</Command>
+    </PostBuildEvent>
+  </ItemDefinitionGroup>
+  <ItemGroup>
+    <ClCompile Include="basecorrelationcurve.cpp" />
+    <ClCompile Include="bond.cpp" />
+    <ClCompile Include="calendaradjustment.cpp" />
+    <ClCompile Include="calendars.cpp" />
+    <ClCompile Include="ccyswapwithresets.cpp" />
+    <ClCompile Include="cds.cpp" />
+    <ClCompile Include="cms.cpp" />
     <ClCompile Include="commodityapo.cpp" />
     <ClCompile Include="commodityswaption.cpp" />
-    <ClCompile Include="commodityasianoption.cpp" />
-    <ClCompile Include="commoditycurve.cpp" />
-    <ClCompile Include="commoditycurveconfig.cpp" />
-    <ClCompile Include="commodityoption.cpp" />
-    <ClCompile Include="commodityvolcurve.cpp" />
-    <ClCompile Include="commodityvolcurveconfig.cpp" />
+    <ClCompile Include="commodityasianoption.cpp" />
+    <ClCompile Include="commoditycurve.cpp" />
+    <ClCompile Include="commoditycurveconfig.cpp" />
+    <ClCompile Include="commodityoption.cpp" />
+    <ClCompile Include="commodityvolcurve.cpp" />
+    <ClCompile Include="commodityvolcurveconfig.cpp" />
     <ClCompile Include="compositetrade.cpp" />
     <ClCompile Include="compositewrapper.cpp" />
-    <ClCompile Include="conventions.cpp" />
-    <ClCompile Include="conventionsbasedfutureexpiry.cpp" />
-    <ClCompile Include="correlationcurveconfig.cpp" />
-    <ClCompile Include="cpicapfloor.cpp" />
-    <ClCompile Include="cpiswap.cpp" />
-    <ClCompile Include="creditdefaultswapdata.cpp" />
-    <ClCompile Include="crossassetmodeldata.cpp" />
-    <ClCompile Include="curveconfig.cpp" />
-    <ClCompile Include="curvespecparser.cpp" />
-    <ClCompile Include="digitalcms.cpp" />
-    <ClCompile Include="equityasianoption.cpp" />
-    <ClCompile Include="equitymarketdata.cpp" />
-    <ClCompile Include="equityswap.cpp" />
-    <ClCompile Include="equitytrades.cpp" />
-    <ClCompile Include="expiry.cpp" />
-    <ClCompile Include="fittedbondcurve.cpp" />
-    <ClCompile Include="fixings.cpp" />
-    <ClCompile Include="fxasianoption.cpp" />
-    <ClCompile Include="fxoption.cpp" />
+    <ClCompile Include="conventions.cpp" />
+    <ClCompile Include="conventionsbasedfutureexpiry.cpp" />
+    <ClCompile Include="correlationcurveconfig.cpp" />
+    <ClCompile Include="cpicapfloor.cpp" />
+    <ClCompile Include="cpiswap.cpp" />
+    <ClCompile Include="creditdefaultswapdata.cpp" />
+    <ClCompile Include="crossassetmodeldata.cpp" />
+    <ClCompile Include="curveconfig.cpp" />
+    <ClCompile Include="curvespecparser.cpp" />
+    <ClCompile Include="digitalcms.cpp" />
+    <ClCompile Include="equityasianoption.cpp" />
+    <ClCompile Include="equitymarketdata.cpp" />
+    <ClCompile Include="equityswap.cpp" />
+    <ClCompile Include="equitytrades.cpp" />
+    <ClCompile Include="expiry.cpp" />
+    <ClCompile Include="fittedbondcurve.cpp" />
+    <ClCompile Include="fixings.cpp" />
+    <ClCompile Include="fxasianoption.cpp" />
+    <ClCompile Include="fxoption.cpp" />
     <ClCompile Include="fxexotics.cpp" />
-    <ClCompile Include="fxswap.cpp" />
-    <ClCompile Include="fxtriangulation.cpp" />
-    <ClCompile Include="fxvolcurve.cpp" />
+    <ClCompile Include="fxswap.cpp" />
+    <ClCompile Include="fxtriangulation.cpp" />
+    <ClCompile Include="fxvolcurve.cpp" />
     <ClCompile Include="generalisedreplicatingvarianceswapengine.cpp" />
-    <ClCompile Include="indices.cpp" />
-    <ClCompile Include="inflationcapfloor.cpp" />
-    <ClCompile Include="inflationcurve.cpp" />
-    <ClCompile Include="legdata.cpp" />
-    <ClCompile Include="mxnircurves.cpp" />
-    <ClCompile Include="optionpaymentdata.cpp" />
-    <ClCompile Include="ored_commodityforward.cpp" />
-    <ClCompile Include="parser.cpp" />
-    <ClCompile Include="portfolio.cpp" />
-    <ClCompile Include="schedule.cpp" />
-    <ClCompile Include="strike.cpp" />
-    <ClCompile Include="swaption.cpp" />
-    <ClCompile Include="testsuite.cpp" />
-    <ClCompile Include="todaysmarket.cpp" />
-    <ClCompile Include="xmlmanipulation.cpp" />
-    <ClCompile Include="yieldcurve.cpp" />
-    <ClCompile Include="zerocouponswap.cpp" />
-  </ItemGroup>
-  <Import Project="$(VCTargetsPath)\Microsoft.Cpp.targets" />
-  <ImportGroup Label="ExtensionTargets">
-  </ImportGroup>
->>>>>>> 1e6ff0ac
+    <ClCompile Include="indices.cpp" />
+    <ClCompile Include="inflationcapfloor.cpp" />
+    <ClCompile Include="inflationcurve.cpp" />
+    <ClCompile Include="legdata.cpp" />
+    <ClCompile Include="mxnircurves.cpp" />
+    <ClCompile Include="optionpaymentdata.cpp" />
+    <ClCompile Include="ored_commodityforward.cpp" />
+    <ClCompile Include="parser.cpp" />
+    <ClCompile Include="portfolio.cpp" />
+    <ClCompile Include="schedule.cpp" />
+    <ClCompile Include="strike.cpp" />
+    <ClCompile Include="swaption.cpp" />
+    <ClCompile Include="testsuite.cpp" />
+    <ClCompile Include="todaysmarket.cpp" />
+    <ClCompile Include="xmlmanipulation.cpp" />
+    <ClCompile Include="yieldcurve.cpp" />
+    <ClCompile Include="zerocouponswap.cpp" />
+  </ItemGroup>
+  <Import Project="$(VCTargetsPath)\Microsoft.Cpp.targets" />
+  <ImportGroup Label="ExtensionTargets">
+  </ImportGroup>
 </Project>