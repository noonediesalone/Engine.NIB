/*
 Copyright (C) 2016 Quaternion Risk Management Ltd
 Copyright (C) 2021 Skandinaviska Enskilda Banken AB (publ)
 All rights reserved.

 This file is part of ORE, a free-software/open-source library
 for transparent pricing and risk analysis - http://opensourcerisk.org

 ORE is free software: you can redistribute it and/or modify it
 under the terms of the Modified BSD License.  You should have received a
 copy of the license along with this program.
 The license is also available online at <http://opensourcerisk.org>

 This program is distributed on the basis that it will form a useful
 contribution to risk analytics and model standardisation, but WITHOUT
 ANY WARRANTY; without even the implied warranty of MERCHANTABILITY or
 FITNESS FOR A PARTICULAR PURPOSE. See the license for more details.
*/

#include <ored/marketdata/capfloorvolcurve.hpp>
#include <ored/marketdata/marketdatumparser.hpp>
#include <ored/utilities/log.hpp>
#include <ored/utilities/parsers.hpp>
#include <ored/utilities/to_string.hpp>

#include <qle/instruments/makeoiscapfloor.hpp>
#include <qle/interpolators/optioninterpolator2d.hpp>
#include <qle/math/flatextrapolation.hpp>
#include <qle/models/carrmadanarbitragecheck.hpp>
#include <qle/termstructures/capfloortermvolsurface.hpp>
#include <qle/termstructures/capfloortermvolsurfacesparse.hpp>
#include <qle/termstructures/datedstrippedoptionlet.hpp>
#include <qle/termstructures/datedstrippedoptionletadapter.hpp>
#include <qle/termstructures/optionletstripper1.hpp>
#include <qle/termstructures/optionletstripper2.hpp>
#include <qle/termstructures/optionletstripperwithatm.hpp>
#include <qle/termstructures/piecewiseatmoptionletcurve.hpp>
#include <qle/termstructures/piecewiseoptionletstripper.hpp>
#include <qle/termstructures/proxyoptionletvolatility.hpp>
#include <qle/termstructures/sabrstrippedoptionletadapter.hpp>
#include <qle/termstructures/strippedoptionletadapter.hpp>
#include <qle/utilities/cashflows.hpp>

#include <ql/math/comparison.hpp>
#include <ql/math/matrix.hpp>
#include <ql/termstructures/volatility/capfloor/capfloortermvolcurve.hpp>
#include <ql/termstructures/volatility/optionlet/strippedoptionletadapter.hpp>

using namespace QuantLib;
using namespace QuantExt;
using namespace std;

typedef ore::data::CapFloorVolatilityCurveConfig::VolatilityType CfgVolType;
typedef ore::data::CapFloorVolatilityCurveConfig::Type CfgType;
typedef QuantExt::CapFloorTermVolSurfaceExact::InterpolationMethod CftvsInterp;

namespace ore {
namespace data {

// Currently, only two possibilities for variable InterpolateOn: TermVolatilities and OptionletVolatilities
// Here, we convert the value to a bool for use in building the structures. May need to broaden if we add more.
// If InputType is OptionletVolatilities, InterpolateOn node will be ignored.
bool interpOnOpt(CapFloorVolatilityCurveConfig& config) {
    QL_REQUIRE(config.interpolateOn() == "TermVolatilities" || config.interpolateOn() == "OptionletVolatilities",
               "Expected InterpolateOn to be one of TermVolatilities or OptionletVolatilities");
    return config.interpolateOn() == "OptionletVolatilities";
}

CapFloorVolCurve::CapFloorVolCurve(
    const Date& asof, const CapFloorVolatilityCurveSpec& spec, const Loader& loader,
    const CurveConfigurations& curveConfigs, QuantLib::ext::shared_ptr<IborIndex> iborIndex,
    Handle<YieldTermStructure> discountCurve, const QuantLib::ext::shared_ptr<IborIndex> sourceIndex,
    const QuantLib::ext::shared_ptr<IborIndex> targetIndex,
    const std::map<std::string,
                   std::pair<QuantLib::ext::shared_ptr<ore::data::CapFloorVolCurve>, std::pair<std::string, QuantLib::Period>>>&
        requiredCapFloorVolCurves,
    const bool buildCalibrationInfo)
    : spec_(spec) {

    try {
        // The configuration
        const QuantLib::ext::shared_ptr<CapFloorVolatilityCurveConfig>& config =
            curveConfigs.capFloorVolCurveConfig(spec_.curveConfigID());

        if (!config->proxySourceCurveId().empty()) {
            // handle proxy vol surfaces
            buildProxyCurve(*config, sourceIndex, targetIndex, requiredCapFloorVolCurves);
        } else {
            QL_REQUIRE(QuantLib::ext::dynamic_pointer_cast<BMAIndexWrapper>(iborIndex) == nullptr,
                       "CapFloorVolCurve: BMA/SIFMA index in '"
                           << spec_.curveConfigID()
                           << " not allowed  - vol surfaces for SIFMA can only be proxied from Ibor / OIS");

            // Read the shift early if the configured volatility type is shifted lognormal
            Real shift = 0.0;
            if (config->volatilityType() == CfgVolType::ShiftedLognormal) {
                shift = shiftQuote(asof, *config, loader);
            }

            // There are three possible cap floor configurations
            if (config->type() == CfgType::TermAtm) {
                termAtmOptCurve(asof, *config, loader, iborIndex, discountCurve, shift);
            } else if (config->type() == CfgType::TermSurface || config->type() == CfgType::TermSurfaceWithAtm) {
                termOptSurface(asof, *config, loader, iborIndex, discountCurve, shift);
            } else if (config->type() == CfgType::OptionletSurface ||
                       config->type() == CfgType::OptionletSurfaceWithAtm) {
                optOptSurface(asof, *config, loader, iborIndex, discountCurve, shift);
            } else if (config->type() == CfgType::OptionletAtm) {
                optAtmOptCurve(asof, *config, loader, iborIndex, discountCurve, shift);
            } else {
                QL_FAIL("Unexpected type (" << static_cast<int>(config->type()) << ") for cap floor config "
                                            << config->curveID());
            }
            // Turn on or off extrapolation
            capletVol_->enableExtrapolation(config->extrapolate());
        }

        // Build calibration info
        if (buildCalibrationInfo) {
            this->buildCalibrationInfo(asof, curveConfigs, config, iborIndex);
        }

    } catch (exception& e) {
        QL_FAIL("cap/floor vol curve building failed :" << e.what());
    } catch (...) {
        QL_FAIL("cap/floor vol curve building failed: unknown error");
    }

    // force bootstrap so that errors are thrown during the build, not later
    capletVol_->volatility(QL_EPSILON, capletVol_->minStrike());
}

void CapFloorVolCurve::buildProxyCurve(
    const CapFloorVolatilityCurveConfig& config, const QuantLib::ext::shared_ptr<IborIndex>& sourceIndex,
    const QuantLib::ext::shared_ptr<IborIndex>& targetIndex,
    const std::map<std::string,
                   std::pair<QuantLib::ext::shared_ptr<ore::data::CapFloorVolCurve>, std::pair<std::string, QuantLib::Period>>>&
        requiredCapFloorVolCurves) {

    auto sourceVol = requiredCapFloorVolCurves.find(config.proxySourceCurveId());
    QL_REQUIRE(sourceVol != requiredCapFloorVolCurves.end(),
               "CapFloorVolCurve::buildProxyCurve(): required source cap vol curve '" << config.proxySourceCurveId()
                                                                                      << "' not found.");

    capletVol_ = QuantLib::ext::make_shared<ProxyOptionletVolatility>(
        Handle<OptionletVolatilityStructure>(sourceVol->second.first->capletVolStructure()), sourceIndex, targetIndex,
        config.proxySourceRateComputationPeriod(), config.proxyTargetRateComputationPeriod());
}

void CapFloorVolCurve::termAtmOptCurve(const Date& asof, CapFloorVolatilityCurveConfig& config, const Loader& loader,
                                   QuantLib::ext::shared_ptr<IborIndex> index, Handle<YieldTermStructure> discountCurve,
                                   Real shift) {

    // Get the ATM cap floor term vol curve
    QuantLib::ext::shared_ptr<QuantExt::CapFloorTermVolCurve> cftvc = atmCurve(asof, config, loader);

    // Hardcode some values. Can add them to the CapFloorVolatilityCurveConfig later if needed.
    bool flatFirstPeriod = true;
    VolatilityType optVolType = Normal;
    Real optDisplacement = 0.0;

    // Get configuration values for bootstrap
    Real accuracy = config.bootstrapConfig().accuracy();
    Real globalAccuracy = config.bootstrapConfig().globalAccuracy();
    bool dontThrow = config.bootstrapConfig().dontThrow();
    Size maxAttempts = config.bootstrapConfig().maxAttempts();
    Real maxFactor = config.bootstrapConfig().maxFactor();
    Real minFactor = config.bootstrapConfig().minFactor();
    Size dontThrowSteps = config.bootstrapConfig().dontThrowSteps();

    // On optionlets is the newly added interpolation approach whereas on term volatilities is legacy
    bool onOpt = interpOnOpt(config);
    if (onOpt) {
        // This is not pretty but can't think of a better way (with template functions and or classes)
        // Note: second template argument in StrippedOptionletAdapter doesn't matter so just use Linear here.
        if (config.timeInterpolation() == "Linear") {
            QuantLib::ext::shared_ptr<PiecewiseAtmOptionletCurve<Linear>> tmp =
                QuantLib::ext::make_shared<PiecewiseAtmOptionletCurve<Linear>>(
                    config.settleDays(), cftvc, index, discountCurve, flatFirstPeriod,
                    volatilityType(config.volatilityType()), shift, optVolType, optDisplacement, onOpt, Linear(),
                    QuantExt::IterativeBootstrap<
                        PiecewiseAtmOptionletCurve<Linear, QuantExt::IterativeBootstrap>::optionlet_curve>(
                        accuracy, globalAccuracy, dontThrow, maxAttempts, maxFactor, minFactor, dontThrowSteps));
            capletVol_ = QuantLib::ext::make_shared<QuantExt::StrippedOptionletAdapter<Linear, Linear>>(
                asof, transform(asof, tmp->curve()->dates(), tmp->curve()->volatilities(), tmp->settlementDays(),
                                tmp->calendar(), tmp->businessDayConvention(), index, tmp->dayCounter(),
                                tmp->volatilityType(), tmp->displacement()));
        } else if (config.timeInterpolation() == "LinearFlat") {
            QuantLib::ext::shared_ptr<PiecewiseAtmOptionletCurve<LinearFlat>> tmp =
                QuantLib::ext::make_shared<PiecewiseAtmOptionletCurve<LinearFlat>>(
                    config.settleDays(), cftvc, index, discountCurve, flatFirstPeriod,
                    volatilityType(config.volatilityType()), shift, optVolType, optDisplacement, onOpt, LinearFlat(),
                    QuantExt::IterativeBootstrap<
                        PiecewiseAtmOptionletCurve<LinearFlat, QuantExt::IterativeBootstrap>::optionlet_curve>(
                        accuracy, globalAccuracy, dontThrow, maxAttempts, maxFactor, minFactor, dontThrowSteps));
            capletVol_ = QuantLib::ext::make_shared<QuantExt::StrippedOptionletAdapter<LinearFlat, Linear>>(
                asof, transform(asof, tmp->curve()->dates(), tmp->curve()->volatilities(), tmp->settlementDays(),
                                tmp->calendar(), tmp->businessDayConvention(), index, tmp->dayCounter(),
                                tmp->volatilityType(), tmp->displacement()));
        } else if (config.timeInterpolation() == "BackwardFlat") {
            QuantLib::ext::shared_ptr<PiecewiseAtmOptionletCurve<BackwardFlat>> tmp =
                QuantLib::ext::make_shared<PiecewiseAtmOptionletCurve<BackwardFlat>>(
                    config.settleDays(), cftvc, index, discountCurve, flatFirstPeriod,
                    volatilityType(config.volatilityType()), shift, optVolType, optDisplacement, onOpt, BackwardFlat(),
                    QuantExt::IterativeBootstrap<
                        PiecewiseAtmOptionletCurve<BackwardFlat, QuantExt::IterativeBootstrap>::optionlet_curve>(
                        accuracy, globalAccuracy, dontThrow, maxAttempts, maxFactor, minFactor, dontThrowSteps));
            capletVol_ = QuantLib::ext::make_shared<QuantExt::StrippedOptionletAdapter<BackwardFlat, Linear>>(
                asof, transform(asof, tmp->curve()->dates(), tmp->curve()->volatilities(), tmp->settlementDays(),
                                tmp->calendar(), tmp->businessDayConvention(), index, tmp->dayCounter(),
                                tmp->volatilityType(), tmp->displacement()));
        } else if (config.timeInterpolation() == "Cubic") {
            QuantLib::ext::shared_ptr<PiecewiseAtmOptionletCurve<Cubic>> tmp =
                QuantLib::ext::make_shared<PiecewiseAtmOptionletCurve<Cubic>>(
                    config.settleDays(), cftvc, index, discountCurve, flatFirstPeriod,
                    volatilityType(config.volatilityType()), shift, optVolType, optDisplacement, onOpt, Cubic(),
                    QuantExt::IterativeBootstrap<
                        PiecewiseAtmOptionletCurve<Cubic, QuantExt::IterativeBootstrap>::optionlet_curve>(
                        accuracy, globalAccuracy, dontThrow, maxAttempts, maxFactor, minFactor, dontThrowSteps));
            capletVol_ = QuantLib::ext::make_shared<QuantExt::StrippedOptionletAdapter<Cubic, Linear>>(
                asof, transform(asof, tmp->curve()->dates(), tmp->curve()->volatilities(), tmp->settlementDays(),
                                tmp->calendar(), tmp->businessDayConvention(), index, tmp->dayCounter(),
                                tmp->volatilityType(), tmp->displacement()));
        } else if (config.timeInterpolation() == "CubicFlat") {
            QuantLib::ext::shared_ptr<PiecewiseAtmOptionletCurve<CubicFlat>> tmp =
                QuantLib::ext::make_shared<PiecewiseAtmOptionletCurve<CubicFlat>>(
                    config.settleDays(), cftvc, index, discountCurve, flatFirstPeriod,
                    volatilityType(config.volatilityType()), shift, optVolType, optDisplacement, onOpt, CubicFlat(),
                    QuantExt::IterativeBootstrap<
                        PiecewiseAtmOptionletCurve<CubicFlat, QuantExt::IterativeBootstrap>::optionlet_curve>(
                        accuracy, globalAccuracy, dontThrow, maxAttempts, maxFactor, minFactor, dontThrowSteps));
            capletVol_ = QuantLib::ext::make_shared<QuantExt::StrippedOptionletAdapter<CubicFlat, Linear>>(
                asof, transform(asof, tmp->curve()->dates(), tmp->curve()->volatilities(), tmp->settlementDays(),
                                tmp->calendar(), tmp->businessDayConvention(), index, tmp->dayCounter(),
                                tmp->volatilityType(), tmp->displacement()));
        } else {
            QL_FAIL("Cap floor config " << config.curveID() << " has unexpected time interpolation "
                                        << config.timeInterpolation());
        }
    } else {
        // Legacy method where we interpolate on the term volatilities.
        // We don't need time interpolation in this instance - we just use the term volatility interpolation.
        if (config.interpolationMethod() == CftvsInterp::BicubicSpline) {
            if (config.flatExtrapolation()) {
                QuantLib::ext::shared_ptr<PiecewiseAtmOptionletCurve<CubicFlat>> tmp =
                    QuantLib::ext::make_shared<PiecewiseAtmOptionletCurve<CubicFlat>>(
                        config.settleDays(), cftvc, index, discountCurve, flatFirstPeriod,
                        volatilityType(config.volatilityType()), shift, optVolType, optDisplacement, onOpt, CubicFlat(),
                        QuantExt::IterativeBootstrap<
                            PiecewiseAtmOptionletCurve<CubicFlat, QuantExt::IterativeBootstrap>::optionlet_curve>(
                            accuracy, globalAccuracy, dontThrow, maxAttempts, maxFactor, minFactor, dontThrowSteps));
                capletVol_ = QuantLib::ext::make_shared<QuantExt::StrippedOptionletAdapter<CubicFlat, Linear>>(
                    asof, transform(asof, tmp->curve()->dates(), tmp->curve()->volatilities(), tmp->settlementDays(),
                                    tmp->calendar(), tmp->businessDayConvention(), index, tmp->dayCounter(),
                                    tmp->volatilityType(), tmp->displacement()));
            } else {
                QuantLib::ext::shared_ptr<PiecewiseAtmOptionletCurve<Cubic>> tmp =
                    QuantLib::ext::make_shared<PiecewiseAtmOptionletCurve<Cubic>>(
                        config.settleDays(), cftvc, index, discountCurve, flatFirstPeriod,
                        volatilityType(config.volatilityType()), shift, optVolType, optDisplacement, onOpt, Cubic(),
                        QuantExt::IterativeBootstrap<
                            PiecewiseAtmOptionletCurve<Cubic, QuantExt::IterativeBootstrap>::optionlet_curve>(
                            accuracy, globalAccuracy, dontThrow, maxAttempts, maxFactor, minFactor, dontThrowSteps));
                capletVol_ = QuantLib::ext::make_shared<QuantExt::StrippedOptionletAdapter<Cubic, Linear>>(
                    asof, transform(asof, tmp->curve()->dates(), tmp->curve()->volatilities(), tmp->settlementDays(),
                                    tmp->calendar(), tmp->businessDayConvention(), index, tmp->dayCounter(),
                                    tmp->volatilityType(), tmp->displacement()));
            }
        } else if (config.interpolationMethod() == CftvsInterp::Bilinear) {
            if (config.flatExtrapolation()) {
                QuantLib::ext::shared_ptr<PiecewiseAtmOptionletCurve<LinearFlat>> tmp =
                    QuantLib::ext::make_shared<PiecewiseAtmOptionletCurve<LinearFlat>>(
                        config.settleDays(), cftvc, index, discountCurve, flatFirstPeriod,
                        volatilityType(config.volatilityType()), shift, optVolType, optDisplacement, onOpt,
                        LinearFlat(),
                        QuantExt::IterativeBootstrap<
                            PiecewiseAtmOptionletCurve<LinearFlat, QuantExt::IterativeBootstrap>::optionlet_curve>(
                            accuracy, globalAccuracy, dontThrow, maxAttempts, maxFactor, minFactor, dontThrowSteps));
                capletVol_ = QuantLib::ext::make_shared<QuantExt::StrippedOptionletAdapter<LinearFlat, Linear>>(
                    asof, transform(asof, tmp->curve()->dates(), tmp->curve()->volatilities(), tmp->settlementDays(),
                                    tmp->calendar(), tmp->businessDayConvention(), index, tmp->dayCounter(),
                                    tmp->volatilityType(), tmp->displacement()));
            } else {
                QuantLib::ext::shared_ptr<PiecewiseAtmOptionletCurve<Linear>> tmp =
                    QuantLib::ext::make_shared<PiecewiseAtmOptionletCurve<Linear>>(
                        config.settleDays(), cftvc, index, discountCurve, flatFirstPeriod,
                        volatilityType(config.volatilityType()), shift, optVolType, optDisplacement, onOpt, Linear(),
                        QuantExt::IterativeBootstrap<
                            PiecewiseAtmOptionletCurve<Linear, QuantExt::IterativeBootstrap>::optionlet_curve>(
                            accuracy, globalAccuracy, dontThrow, maxAttempts, maxFactor, minFactor, dontThrowSteps));
                capletVol_ = QuantLib::ext::make_shared<QuantExt::StrippedOptionletAdapter<Linear, Linear>>(
                    asof, transform(asof, tmp->curve()->dates(), tmp->curve()->volatilities(), tmp->settlementDays(),
                                    tmp->calendar(), tmp->businessDayConvention(), index, tmp->dayCounter(),
                                    tmp->volatilityType(), tmp->displacement()));
            }
        } else {
            QL_FAIL("Cap floor config " << config.curveID() << " has unexpected interpolation method "
                                        << static_cast<int>(config.interpolationMethod()));
        }
    }
}

void CapFloorVolCurve::termOptSurface(const Date& asof, CapFloorVolatilityCurveConfig& config, const Loader& loader,
                                  QuantLib::ext::shared_ptr<IborIndex> index, Handle<YieldTermStructure> discountCurve,
                                  Real shift) {

    // Get the cap floor term vol surface
    QuantLib::ext::shared_ptr<QuantExt::CapFloorTermVolSurface> cftvs = capSurface(asof, config, loader);

    // Get the ATM cap floor term vol curve if we are including an ATM curve
    bool includeAtm = config.includeAtm();
    Handle<QuantExt::CapFloorTermVolCurve> cftvc;
    if (includeAtm) {
        cftvc = Handle<QuantExt::CapFloorTermVolCurve>(atmCurve(asof, config, loader));
    }

    // Hardcode some values. Can add them to the CapFloorVolatilityCurveConfig later if needed.
    bool flatFirstPeriod = true;
    VolatilityType optVolType = Normal;
    Real optDisplacement = 0.0;

    // Get configuration values for bootstrap
    Real accuracy = config.bootstrapConfig().accuracy();
    Real globalAccuracy = config.bootstrapConfig().globalAccuracy();
    bool dontThrow = config.bootstrapConfig().dontThrow();
    Size maxAttempts = config.bootstrapConfig().maxAttempts();
    Real maxFactor = config.bootstrapConfig().maxFactor();
    Real minFactor = config.bootstrapConfig().minFactor();
    Size dontThrowSteps = config.bootstrapConfig().dontThrowSteps();

    // On optionlets is the newly added interpolation approach whereas on term volatilities is legacy
    QuantLib::ext::shared_ptr<QuantExt::OptionletStripper> optionletStripper;
    VolatilityType volType = volatilityType(config.volatilityType());
    bool onOpt = interpOnOpt(config);
    SabrParametricVolatility::ModelVariant sabrModelVariant;
    if (onOpt) {
        // This is not pretty but can't think of a better way (with template functions and or classes)
        if (config.timeInterpolation() == "Linear") {
            optionletStripper = QuantLib::ext::make_shared<PiecewiseOptionletStripper<Linear>>(
                cftvs, index, discountCurve, flatFirstPeriod, volType, shift, optVolType, optDisplacement, onOpt,
                Linear(),
                QuantExt::IterativeBootstrap<
                    PiecewiseOptionletStripper<Linear, QuantExt::IterativeBootstrap>::optionlet_curve>(
                    accuracy, globalAccuracy, dontThrow, maxAttempts, maxFactor, minFactor, dontThrowSteps),
                config.rateComputationPeriod(), config.onCapSettlementDays());
            if (config.strikeInterpolation() == "Linear") {
                if (includeAtm) {
                    optionletStripper = QuantLib::ext::make_shared<OptionletStripperWithAtm<Linear, Linear>>(
                        optionletStripper, cftvc, discountCurve, volType, shift);
                }
                capletVol_ = QuantLib::ext::make_shared<QuantExt::StrippedOptionletAdapter<Linear, Linear>>(
                    asof, transform(*optionletStripper));
            } else if (config.strikeInterpolation() == "LinearFlat") {
                if (includeAtm) {
                    optionletStripper = QuantLib::ext::make_shared<OptionletStripperWithAtm<Linear, LinearFlat>>(
                        optionletStripper, cftvc, discountCurve, volType, shift);
                }
                capletVol_ = QuantLib::ext::make_shared<QuantExt::StrippedOptionletAdapter<Linear, LinearFlat>>(
                    asof, transform(*optionletStripper));
            } else if (config.strikeInterpolation() == "Cubic") {
                if (includeAtm) {
                    optionletStripper = QuantLib::ext::make_shared<OptionletStripperWithAtm<Linear, Cubic>>(
                        optionletStripper, cftvc, discountCurve, volType, shift);
                }
                capletVol_ = QuantLib::ext::make_shared<QuantExt::StrippedOptionletAdapter<Linear, Cubic>>(
                    asof, transform(*optionletStripper));
            } else if (config.strikeInterpolation() == "CubicFlat") {
                if (includeAtm) {
                    optionletStripper = QuantLib::ext::make_shared<OptionletStripperWithAtm<Linear, CubicFlat>>(
                        optionletStripper, cftvc, discountCurve, volType, shift);
                }
                capletVol_ = QuantLib::ext::make_shared<QuantExt::StrippedOptionletAdapter<Linear, CubicFlat>>(
                    asof, transform(*optionletStripper));
            } else if (tryParse(
                           config.strikeInterpolation(), sabrModelVariant,
                           std::function<QuantExt::SabrParametricVolatility::ModelVariant(const std::string&)>(
                               [](const std::string& s) { return parseSabrParametricVolatilityModelVariant(s); }))) {
                if (includeAtm) {
                    optionletStripper = boost::make_shared<OptionletStripperWithAtm<Linear, Linear>>(
                        optionletStripper, cftvc, discountCurve, volType, shift);
                }
                capletVol_ = boost::make_shared<QuantExt::SabrStrippedOptionletAdapter<Linear>>(
                    asof, transform(*optionletStripper), sabrModelVariant);
            } else {
                QL_FAIL("Cap floor config " << config.curveID() << " has unexpected strike interpolation "
                                            << config.strikeInterpolation());
            }
        } else if (config.timeInterpolation() == "LinearFlat") {
            optionletStripper = QuantLib::ext::make_shared<PiecewiseOptionletStripper<LinearFlat>>(
                cftvs, index, discountCurve, flatFirstPeriod, volType, shift, optVolType, optDisplacement, onOpt,
                LinearFlat(),
                QuantExt::IterativeBootstrap<
                    PiecewiseOptionletStripper<LinearFlat, QuantExt::IterativeBootstrap>::optionlet_curve>(
                    accuracy, globalAccuracy, dontThrow, maxAttempts, maxFactor, minFactor, dontThrowSteps),
                config.rateComputationPeriod(), config.onCapSettlementDays());
            if (config.strikeInterpolation() == "Linear") {
                if (includeAtm) {
                    optionletStripper = QuantLib::ext::make_shared<OptionletStripperWithAtm<LinearFlat, Linear>>(
                        optionletStripper, cftvc, discountCurve, volType, shift);
                }
                capletVol_ = QuantLib::ext::make_shared<QuantExt::StrippedOptionletAdapter<LinearFlat, Linear>>(
                    asof, transform(*optionletStripper));
            } else if (config.strikeInterpolation() == "LinearFlat") {
                if (includeAtm) {
                    optionletStripper = QuantLib::ext::make_shared<OptionletStripperWithAtm<LinearFlat, LinearFlat>>(
                        optionletStripper, cftvc, discountCurve, volType, shift);
                }
                capletVol_ = QuantLib::ext::make_shared<QuantExt::StrippedOptionletAdapter<LinearFlat, LinearFlat>>(
                    asof, transform(*optionletStripper));
            } else if (config.strikeInterpolation() == "Cubic") {
                if (includeAtm) {
                    optionletStripper = QuantLib::ext::make_shared<OptionletStripperWithAtm<LinearFlat, Cubic>>(
                        optionletStripper, cftvc, discountCurve, volType, shift);
                }
                capletVol_ = QuantLib::ext::make_shared<QuantExt::StrippedOptionletAdapter<LinearFlat, Cubic>>(
                    asof, transform(*optionletStripper));
            } else if (config.strikeInterpolation() == "CubicFlat") {
                if (includeAtm) {
                    optionletStripper = QuantLib::ext::make_shared<OptionletStripperWithAtm<LinearFlat, CubicFlat>>(
                        optionletStripper, cftvc, discountCurve, volType, shift);
                }
                capletVol_ = QuantLib::ext::make_shared<QuantExt::StrippedOptionletAdapter<LinearFlat, CubicFlat>>(
                    asof, transform(*optionletStripper));
            } else if (tryParse(
                           config.strikeInterpolation(), sabrModelVariant,
                           std::function<QuantExt::SabrParametricVolatility::ModelVariant(const std::string&)>(
                               [](const std::string& s) { return parseSabrParametricVolatilityModelVariant(s); }))) {
                if (includeAtm) {
                    optionletStripper = boost::make_shared<OptionletStripperWithAtm<LinearFlat, Linear>>(
                        optionletStripper, cftvc, discountCurve, volType, shift);
                }
                capletVol_ = boost::make_shared<QuantExt::SabrStrippedOptionletAdapter<LinearFlat>>(
                    asof, transform(*optionletStripper), sabrModelVariant);
            } else {
                QL_FAIL("Cap floor config " << config.curveID() << " has unexpected strike interpolation "
                                            << config.strikeInterpolation());
            }
        } else if (config.timeInterpolation() == "BackwardFlat") {
            optionletStripper = QuantLib::ext::make_shared<PiecewiseOptionletStripper<BackwardFlat>>(
                cftvs, index, discountCurve, flatFirstPeriod, volType, shift, optVolType, optDisplacement, onOpt,
                BackwardFlat(),
                QuantExt::IterativeBootstrap<
                    PiecewiseOptionletStripper<BackwardFlat, QuantExt::IterativeBootstrap>::optionlet_curve>(
                    accuracy, globalAccuracy, dontThrow, maxAttempts, maxFactor, minFactor, dontThrowSteps),
                config.rateComputationPeriod(), config.onCapSettlementDays());
            if (config.strikeInterpolation() == "Linear") {
                if (includeAtm) {
                    optionletStripper = QuantLib::ext::make_shared<OptionletStripperWithAtm<BackwardFlat, Linear>>(
                        optionletStripper, cftvc, discountCurve, volType, shift);
                }
                capletVol_ = QuantLib::ext::make_shared<QuantExt::StrippedOptionletAdapter<BackwardFlat, Linear>>(
                    asof, transform(*optionletStripper));
            } else if (config.strikeInterpolation() == "LinearFlat") {
                if (includeAtm) {
                    optionletStripper = QuantLib::ext::make_shared<OptionletStripperWithAtm<BackwardFlat, LinearFlat>>(
                        optionletStripper, cftvc, discountCurve, volType, shift);
                }
                capletVol_ = QuantLib::ext::make_shared<QuantExt::StrippedOptionletAdapter<BackwardFlat, LinearFlat>>(
                    asof, transform(*optionletStripper));
            } else if (config.strikeInterpolation() == "Cubic") {
                if (includeAtm) {
                    optionletStripper = QuantLib::ext::make_shared<OptionletStripperWithAtm<BackwardFlat, Cubic>>(
                        optionletStripper, cftvc, discountCurve, volType, shift);
                }
                capletVol_ = QuantLib::ext::make_shared<QuantExt::StrippedOptionletAdapter<BackwardFlat, Cubic>>(
                    asof, transform(*optionletStripper));
            } else if (config.strikeInterpolation() == "CubicFlat") {
                if (includeAtm) {
                    optionletStripper = QuantLib::ext::make_shared<OptionletStripperWithAtm<BackwardFlat, CubicFlat>>(
                        optionletStripper, cftvc, discountCurve, volType, shift);
                }
                capletVol_ = QuantLib::ext::make_shared<QuantExt::StrippedOptionletAdapter<BackwardFlat, CubicFlat>>(
                    asof, transform(*optionletStripper));
            } else if (tryParse(
                           config.strikeInterpolation(), sabrModelVariant,
                           std::function<QuantExt::SabrParametricVolatility::ModelVariant(const std::string&)>(
                               [](const std::string& s) { return parseSabrParametricVolatilityModelVariant(s); }))) {
                if (includeAtm) {
                    optionletStripper = boost::make_shared<OptionletStripperWithAtm<BackwardFlat, Linear>>(
                        optionletStripper, cftvc, discountCurve, volType, shift);
                }
                capletVol_ = boost::make_shared<QuantExt::SabrStrippedOptionletAdapter<Linear>>(
                    asof, transform(*optionletStripper), sabrModelVariant);
            } else {
                QL_FAIL("Cap floor config " << config.curveID() << " has unexpected strike interpolation "
                                            << config.strikeInterpolation());
            }
        } else if (config.timeInterpolation() == "Cubic") {
            optionletStripper = QuantLib::ext::make_shared<PiecewiseOptionletStripper<Cubic>>(
                cftvs, index, discountCurve, flatFirstPeriod, volType, shift, optVolType, optDisplacement, onOpt,
                Cubic(),
                QuantExt::IterativeBootstrap<
                    PiecewiseOptionletStripper<Cubic, QuantExt::IterativeBootstrap>::optionlet_curve>(
                    accuracy, globalAccuracy, dontThrow, maxAttempts, maxFactor, minFactor, dontThrowSteps),
                config.rateComputationPeriod(), config.onCapSettlementDays());
            if (config.strikeInterpolation() == "Linear") {
                if (includeAtm) {
                    optionletStripper = QuantLib::ext::make_shared<OptionletStripperWithAtm<Cubic, Linear>>(
                        optionletStripper, cftvc, discountCurve, volType, shift);
                }
                capletVol_ = QuantLib::ext::make_shared<QuantExt::StrippedOptionletAdapter<Cubic, Linear>>(
                    asof, transform(*optionletStripper));
            } else if (config.strikeInterpolation() == "LinearFlat") {
                if (includeAtm) {
                    optionletStripper = QuantLib::ext::make_shared<OptionletStripperWithAtm<Cubic, LinearFlat>>(
                        optionletStripper, cftvc, discountCurve, volType, shift);
                }
                capletVol_ = QuantLib::ext::make_shared<QuantExt::StrippedOptionletAdapter<Cubic, LinearFlat>>(
                    asof, transform(*optionletStripper));
            } else if (config.strikeInterpolation() == "Cubic") {
                if (includeAtm) {
                    optionletStripper = QuantLib::ext::make_shared<OptionletStripperWithAtm<Cubic, Cubic>>(
                        optionletStripper, cftvc, discountCurve, volType, shift);
                }
                capletVol_ = QuantLib::ext::make_shared<QuantExt::StrippedOptionletAdapter<Cubic, Cubic>>(
                    asof, transform(*optionletStripper));
            } else if (config.strikeInterpolation() == "CubicFlat") {
                if (includeAtm) {
                    optionletStripper = QuantLib::ext::make_shared<OptionletStripperWithAtm<Cubic, CubicFlat>>(
                        optionletStripper, cftvc, discountCurve, volType, shift);
                }
                capletVol_ = QuantLib::ext::make_shared<QuantExt::StrippedOptionletAdapter<Cubic, CubicFlat>>(
                    asof, transform(*optionletStripper));
            } else if (tryParse(
                           config.strikeInterpolation(), sabrModelVariant,
                           std::function<QuantExt::SabrParametricVolatility::ModelVariant(const std::string&)>(
                               [](const std::string& s) { return parseSabrParametricVolatilityModelVariant(s); }))) {
                if (includeAtm) {
                    optionletStripper = boost::make_shared<OptionletStripperWithAtm<Cubic, Linear>>(
                        optionletStripper, cftvc, discountCurve, volType, shift);
                }
                capletVol_ = boost::make_shared<QuantExt::SabrStrippedOptionletAdapter<Cubic>>(
                    asof, transform(*optionletStripper), sabrModelVariant);
            }
            {
                QL_FAIL("Cap floor config " << config.curveID() << " has unexpected strike interpolation "
                                            << config.strikeInterpolation());
            }
        } else if (config.timeInterpolation() == "CubicFlat") {
            optionletStripper = QuantLib::ext::make_shared<PiecewiseOptionletStripper<CubicFlat>>(
                cftvs, index, discountCurve, flatFirstPeriod, volType, shift, optVolType, optDisplacement, onOpt,
                CubicFlat(),
                QuantExt::IterativeBootstrap<
                    PiecewiseOptionletStripper<CubicFlat, QuantExt::IterativeBootstrap>::optionlet_curve>(
                    accuracy, globalAccuracy, dontThrow, maxAttempts, maxFactor, minFactor, dontThrowSteps),
                config.rateComputationPeriod(), config.onCapSettlementDays());
            if (config.strikeInterpolation() == "Linear") {
                if (includeAtm) {
                    optionletStripper = QuantLib::ext::make_shared<OptionletStripperWithAtm<CubicFlat, Linear>>(
                        optionletStripper, cftvc, discountCurve, volType, shift);
                }
                capletVol_ = QuantLib::ext::make_shared<QuantExt::StrippedOptionletAdapter<CubicFlat, Linear>>(
                    asof, transform(*optionletStripper));
            } else if (config.strikeInterpolation() == "LinearFlat") {
                if (includeAtm) {
                    optionletStripper = QuantLib::ext::make_shared<OptionletStripperWithAtm<CubicFlat, LinearFlat>>(
                        optionletStripper, cftvc, discountCurve, volType, shift);
                }
                capletVol_ = QuantLib::ext::make_shared<QuantExt::StrippedOptionletAdapter<CubicFlat, LinearFlat>>(
                    asof, transform(*optionletStripper));
            } else if (config.strikeInterpolation() == "Cubic") {
                if (includeAtm) {
                    optionletStripper = QuantLib::ext::make_shared<OptionletStripperWithAtm<CubicFlat, Cubic>>(
                        optionletStripper, cftvc, discountCurve, volType, shift);
                }
                capletVol_ = QuantLib::ext::make_shared<QuantExt::StrippedOptionletAdapter<CubicFlat, Cubic>>(
                    asof, transform(*optionletStripper));
            } else if (config.strikeInterpolation() == "CubicFlat") {
                if (includeAtm) {
                    optionletStripper = QuantLib::ext::make_shared<OptionletStripperWithAtm<CubicFlat, CubicFlat>>(
                        optionletStripper, cftvc, discountCurve, volType, shift);
                }
                capletVol_ = QuantLib::ext::make_shared<QuantExt::StrippedOptionletAdapter<CubicFlat, CubicFlat>>(
                    asof, transform(*optionletStripper));
            } else if (tryParse(
                           config.strikeInterpolation(), sabrModelVariant,
                           std::function<QuantExt::SabrParametricVolatility::ModelVariant(const std::string&)>(
                               [](const std::string& s) { return parseSabrParametricVolatilityModelVariant(s); }))) {
                if (includeAtm) {
                    optionletStripper = boost::make_shared<OptionletStripperWithAtm<CubicFlat, Linear>>(
                        optionletStripper, cftvc, discountCurve, volType, shift);
                }
                capletVol_ = boost::make_shared<QuantExt::SabrStrippedOptionletAdapter<CubicFlat>>(
                    asof, transform(*optionletStripper), sabrModelVariant);
            } else {
                QL_FAIL("Cap floor config " << config.curveID() << " has unexpected strike interpolation "
                                            << config.strikeInterpolation());
            }
        } else {
            QL_FAIL("Cap floor config " << config.curveID() << " has unexpected time interpolation "
                                        << config.timeInterpolation());
        }
    } else {
        // Legacy method where we interpolate on the term volatilities.
        // We don't need time interpolation in this instance - we just use the term volatility interpolation.
        if (config.interpolationMethod() == CftvsInterp::BicubicSpline) {
            if (config.flatExtrapolation()) {
                optionletStripper = QuantLib::ext::make_shared<PiecewiseOptionletStripper<CubicFlat>>(
                    cftvs, index, discountCurve, flatFirstPeriod, volType, shift, optVolType, optDisplacement, onOpt,
                    CubicFlat(),
                    QuantExt::IterativeBootstrap<
                        PiecewiseOptionletStripper<CubicFlat, QuantExt::IterativeBootstrap>::optionlet_curve>(
                        accuracy, globalAccuracy, dontThrow, maxAttempts, maxFactor, minFactor, dontThrowSteps),
                    config.rateComputationPeriod(), config.onCapSettlementDays());
                if (includeAtm) {
                    optionletStripper = QuantLib::ext::make_shared<OptionletStripperWithAtm<CubicFlat, CubicFlat>>(
                        optionletStripper, cftvc, discountCurve, volType, shift);
                }
                capletVol_ = QuantLib::ext::make_shared<QuantExt::StrippedOptionletAdapter<CubicFlat, CubicFlat>>(
                    asof, transform(*optionletStripper));
            } else {
                optionletStripper = QuantLib::ext::make_shared<PiecewiseOptionletStripper<Cubic>>(
                    cftvs, index, discountCurve, flatFirstPeriod, volType, shift, optVolType, optDisplacement, onOpt,
                    Cubic(),
                    QuantExt::IterativeBootstrap<
                        PiecewiseOptionletStripper<Cubic, QuantExt::IterativeBootstrap>::optionlet_curve>(
                        accuracy, globalAccuracy, dontThrow, maxAttempts, maxFactor, minFactor, dontThrowSteps),
                    config.rateComputationPeriod(), config.onCapSettlementDays());
                if (includeAtm) {
                    optionletStripper = QuantLib::ext::make_shared<OptionletStripperWithAtm<Cubic, Cubic>>(
                        optionletStripper, cftvc, discountCurve, volType, shift);
                }
                capletVol_ = QuantLib::ext::make_shared<QuantExt::StrippedOptionletAdapter<Cubic, Cubic>>(
                    asof, transform(*optionletStripper));
            }
        } else if (config.interpolationMethod() == CftvsInterp::Bilinear) {
            if (config.flatExtrapolation()) {
                optionletStripper = QuantLib::ext::make_shared<PiecewiseOptionletStripper<LinearFlat>>(
                    cftvs, index, discountCurve, flatFirstPeriod, volType, shift, optVolType, optDisplacement, onOpt,
                    LinearFlat(),
                    QuantExt::IterativeBootstrap<
                        PiecewiseOptionletStripper<LinearFlat, QuantExt::IterativeBootstrap>::optionlet_curve>(
                        accuracy, globalAccuracy, dontThrow, maxAttempts, maxFactor, minFactor, dontThrowSteps),
                    config.rateComputationPeriod(), config.onCapSettlementDays());
                if (includeAtm) {
                    optionletStripper = QuantLib::ext::make_shared<OptionletStripperWithAtm<LinearFlat, LinearFlat>>(
                        optionletStripper, cftvc, discountCurve, volType, shift);
                }
                capletVol_ = QuantLib::ext::make_shared<QuantExt::StrippedOptionletAdapter<LinearFlat, LinearFlat>>(
                    asof, transform(*optionletStripper));
            } else {
                optionletStripper = QuantLib::ext::make_shared<PiecewiseOptionletStripper<Linear>>(
                    cftvs, index, discountCurve, flatFirstPeriod, volType, shift, optVolType, optDisplacement, onOpt,
                    Linear(),
                    QuantExt::IterativeBootstrap<
                        PiecewiseOptionletStripper<Linear, QuantExt::IterativeBootstrap>::optionlet_curve>(
                        accuracy, globalAccuracy, dontThrow, maxAttempts, maxFactor, minFactor, dontThrowSteps),
                    config.rateComputationPeriod(), config.onCapSettlementDays());
                if (includeAtm) {
                    optionletStripper = QuantLib::ext::make_shared<OptionletStripperWithAtm<Linear, Linear>>(
                        optionletStripper, cftvc, discountCurve, volType, shift);
                }
                capletVol_ = QuantLib::ext::make_shared<QuantExt::StrippedOptionletAdapter<Linear, Linear>>(
                    asof, transform(*optionletStripper));
            }
        } else {
            QL_FAIL("Cap floor config " << config.curveID() << " has unexpected interpolation method "
                                        << static_cast<int>(config.interpolationMethod()));
        }
    }
}

void CapFloorVolCurve::optAtmOptCurve(const Date& asof, CapFloorVolatilityCurveConfig& config, const Loader& loader,
                                       QuantLib::ext::shared_ptr<IborIndex> index, Handle<YieldTermStructure> discountCurve,
                                       Real shift) {
    QL_REQUIRE(config.optionalQuotes() == false, "Optional quotes for optionlet volatilities are not supported.");
    // Load optionlet atm vol curve
    bool tenorRelevant = false;
    bool wildcardTenor = false;

    Period tenor = parsePeriod(config.indexTenor()); // 1D, 1M, 3M, 6M, 12M
    string currency = config.currency();
    vector<Period> configTenors;
    std::map<Period, Real> capfloorVols;
    if (config.atmTenors()[0] == "*") {
        wildcardTenor = true;
    } else {
        configTenors = parseVectorOfValues<Period>(config.atmTenors(), &parsePeriod);
    }
    std::ostringstream ss;
    ss << MarketDatum::InstrumentType::CAPFLOOR << "/" << config.quoteType() << "/" << currency << "/";
    if (config.quoteIncludesIndexName())
        ss << config.index() << "/";
    ss << "*";
    Wildcard w(ss.str());
    for (const auto& md : loader.get(w, asof)) {
        QL_REQUIRE(md->asofDate() == asof, "MarketDatum asofDate '" << md->asofDate() << "' <> asof '" << asof << "'");
        QuantLib::ext::shared_ptr<CapFloorQuote> cfq = QuantLib::ext::dynamic_pointer_cast<CapFloorQuote>(md);
        QL_REQUIRE(cfq, "Internal error: could not downcast MarketDatum '" << md->name() << "' to CapFloorQuote");
        QL_REQUIRE(cfq->ccy() == currency,
                   "CapFloorQuote ccy '" << cfq->ccy() << "' <> config ccy '" << currency << "'");
        if (cfq->underlying() == tenor && cfq->atm()) {
            auto findTenor = std::find(configTenors.begin(), configTenors.end(), cfq->term());
            if (wildcardTenor) {
                tenorRelevant = true;
            } else {
                tenorRelevant = findTenor != configTenors.end();
            }
            if (tenorRelevant) {
                // Check duplicate quotes
                auto k = capfloorVols.find(cfq->term());
                if (k != capfloorVols.end()) {
                    if (config.quoteIncludesIndexName())
                        QL_FAIL("Duplicate optionlet atm vol quote in config "
                                << config.curveID() << ", with underlying tenor " << tenor << " ,currency "
                                << currency << " and index " << config.index() << ", for tenor " << cfq->term());
                    else
                        QL_FAIL("Duplicate optionlet atm vol quote in config "
                                << config.curveID() << ", with underlying tenor " << tenor << " and currency "
                                << currency << ", for tenor " << cfq->term());
                }
                // Store the vols into a map to sort the wildcard tenors
                capfloorVols[cfq->term()]= cfq->quote()->value();
            }
        }
    }
    vector<Real> vols_tenor;
    auto tenor_itr = configTenors.begin();
    for (auto const& vols_outer : capfloorVols) {
        // Check if all tenor is available
        if (wildcardTenor) {
            configTenors.push_back(vols_outer.first);
        } else {
            QL_REQUIRE(*tenor_itr == vols_outer.first, "Quote with tenor " << *tenor_itr
                                                                           << " not loaded for optionlet vol config "
                                                                           << config.curveID());
            tenor_itr++;
        }
        vols_tenor.push_back(vols_outer.second);
    }
    // Find the fixing date of the term quotes
    vector<Date> fixingDates = populateFixingDates(asof, config, index, configTenors);
    DLOG("Found " << capfloorVols.size() << " quotes for optionlet vol surface " << config.curveID());
    // This is not pretty but can't think of a better way (with template functions and or classes)
    // Note: second template argument in StrippedOptionletAdapter doesn't matter so just use Linear here.
    if (config.timeInterpolation() == "Linear") {
        capletVol_ = QuantLib::ext::make_shared<QuantExt::StrippedOptionletAdapter<Linear, Linear>>(
            asof, transform(asof, fixingDates, vols_tenor, config.settleDays(),
                            config.calendar(), config.businessDayConvention(), index, config.dayCounter(),
                            volatilityType(config.volatilityType()), shift));
    } else if (config.timeInterpolation() == "LinearFlat") {
        capletVol_ = QuantLib::ext::make_shared<QuantExt::StrippedOptionletAdapter<LinearFlat, Linear>>(
            asof, transform(asof, fixingDates, vols_tenor, config.settleDays(), config.calendar(),
                            config.businessDayConvention(), index, config.dayCounter(),
                            volatilityType(config.volatilityType()), shift));
    } else if (config.timeInterpolation() == "BackwardFlat") {
        capletVol_ = QuantLib::ext::make_shared<QuantExt::StrippedOptionletAdapter<BackwardFlat, Linear>>(
            asof, transform(asof, fixingDates, vols_tenor, config.settleDays(), config.calendar(),
                            config.businessDayConvention(), index, config.dayCounter(),
                            volatilityType(config.volatilityType()), shift));
    } else if (config.timeInterpolation() == "Cubic") {
        capletVol_ = QuantLib::ext::make_shared<QuantExt::StrippedOptionletAdapter<Cubic, Linear>>(
            asof, transform(asof, fixingDates, vols_tenor, config.settleDays(), config.calendar(),
                            config.businessDayConvention(), index, config.dayCounter(),
                            volatilityType(config.volatilityType()), shift));
    } else if (config.timeInterpolation() == "CubicFlat") {
        capletVol_ = QuantLib::ext::make_shared<QuantExt::StrippedOptionletAdapter<CubicFlat, Linear>>(
            asof, transform(asof, fixingDates, vols_tenor, config.settleDays(), config.calendar(),
                            config.businessDayConvention(), index, config.dayCounter(),
                            volatilityType(config.volatilityType()), shift));
    } else {
        QL_FAIL("Cap floor config " << config.curveID() << " has unexpected time interpolation "
                                    << config.timeInterpolation());
    }
}

void CapFloorVolCurve::optOptSurface(const QuantLib::Date& asof, CapFloorVolatilityCurveConfig& config,
                                     const Loader& loader, QuantLib::ext::shared_ptr<QuantLib::IborIndex> iborIndex,
                                     QuantLib::Handle<QuantLib::YieldTermStructure> discountCurve,
                                     QuantLib::Real shift) {
    QL_REQUIRE(config.optionalQuotes() == false, "Optional quotes for optionlet volatilities are not supported.");
    // Load optionlet vol surface
    Size quoteCounter = 0;
    bool quoteRelevant = false;
    bool tenorRelevant = false;
    bool strikeRelevant = false;
    bool wildcardTenor = false;
    bool atmTenorRelevant = false;
    bool atmWildcardTenor = false;

    Period tenor = parsePeriod(config.indexTenor()); // 1D, 1M, 3M, 6M, 12M
    bool includeAtm = config.includeAtm();
    string currency = config.currency();
    vector<Period> configTenors;
    std::map<Period, std::map<Real, Real>> capfloorVols;
    vector<Period> atmConfigTenors;
    std::map<Period, Real> atmCapFloorVols;
    VolatilityType volType = volatilityType(config.volatilityType());
    bool isOis = QuantLib::ext::dynamic_pointer_cast<OvernightIndex>(iborIndex) != nullptr;

    if (config.tenors()[0] == "*") {
        wildcardTenor = true;
    } else {
        configTenors = parseVectorOfValues<Period>(config.tenors(), &parsePeriod);
    }
    if (includeAtm) {
        if (config.atmTenors()[0] == "*") {
            atmWildcardTenor = true;
        } else {
            atmConfigTenors = parseVectorOfValues<Period>(config.atmTenors(), &parsePeriod);
        }
    }
    std::ostringstream ss;
    ss << MarketDatum::InstrumentType::CAPFLOOR << "/" << config.quoteType() << "/" << currency << "/";
    if (config.quoteIncludesIndexName())
        ss << config.index() << "/";
    ss << "*";
    Wildcard w(ss.str());
    for (const auto& md : loader.get(w, asof)) {
        QL_REQUIRE(md->asofDate() == asof, "MarketDatum asofDate '" << md->asofDate() << "' <> asof '" << asof << "'");
        QuantLib::ext::shared_ptr<CapFloorQuote> cfq = QuantLib::ext::dynamic_pointer_cast<CapFloorQuote>(md);
        QL_REQUIRE(cfq, "Internal error: could not downcast MarketDatum '" << md->name() << "' to CapFloorQuote");
        QL_REQUIRE(cfq->ccy() == currency,
                   "CapFloorQuote ccy '" << cfq->ccy() << "' <> config ccy '" << currency << "'");
        if (cfq->underlying() == tenor) {
            // Surface quotes
            if (!cfq->atm()) {
                auto findTenor = std::find(configTenors.begin(), configTenors.end(), cfq->term());
                if (wildcardTenor) {
                    tenorRelevant = true;
                } else {
                    tenorRelevant = findTenor != configTenors.end();
                }

                Real strike = cfq->strike();
                auto i = std::find_if(config.strikes().begin(), config.strikes().end(),
                                      [&strike](const std::string& x) { return close_enough(parseReal(x), strike); });
                strikeRelevant = i != config.strikes().end();

                quoteRelevant = strikeRelevant && tenorRelevant;

                if (quoteRelevant) {
                    quoteCounter++;
                    // Check duplicate quotes
                    auto k = capfloorVols.find(cfq->term());
                    if (k != capfloorVols.end()) {
                        if (k->second.find(cfq->strike()) != k->second.end()) {
                            if (config.quoteIncludesIndexName())
                                QL_FAIL("Duplicate optionlet vol quote in config "
                                        << config.curveID() << ", with underlying tenor " << tenor << " ,currency "
                                        << currency << " and index " << config.index() << ", for tenor " << cfq->term()
                                        << " and strike " << cfq->strike());
                            else
                                QL_FAIL("Duplicate optionlet vol quote in config "
                                        << config.curveID() << ", with underlying tenor " << tenor << " and currency "
                                        << currency << ", for tenor " << cfq->term() << " and strike "
                                        << cfq->strike());
                        }
                    }
                    // Store the vols into a map to sort the wildcard tenors
                    capfloorVols[cfq->term()][cfq->strike()] = cfq->quote()->value();
                }
            } else if (includeAtm) {
                // atm quotes
                auto findTenor = std::find(atmConfigTenors.begin(), atmConfigTenors.end(), cfq->term());
                if (atmWildcardTenor) {
                    atmTenorRelevant = true;
                } else {
                    atmTenorRelevant = findTenor != atmConfigTenors.end();
                }
                if (atmTenorRelevant) {
                    quoteCounter++;
                    // Check duplicate quotes
                    auto k = atmCapFloorVols.find(cfq->term());
                    if (k != atmCapFloorVols.end()) {
                        if (config.quoteIncludesIndexName())
                            QL_FAIL("Duplicate optionlet atm vol quote in config "
                                    << config.curveID() << ", with underlying tenor " << tenor << " ,currency "
                                    << currency << " and index " << config.index() << ", for tenor " << cfq->term());
                        else
                            QL_FAIL("Duplicate optionlet atm vol quote in config "
                                    << config.curveID() << ", with underlying tenor " << tenor << " and currency "
                                    << currency << ", for tenor " << cfq->term());
                    }
                    // Store the vols into a map to sort the wildcard tenors
                    atmCapFloorVols[cfq->term()] = cfq->quote()->value();
                }
            }   
        }
    }
    vector<Rate> strikes = parseVectorOfValues<Real>(config.strikes(), &parseReal);
    auto tenor_itr = configTenors.begin();
    for (auto const& vols_outer: capfloorVols) {
        // Check if all tenors are available
        if (!wildcardTenor) {
            QL_REQUIRE(*tenor_itr == vols_outer.first, "Quote with tenor " << *tenor_itr
                                                                             << " not loaded for optionlet vol config "
                                                                             << config.curveID());
            tenor_itr++;
        }
        // Check if all strikes are available
        for (Size j = 0; j < strikes.size(); j++) {
            auto it = vols_outer.second.find(strikes[j]);
            QL_REQUIRE(it != vols_outer.second.end(),
                       "Quote with tenor " << vols_outer.first << " and strike " << strikes[j]
                                                                    << " not loaded for optionlet vol config "
                                                                    << config.curveID());
        }
    }
    std::map<Date, Date> tenorMap; 
    if (includeAtm) {
        // Check if all tenor for atm quotes exists
        if (!atmWildcardTenor) {
            auto tenor_itr = atmConfigTenors.begin();
            for (auto const& vols_outer : atmCapFloorVols) {
                QL_REQUIRE(*tenor_itr == vols_outer.first, "Quote with tenor "
                                                               << *tenor_itr << " not loaded for optionlet vol config "
                                                               << config.curveID());
                tenor_itr++;
            }
        }
        // Add tenor to the mapping
        for (auto const& vols_outer : atmCapFloorVols) {
            capfloorVols[vols_outer.first];
        }
    }
    // Find the fixing date of the term quotes
    vector<Period> tenors;
    for (auto const& vols_outer : capfloorVols) {
        tenors.push_back(vols_outer.first);
    }
    // Find the fixing date of the term quotes
    vector<Date> fixingDates = populateFixingDates(asof, config, iborIndex, tenors);

    // populate strikes for atm quotes
    if (includeAtm){
        Rate atmStrike;
        for (auto const& vols_outer : atmCapFloorVols) {
            auto it = find(tenors.begin(), tenors.end(), vols_outer.first);
            Size ind = it - tenors.begin();
            if (isOis) {
                atmStrike = getOisAtmLevel(QuantLib::ext::dynamic_pointer_cast<OvernightIndex>(iborIndex), fixingDates[ind],
                                           config.rateComputationPeriod());
            } else {
                atmStrike = iborIndex->forecastFixing(fixingDates[ind]);
            }
            if (capfloorVols[vols_outer.first].find(atmStrike) == capfloorVols[vols_outer.first].end()) {
                capfloorVols[vols_outer.first][atmStrike] = vols_outer.second;
            }
        }
    }
    vector<vector<Rate>> strikes_vec;
    vector<Rate> strikes_tenor;
    vector<vector<Handle<Quote>>> vols_vec;
    vector<Handle<Quote>> vols_tenor;
    for (auto const& vols_outer : capfloorVols) {
        for (auto const& vols_inner : vols_outer.second) {
            vols_tenor.push_back(Handle<Quote>(QuantLib::ext::make_shared<SimpleQuote>(vols_inner.second)));
            strikes_tenor.push_back(vols_inner.first);
        }
        tenors.push_back(vols_outer.first);
        strikes_vec.push_back(strikes_tenor);
        strikes_tenor.clear();
        vols_vec.push_back(vols_tenor);
        vols_tenor.clear();
    }
    DLOG("Found " << quoteCounter << " quotes for optionlet vol surface " << config.curveID());
    QuantLib::ext::shared_ptr<StrippedOptionlet> optionletSurface;

    // Return for the cap floor term volatility surface
    optionletSurface = QuantLib::ext::make_shared<StrippedOptionlet>(
        config.settleDays(), config.calendar(), config.businessDayConvention(), iborIndex, fixingDates, strikes_vec,
        vols_vec, config.dayCounter(), volType, shift);

    SabrParametricVolatility::ModelVariant sabrModelVariant;

    // This is not pretty but can't think of a better way (with template functions and or classes)
    if (config.timeInterpolation() == "Linear") {
        if (config.strikeInterpolation() == "Linear") {
            capletVol_ = QuantLib::ext::make_shared<QuantExt::StrippedOptionletAdapter<Linear, Linear>>(asof, optionletSurface);
        } else if (config.strikeInterpolation() == "LinearFlat") {
            capletVol_ =
                QuantLib::ext::make_shared<QuantExt::StrippedOptionletAdapter<Linear, LinearFlat>>(asof, optionletSurface);
        } else if (config.strikeInterpolation() == "Cubic") {
            capletVol_ = QuantLib::ext::make_shared<QuantExt::StrippedOptionletAdapter<Linear, Cubic>>(asof, optionletSurface);
        } else if (config.strikeInterpolation() == "CubicFlat") {
            capletVol_ =
<<<<<<< HEAD
                boost::make_shared<QuantExt::StrippedOptionletAdapter<Linear, CubicFlat>>(asof, optionletSurface);
        } else if (tryParse(config.strikeInterpolation(), sabrModelVariant,
                            std::function<QuantExt::SabrParametricVolatility::ModelVariant(const std::string&)>(
                                [](const std::string& s) { return parseSabrParametricVolatilityModelVariant(s); }))) {
            capletVol_ = boost::make_shared<QuantExt::SabrStrippedOptionletAdapter<Linear>>(asof, optionletSurface,
                                                                                            sabrModelVariant);
=======
                QuantLib::ext::make_shared<QuantExt::StrippedOptionletAdapter<Linear, CubicFlat>>(asof, optionletSurface);
>>>>>>> 5c3503c2
        } else {
            QL_FAIL("Optionlet vol config " << config.curveID() << " has unexpected strike interpolation "
                                            << config.strikeInterpolation());
        }
    } else if (config.timeInterpolation() == "LinearFlat") {
        if (config.strikeInterpolation() == "Linear") {
            capletVol_ =
                QuantLib::ext::make_shared<QuantExt::StrippedOptionletAdapter<LinearFlat, Linear>>(asof, optionletSurface);
        } else if (config.strikeInterpolation() == "LinearFlat") {
            capletVol_ =
                QuantLib::ext::make_shared<QuantExt::StrippedOptionletAdapter<LinearFlat, LinearFlat>>(asof, optionletSurface);
        } else if (config.strikeInterpolation() == "Cubic") {
            capletVol_ =
                QuantLib::ext::make_shared<QuantExt::StrippedOptionletAdapter<LinearFlat, Cubic>>(asof, optionletSurface);
        } else if (config.strikeInterpolation() == "CubicFlat") {
            capletVol_ =
<<<<<<< HEAD
                boost::make_shared<QuantExt::StrippedOptionletAdapter<LinearFlat, CubicFlat>>(asof, optionletSurface);
        } else if (tryParse(config.strikeInterpolation(), sabrModelVariant,
                            std::function<QuantExt::SabrParametricVolatility::ModelVariant(const std::string&)>(
                                [](const std::string& s) { return parseSabrParametricVolatilityModelVariant(s); }))) {
            capletVol_ = boost::make_shared<QuantExt::SabrStrippedOptionletAdapter<LinearFlat>>(asof, optionletSurface,
                                                                                                sabrModelVariant);
=======
                QuantLib::ext::make_shared<QuantExt::StrippedOptionletAdapter<LinearFlat, CubicFlat>>(asof, optionletSurface);
>>>>>>> 5c3503c2
        } else {
            QL_FAIL("Optionlet vol config " << config.curveID() << " has unexpected strike interpolation "
                                            << config.strikeInterpolation());
        }
    } else if (config.timeInterpolation() == "BackwardFlat") {
        if (config.strikeInterpolation() == "Linear") {
            capletVol_ =
                QuantLib::ext::make_shared<QuantExt::StrippedOptionletAdapter<BackwardFlat, Linear>>(asof, optionletSurface);
        } else if (config.strikeInterpolation() == "LinearFlat") {
            capletVol_ = QuantLib::ext::make_shared<QuantExt::StrippedOptionletAdapter<BackwardFlat, LinearFlat>>(
                asof, optionletSurface);
        } else if (config.strikeInterpolation() == "Cubic") {
            capletVol_ =
                QuantLib::ext::make_shared<QuantExt::StrippedOptionletAdapter<BackwardFlat, Cubic>>(asof, optionletSurface);
        } else if (config.strikeInterpolation() == "CubicFlat") {
            capletVol_ =
<<<<<<< HEAD
                boost::make_shared<QuantExt::StrippedOptionletAdapter<BackwardFlat, CubicFlat>>(asof, optionletSurface);
        } else if (tryParse(config.strikeInterpolation(), sabrModelVariant,
                            std::function<QuantExt::SabrParametricVolatility::ModelVariant(const std::string&)>(
                                [](const std::string& s) { return parseSabrParametricVolatilityModelVariant(s); }))) {
            capletVol_ = boost::make_shared<QuantExt::SabrStrippedOptionletAdapter<BackwardFlat>>(
                asof, optionletSurface, sabrModelVariant);
=======
                QuantLib::ext::make_shared<QuantExt::StrippedOptionletAdapter<BackwardFlat, CubicFlat>>(asof, optionletSurface);
>>>>>>> 5c3503c2
        } else {
            QL_FAIL("Optionlet vol config " << config.curveID() << " has unexpected strike interpolation "
                                            << config.strikeInterpolation());
        }
    } else if (config.timeInterpolation() == "Cubic") {
        if (config.strikeInterpolation() == "Linear") {
            capletVol_ = QuantLib::ext::make_shared<QuantExt::StrippedOptionletAdapter<Cubic, Linear>>(asof, optionletSurface);
        } else if (config.strikeInterpolation() == "LinearFlat") {
            capletVol_ =
                QuantLib::ext::make_shared<QuantExt::StrippedOptionletAdapter<Cubic, LinearFlat>>(asof, optionletSurface);
        } else if (config.strikeInterpolation() == "Cubic") {
            capletVol_ = QuantLib::ext::make_shared<QuantExt::StrippedOptionletAdapter<Cubic, Cubic>>(asof, optionletSurface);
        } else if (config.strikeInterpolation() == "CubicFlat") {
            capletVol_ =
<<<<<<< HEAD
                boost::make_shared<QuantExt::StrippedOptionletAdapter<Cubic, CubicFlat>>(asof, optionletSurface);
        } else if (tryParse(config.strikeInterpolation(), sabrModelVariant,
                            std::function<QuantExt::SabrParametricVolatility::ModelVariant(const std::string&)>(
                                [](const std::string& s) { return parseSabrParametricVolatilityModelVariant(s); }))) {
            capletVol_ = boost::make_shared<QuantExt::SabrStrippedOptionletAdapter<Cubic>>(asof, optionletSurface,
                                                                                           sabrModelVariant);
=======
                QuantLib::ext::make_shared<QuantExt::StrippedOptionletAdapter<Cubic, CubicFlat>>(asof, optionletSurface);
>>>>>>> 5c3503c2
        } else {
            QL_FAIL("Optionlet vol config " << config.curveID() << " has unexpected strike interpolation "
                                            << config.strikeInterpolation());
        }
    } else if (config.timeInterpolation() == "CubicFlat") {
        if (config.strikeInterpolation() == "Linear") {
            capletVol_ =
                QuantLib::ext::make_shared<QuantExt::StrippedOptionletAdapter<CubicFlat, Linear>>(asof, optionletSurface);
        } else if (config.strikeInterpolation() == "LinearFlat") {
            capletVol_ =
                QuantLib::ext::make_shared<QuantExt::StrippedOptionletAdapter<CubicFlat, LinearFlat>>(asof, optionletSurface);
        } else if (config.strikeInterpolation() == "Cubic") {
            capletVol_ =
                QuantLib::ext::make_shared<QuantExt::StrippedOptionletAdapter<CubicFlat, Cubic>>(asof, optionletSurface);
        } else if (config.strikeInterpolation() == "CubicFlat") {
            capletVol_ =
<<<<<<< HEAD
                boost::make_shared<QuantExt::StrippedOptionletAdapter<CubicFlat, CubicFlat>>(asof, optionletSurface);
        } else if (tryParse(config.strikeInterpolation(), sabrModelVariant,
                            std::function<QuantExt::SabrParametricVolatility::ModelVariant(const std::string&)>(
                                [](const std::string& s) { return parseSabrParametricVolatilityModelVariant(s); }))) {
            capletVol_ = boost::make_shared<QuantExt::SabrStrippedOptionletAdapter<CubicFlat>>(asof, optionletSurface,
                                                                                               sabrModelVariant);
=======
                QuantLib::ext::make_shared<QuantExt::StrippedOptionletAdapter<CubicFlat, CubicFlat>>(asof, optionletSurface);
>>>>>>> 5c3503c2
        } else {
            QL_FAIL("Optionlet vol config " << config.curveID() << " has unexpected strike interpolation "
                                            << config.strikeInterpolation());
        }
    } else {
        QL_FAIL("Optionlet vol config " << config.curveID() << " has unexpected time interpolation "
                                        << config.timeInterpolation());
    }
}

QuantLib::ext::shared_ptr<QuantExt::CapFloorTermVolSurface>
CapFloorVolCurve::capSurface(const Date& asof, CapFloorVolatilityCurveConfig& config, const Loader& loader) const {

    // Map to store the quote values that we load with key (period, strike) where strike
    // needs a custom comparator to avoid == with double
    auto comp = [](const pair<Period, Rate>& a, const pair<Period, Rate>& b) {
        return (a.first < b.first) || (!(b.first < a.first) && (a.second < b.second && !close(a.second, b.second)));
    };
    map<pair<Period, Rate>, Real, decltype(comp)> volQuotes(comp);

    bool optionalQuotes = config.optionalQuotes();
    Size quoteCounter = 0;
    bool quoteRelevant = false;
    bool tenorRelevant = false;
    bool strikeRelevant = false;

    vector<Real> qtStrikes;
    vector<Real> qtData;
    vector<Period> qtTenors;
    Period tenor = parsePeriod(config.indexTenor()); // 1D, 1M, 3M, 6M, 12M
    string currency = config.currency();
    vector<Period> configTenors = parseVectorOfValues<Period>(config.tenors(), &parsePeriod);

    std::ostringstream ss;
    ss << MarketDatum::InstrumentType::CAPFLOOR << "/" << config.quoteType() << "/" << currency << "/";
    if (config.quoteIncludesIndexName())
        ss << config.index() << "/";
    ss << "*";
    Wildcard w(ss.str());
    for (const auto& md : loader.get(w, asof)) {
        QL_REQUIRE(md->asofDate() == asof, "MarketDatum asofDate '" << md->asofDate() << "' <> asof '" << asof << "'");
        QuantLib::ext::shared_ptr<CapFloorQuote> cfq = QuantLib::ext::dynamic_pointer_cast<CapFloorQuote>(md);
        QL_REQUIRE(cfq, "Internal error: could not downcast MarketDatum '" << md->name() << "' to CapFloorQuote");
        QL_REQUIRE(cfq->ccy() == currency, "CapFloorQuote ccy '" << cfq->ccy() << "' <> config ccy '" << currency << "'");
        if (cfq->underlying() == tenor && !cfq->atm()) {
            auto j = std::find(configTenors.begin(), configTenors.end(), cfq->term());
            tenorRelevant = j != configTenors.end();

            Real strike = cfq->strike();
            auto i = std::find_if(config.strikes().begin(), config.strikes().end(),
                [&strike](const std::string& x) {
                return close_enough(parseReal(x), strike);
            });
            strikeRelevant = i != config.strikes().end();

            quoteRelevant = strikeRelevant && tenorRelevant;

            if (quoteRelevant) {
                // if we have optional quotes we just make vectors of all quotes and let the sparse surface
                // handle them
                quoteCounter++;
                if (optionalQuotes) {
                    qtStrikes.push_back(cfq->strike());
                    qtTenors.push_back(cfq->term());
                    qtData.push_back(cfq->quote()->value());
                }
                auto key = make_pair(cfq->term(), cfq->strike());
                auto r = volQuotes.insert(make_pair(key, cfq->quote()->value()));
                if (config.quoteIncludesIndexName())
                    QL_REQUIRE(r.second, "Duplicate cap floor quote in config " << config.curveID() << ", with underlying tenor " << tenor <<
                        " ,currency " << currency << " and index " << config.index() << ", for tenor " << key.first << " and strike " << key.second);
                else
                    QL_REQUIRE(r.second, "Duplicate cap floor quote in config " << config.curveID() << ", with underlying tenor " << tenor <<
                        " and currency " << currency << ", for tenor " << key.first << " and strike " << key.second);
            }
        }
    }

    Size totalQuotes = config.tenors().size() * config.strikes().size();
    if (quoteCounter < totalQuotes) {
        WLOG("Found only " << quoteCounter << " out of " << totalQuotes << " quotes for CapFloor surface " << config.curveID());
    }

    vector<Period> tenors = parseVectorOfValues<Period>(config.tenors(), &parsePeriod);
    vector<Rate> strikes = parseVectorOfValues<Real>(config.strikes(), &parseReal);
    Matrix vols(tenors.size(), strikes.size());
    for (Size i = 0; i < tenors.size(); i++) {
        for (Size j = 0; j < strikes.size(); j++) {
            auto key = make_pair(tenors[i], strikes[j]);
            auto it = volQuotes.find(key);
            if (!optionalQuotes) {
                QL_REQUIRE(it != volQuotes.end(), "Quote with tenor " << key.first << " and strike " << key.second
                    << " not loaded for cap floor config "
                    << config.curveID());
                // Organise the values in to a square matrix
                vols[i][j] = it->second;
            } else {
                if (it == volQuotes.end()) {
                    DLOG("Could not find quote with tenor " << key.first << " and strike " << key.second <<
                        " for cap floor config " << config.curveID());
                }
            }
        }
    }

    DLOG("Found " << quoteCounter << " quotes for capfloor surface " << config.curveID());
    if (optionalQuotes) {
        QL_REQUIRE(quoteCounter > 0, "No Quotes provided for CapFloor surface " << config.curveID());
        if (config.interpolationMethod() == CapFloorTermVolSurfaceExact::Bilinear) {
            return QuantLib::ext::make_shared<QuantExt::CapFloorTermVolSurfaceSparse<Linear, Linear>>(
                config.settleDays(), config.calendar(), config.businessDayConvention(), config.dayCounter(), qtTenors,
                qtStrikes, qtData, true, true);
        } else if (config.interpolationMethod() == CapFloorTermVolSurfaceExact::BicubicSpline) {
            return QuantLib::ext::make_shared<QuantExt::CapFloorTermVolSurfaceSparse<Cubic, Cubic>>(
                config.settleDays(), config.calendar(), config.businessDayConvention(), config.dayCounter(), qtTenors,
                qtStrikes, qtData, true, true);
        } else {
            QL_FAIL("Invalid Interpolation method for capfloor surface " << config.curveID() << ", must be either "
                << CapFloorTermVolSurfaceExact::Bilinear << " or " << CapFloorTermVolSurfaceExact::BicubicSpline << ".");
        }
    } else {
        // Return for the cap floor term volatility surface
        return QuantLib::ext::make_shared<QuantExt::CapFloorTermVolSurfaceExact>(config.settleDays(), config.calendar(),
            config.businessDayConvention(), tenors, strikes, vols,
            config.dayCounter(), config.interpolationMethod());
    }        
}

QuantLib::ext::shared_ptr<QuantExt::CapFloorTermVolCurve>
CapFloorVolCurve::atmCurve(const Date& asof, CapFloorVolatilityCurveConfig& config, const Loader& loader) const {

    // Map to store the quote values
    map<Period, Handle<Quote>> volQuotes;

    bool optionalQuotes = config.optionalQuotes();
    Period tenor = parsePeriod(config.indexTenor()); // 1D, 1M, 3M, 6M, 12M
    string currency = config.currency();
    // Load the relevant quotes
    std::ostringstream ss;
    ss << MarketDatum::InstrumentType::CAPFLOOR << "/" << config.quoteType() << "/" << currency << "/*";
    Wildcard w(ss.str());
    for (const auto& md : loader.get(w, asof)) {
        QL_REQUIRE(md->asofDate() == asof, "MarketDatum asofDate '" << md->asofDate() << "' <> asof '" << asof << "'");
        QuantLib::ext::shared_ptr<CapFloorQuote> cfq = QuantLib::ext::dynamic_pointer_cast<CapFloorQuote>(md);
        QL_REQUIRE(cfq, "Internal error: could not downcast MarketDatum '" << md->name() << "' to CapFloorQuote");
        QL_REQUIRE(cfq->ccy() == currency, "CapFloorQuote ccy '" << cfq->ccy() << "' <> config ccy '" << currency << "'");
        if (cfq->underlying() == tenor && cfq->atm()) {
            auto j = std::find(config.atmTenors().begin(), config.atmTenors().end(), to_string(cfq->term()));
            if (j != config.atmTenors().end()) {
                auto r = volQuotes.insert(make_pair(cfq->term(), cfq->quote()));
                QL_REQUIRE(r.second, "Duplicate ATM cap floor quote in config " << config.curveID() << " for tenor "
                    << cfq->term());
            }
        }
    }

    // Check that the loaded quotes cover all of the configured ATM tenors
    vector<Period> tenors = parseVectorOfValues<Period>(config.atmTenors(), &parsePeriod);
    vector<Handle<Quote>> vols;
    vector<Period> quoteTenors;
    if (!optionalQuotes) {
        vols.resize(tenors.size());
        quoteTenors = tenors;
    }
    for (Size i = 0; i < tenors.size(); i++) {
        auto it = volQuotes.find(tenors[i]);
        if (!optionalQuotes) {
            QL_REQUIRE(it != volQuotes.end(),
                "ATM cap floor quote in config " << config.curveID() << " for tenor " << tenors[i] << " not found ");
            vols[i] = it->second;
        } else {
            if (it == volQuotes.end()) {
                DLOG("Could not find ATM cap floor quote with tenor " << tenors[i] << " for cap floor config " << config.curveID());
            } else {
                vols.push_back(it->second);
                quoteTenors.push_back(it->first);
            }
        }
    }

    if (optionalQuotes) {
        QL_REQUIRE(vols.size() > 0, "No ATM cap floor quotes found for cap floor config " << config.curveID());
        if (vols.size() == 1)
            WLOG("Only one ATM cap floor quote found for cap floor config " << config.curveID() << ", using constant volatility");
    }

    // Return for the cap floor ATM term volatility curve
    // The interpolation here is also based on the interpolation method parameter in the configuration
    // Flat first period is true by default (see ctor)
    if (config.interpolationMethod() == CftvsInterp::BicubicSpline) {
        if (config.flatExtrapolation()) {
            return QuantLib::ext::make_shared<InterpolatedCapFloorTermVolCurve<CubicFlat>>(
                config.settleDays(), config.calendar(), config.businessDayConvention(), quoteTenors, vols,
                config.dayCounter());
        } else {
            return QuantLib::ext::make_shared<InterpolatedCapFloorTermVolCurve<Cubic>>(config.settleDays(), config.calendar(),
                                                                               config.businessDayConvention(), quoteTenors,
                                                                               vols, config.dayCounter());
        }
    } else if (config.interpolationMethod() == CftvsInterp::Bilinear) {
        if (config.flatExtrapolation()) {
            return QuantLib::ext::make_shared<InterpolatedCapFloorTermVolCurve<LinearFlat>>(
                config.settleDays(), config.calendar(), config.businessDayConvention(), quoteTenors, vols,
                config.dayCounter());
        } else {
            return QuantLib::ext::make_shared<InterpolatedCapFloorTermVolCurve<Linear>>(config.settleDays(), config.calendar(),
                                                                                config.businessDayConvention(), quoteTenors,
                                                                                vols, config.dayCounter());
        }
    } else {
        QL_FAIL("Cap floor config " << config.curveID() << " has unexpected interpolation method "
                                    << static_cast<int>(config.interpolationMethod()));
    }
}

Real CapFloorVolCurve::shiftQuote(const QuantLib::Date& asof, CapFloorVolatilityCurveConfig& config,
                                  const Loader& loader) const {

    QL_REQUIRE(config.volatilityType() == CfgVolType::ShiftedLognormal,
               "Method shiftQuote should not be called with a config who's volatility type is not ShiftedLognormal");

    // Search for the shift quote in the configured quotes
    for (const string& quoteId : config.quotes()) {

        QuantLib::ext::shared_ptr<MarketDatum> md = loader.get(quoteId, asof);

        // If it is a shift quote
        if (QuantLib::ext::shared_ptr<CapFloorShiftQuote> sq = QuantLib::ext::dynamic_pointer_cast<CapFloorShiftQuote>(md)) {
            return sq->quote()->value();
        }
    }

    QL_FAIL("Could not find a shift quote for cap floor config " << config.curveID());
}

// This method is used to pull out the stripped optionlets from the QuantExt::OptionletStripper instance that is
// bootstrapped. The reason is that we do not want all of the cap floor helpers and their coupons in scope during
// a potential XVA run as this leads to delays when fixings are updated.
QuantLib::ext::shared_ptr<StrippedOptionlet> CapFloorVolCurve::transform(const QuantExt::OptionletStripper& os) const {

    vector<vector<Handle<Quote>>> vols(os.optionletFixingDates().size());
    for (Size i = 0; i < os.optionletFixingDates().size(); i++) {
        for (Size j = 0; j < os.optionletVolatilities(i).size(); j++) {
            vols[i].push_back(Handle<Quote>(QuantLib::ext::make_shared<SimpleQuote>(os.optionletVolatilities(i)[j])));
        }
    }

    vector<vector<Real>> optionletStrikes;
    for (Size i = 0; i < os.optionletFixingDates().size(); i++) {
        optionletStrikes.push_back(os.optionletStrikes(i));
    }

    QuantLib::ext::shared_ptr<StrippedOptionlet> res = QuantLib::ext::make_shared<StrippedOptionlet>(
        os.settlementDays(), os.calendar(), os.businessDayConvention(), os.index(), os.optionletFixingDates(),
        optionletStrikes, vols, os.dayCounter(), os.volatilityType(), os.displacement(), os.atmOptionletRates());

    res->unregisterWithAll();

    return res;
}

QuantLib::ext::shared_ptr<StrippedOptionlet>
CapFloorVolCurve::transform(const Date& asof, vector<Date> dates, const vector<Volatility>& volatilities,
                            Natural settleDays, const Calendar& cal, BusinessDayConvention bdc,
                            QuantLib::ext::shared_ptr<IborIndex> index, const DayCounter& dc, VolatilityType type,
                            Real displacement) const {

    vector<vector<Handle<Quote>>> vols(dates.size());
    for (Size i = 0; i < dates.size(); i++) {
        vols[i].push_back(Handle<Quote>(QuantLib::ext::make_shared<SimpleQuote>(volatilities[i])));
    }

    // Temp fix because QuantLib::StrippedOptionlet requires optionlet dates strictly greater than
    // the evaluation date. Would rather relax this to '>=' in QuantLib::StrippedOptionlet
    if (dates[0] == asof) {
        dates[0]++;
    }

    vector<Rate> strikes = {0.0};
    QuantLib::ext::shared_ptr<StrippedOptionlet> res = QuantLib::ext::make_shared<StrippedOptionlet>(
        settleDays, cal, bdc, index, dates, strikes, vols, dc, type, displacement);

    res->unregisterWithAll();

    return res;
}

vector<Date> CapFloorVolCurve::populateFixingDates(const QuantLib::Date& asof, CapFloorVolatilityCurveConfig& config,
    QuantLib::ext::shared_ptr<QuantLib::IborIndex> iborIndex, const vector<Period>& configTenors) {
    // Find the fixing date of the term quotes
    vector<Date> fixingDates;
    bool isOis = QuantLib::ext::dynamic_pointer_cast<OvernightIndex>(iborIndex) != nullptr;
    QuantLib::ext::shared_ptr<BlackCapFloorEngine> dummyEngine =
        QuantLib::ext::make_shared<BlackCapFloorEngine>(iborIndex->forwardingTermStructure(), 0.20, config.dayCounter());
    for (Size i = 0; i < configTenors.size(); i++) {
        if (isOis) {
            Leg dummyCap =
                MakeOISCapFloor(CapFloor::Cap, configTenors[i], QuantLib::ext::dynamic_pointer_cast<OvernightIndex>(iborIndex),
                                config.rateComputationPeriod(), 0.04)
                    .withTelescopicValueDates(true)
                    .withSettlementDays(config.settleDays());
            auto lastCoupon = QuantLib::ext::dynamic_pointer_cast<CappedFlooredOvernightIndexedCoupon>(dummyCap.back());
            QL_REQUIRE(lastCoupon, "OptionletStripper::populateDates(): expected CappedFlooredOvernightIndexedCoupon");
            fixingDates.push_back(std::max(asof + 1, lastCoupon->underlying()->fixingDates().front()));
        } else {
            CapFloor dummyCap =
                MakeCapFloor(CapFloor::Cap, configTenors[i], iborIndex, 0.04, 0 * Days).withPricingEngine(dummyEngine);
            QuantLib::ext::shared_ptr<FloatingRateCoupon> lastCoupon = dummyCap.lastFloatingRateCoupon();
            fixingDates.push_back(std::max(asof + 1, lastCoupon->fixingDate()));
        }
    }
    return fixingDates;
}
void CapFloorVolCurve::buildCalibrationInfo(const Date& asof, const CurveConfigurations& curveConfigs,
                                            const QuantLib::ext::shared_ptr<CapFloorVolatilityCurveConfig> config,
                                            const QuantLib::ext::shared_ptr<IborIndex>& index) {
    DLOG("Building calibration info for cap floor vols");

    ReportConfig rc = effectiveReportConfig(curveConfigs.reportConfigIrCapFloorVols(), config->reportConfig());
    bool reportOnStrikeGrid = *rc.reportOnStrikeGrid();
    bool reportOnStrikeSpreadGrid = *rc.reportOnStrikeSpreadGrid();
    std::vector<Real> strikes = *rc.strikes();
    std::vector<Real> strikeSpreads = *rc.strikeSpreads();
    std::vector<Period> expiries = *rc.expiries();
    std::vector<Period> underlyingTenorsReport(1, index->tenor());

    calibrationInfo_ = QuantLib::ext::make_shared<IrVolCalibrationInfo>();

    calibrationInfo_->dayCounter = config->dayCounter().empty() ? "na" : config->dayCounter().name();
    calibrationInfo_->calendar = config->calendar().empty() ? "na" : config->calendar().name();
    calibrationInfo_->volatilityType = ore::data::to_string(capletVol_->volatilityType());
    calibrationInfo_->underlyingTenors = underlyingTenorsReport;

    bool isOis = QuantLib::ext::dynamic_pointer_cast<OvernightIndex>(index) != nullptr;

    Size onSettlementDays = 0;
    if (isOis) {
        onSettlementDays = config->onCapSettlementDays();
    }

    std::vector<Real> times;                 // fixing times of caplets
    std::vector<std::vector<Real>> forwards; // fair rates of caplets
    for (auto const& p : expiries) {
        Date fixingDate;
        Real forward;
        if (isOis) {
            Leg dummyCap = MakeOISCapFloor(CapFloor::Cap, p, QuantLib::ext::dynamic_pointer_cast<OvernightIndex>(index),
                                           config->rateComputationPeriod(), 0.04)
                               .withTelescopicValueDates(true)
                               .withSettlementDays(onSettlementDays);
            if (dummyCap.empty())
                continue;
            auto lastCoupon = QuantLib::ext::dynamic_pointer_cast<CappedFlooredOvernightIndexedCoupon>(dummyCap.back());
            QL_REQUIRE(lastCoupon, "OptionletStripper::populateDates(): expected CappedFlooredOvernightIndexedCoupon");
            fixingDate = std::max(asof + 1, lastCoupon->underlying()->fixingDates().front());
            forward = lastCoupon->underlying()->rate();
        } else {
            CapFloor dummyCap = MakeCapFloor(CapFloor::Cap, p, index, 0.04, 0 * Days);
            if (dummyCap.floatingLeg().empty())
                continue;
            QuantLib::ext::shared_ptr<FloatingRateCoupon> lastCoupon = dummyCap.lastFloatingRateCoupon();
            fixingDate = lastCoupon->fixingDate();
            forward = index->fixing(fixingDate);
        }
        calibrationInfo_->expiryDates.push_back(fixingDate);
        times.push_back(capletVol_->dayCounter().empty() ? Actual365Fixed().yearFraction(asof, fixingDate)
                                                         : capletVol_->timeFromReference(fixingDate));
        forwards.push_back(std::vector<Real>(1, forward));
    }

    calibrationInfo_->times = times;
    calibrationInfo_->forwards = forwards;

    std::vector<std::vector<std::vector<Real>>> callPricesStrike(
        times.size(),
        std::vector<std::vector<Real>>(underlyingTenorsReport.size(), std::vector<Real>(strikes.size(), 0.0)));
    std::vector<std::vector<std::vector<Real>>> callPricesStrikeSpread(
        times.size(),
        std::vector<std::vector<Real>>(underlyingTenorsReport.size(), std::vector<Real>(strikeSpreads.size(), 0.0)));

    calibrationInfo_->isArbitrageFree = true;

    if (reportOnStrikeGrid) {
        calibrationInfo_->strikes = strikes;
        calibrationInfo_->strikeGridStrikes = std::vector<std::vector<std::vector<Real>>>(
            times.size(),
            std::vector<std::vector<Real>>(underlyingTenorsReport.size(), std::vector<Real>(strikes.size(), 0.0)));
        calibrationInfo_->strikeGridProb = std::vector<std::vector<std::vector<Real>>>(
            times.size(),
            std::vector<std::vector<Real>>(underlyingTenorsReport.size(), std::vector<Real>(strikes.size(), 0.0)));
        calibrationInfo_->strikeGridImpliedVolatility = std::vector<std::vector<std::vector<Real>>>(
            times.size(),
            std::vector<std::vector<Real>>(underlyingTenorsReport.size(), std::vector<Real>(strikes.size(), 0.0)));
        calibrationInfo_->strikeGridCallSpreadArbitrage = std::vector<std::vector<std::vector<bool>>>(
            times.size(),
            std::vector<std::vector<bool>>(underlyingTenorsReport.size(), std::vector<bool>(strikes.size(), true)));
        calibrationInfo_->strikeGridButterflyArbitrage = std::vector<std::vector<std::vector<bool>>>(
            times.size(),
            std::vector<std::vector<bool>>(underlyingTenorsReport.size(), std::vector<bool>(strikes.size(), true)));
        TLOG("Strike surface arbitrage analysis result:");
        for (Size u = 0; u < underlyingTenorsReport.size(); ++u) {
            TLOG("Underlying tenor " << underlyingTenorsReport[u]);
            for (Size i = 0; i < times.size(); ++i) {
                Real t = times[i];
                Real shift = capletVol_->volatilityType() == Normal ? 0.0 : capletVol_->displacement();
                bool validSlice = true;
                for (Size j = 0; j < strikes.size(); ++j) {
                    try {
                        Real stddev = 0.0;
                        if (capletVol_->volatilityType() == ShiftedLognormal) {
                            if ((strikes[j] > -shift || close_enough(strikes[j], -shift)) &&
                                (forwards[i][u] > -shift || close_enough(forwards[i][u], -shift))) {
                                stddev =
                                    std::sqrt(capletVol_->blackVariance(t, strikes[j]));
                                callPricesStrike[i][u][j] =
                                    blackFormula(Option::Type::Call, strikes[j], forwards[i][u], stddev);
                            }
                        } else {
                            stddev = std::sqrt(capletVol_->blackVariance(t, strikes[j]));
                            callPricesStrike[i][u][j] =
                                bachelierBlackFormula(Option::Type::Call, strikes[j], forwards[i][u], stddev);
                        }
                        calibrationInfo_->strikeGridStrikes[i][u][j] = strikes[j];
                        calibrationInfo_->strikeGridImpliedVolatility[i][u][j] = stddev / std::sqrt(t);
                    } catch (const std::exception& e) {
                        validSlice = false;
                        TLOG("error for time " << t << " strike " << strikes[j] << ": " << e.what());
                    }
                }
                if (validSlice) {
                    try {
                        QuantExt::CarrMadanMarginalProbabilitySafeStrikes cm(calibrationInfo_->strikeGridStrikes[i][u],
                                                                             forwards[i][u], callPricesStrike[i][u],
                                                                             capletVol_->volatilityType(), shift);
                        calibrationInfo_->strikeGridCallSpreadArbitrage[i][u] = cm.callSpreadArbitrage();
                        calibrationInfo_->strikeGridButterflyArbitrage[i][u] = cm.butterflyArbitrage();
                        if (!cm.arbitrageFree())
                            calibrationInfo_->isArbitrageFree = false;
                        calibrationInfo_->strikeGridProb[i][u] = cm.density();
                        TLOGGERSTREAM(arbitrageAsString(cm));
                    } catch (const std::exception& e) {
                        TLOG("error for time " << t << ": " << e.what());
                        calibrationInfo_->isArbitrageFree = false;
                        TLOGGERSTREAM("..(invalid slice)..");
                    }
                } else {
                    TLOGGERSTREAM("..(invalid slice)..");
                }
            }
        }
        TLOG("Strike cube arbitrage analysis completed.");
    }

    if (reportOnStrikeSpreadGrid) {
        calibrationInfo_->strikeSpreads = strikeSpreads;
        calibrationInfo_->strikeSpreadGridStrikes = std::vector<std::vector<std::vector<Real>>>(
            times.size(), std::vector<std::vector<Real>>(underlyingTenorsReport.size(),
                                                         std::vector<Real>(strikeSpreads.size(), 0.0)));
        calibrationInfo_->strikeSpreadGridProb = std::vector<std::vector<std::vector<Real>>>(
            times.size(), std::vector<std::vector<Real>>(underlyingTenorsReport.size(),
                                                         std::vector<Real>(strikeSpreads.size(), 0.0)));
        calibrationInfo_->strikeSpreadGridImpliedVolatility = std::vector<std::vector<std::vector<Real>>>(
            times.size(), std::vector<std::vector<Real>>(underlyingTenorsReport.size(),
                                                         std::vector<Real>(strikeSpreads.size(), 0.0)));
        calibrationInfo_->strikeSpreadGridCallSpreadArbitrage = std::vector<std::vector<std::vector<bool>>>(
            times.size(), std::vector<std::vector<bool>>(underlyingTenorsReport.size(),
                                                         std::vector<bool>(strikeSpreads.size(), true)));
        calibrationInfo_->strikeSpreadGridButterflyArbitrage = std::vector<std::vector<std::vector<bool>>>(
            times.size(), std::vector<std::vector<bool>>(underlyingTenorsReport.size(),
                                                         std::vector<bool>(strikeSpreads.size(), true)));
        TLOG("Strike Spread surface arbitrage analysis result:");
        for (Size u = 0; u < underlyingTenorsReport.size(); ++u) {
            TLOG("Underlying tenor " << underlyingTenorsReport[u]);
            for (Size i = 0; i < times.size(); ++i) {
                Real t = times[i];
                Real shift = capletVol_->volatilityType() == Normal ? 0.0 : capletVol_->displacement();
                bool validSlice = true;
                for (Size j = 0; j < strikeSpreads.size(); ++j) {
                    Real strike = forwards[i][u] + strikeSpreads[j];
                    try {
                        Real stddev = 0.0;
                        if (capletVol_->volatilityType() == ShiftedLognormal) {
                            if ((strike > -shift || close_enough(strike, -shift)) &&
                                (forwards[i][u] > -shift || close_enough(forwards[i][u], -shift))) {
                                stddev = std::sqrt(capletVol_->blackVariance(t, strike));
                                callPricesStrikeSpread[i][u][j] =
                                    blackFormula(Option::Type::Call, strike, forwards[i][u], stddev);
                            }
                        } else {
                            stddev = std::sqrt(capletVol_->blackVariance(t, strike));
                            callPricesStrikeSpread[i][u][j] =
                                bachelierBlackFormula(Option::Type::Call, strike, forwards[i][u], stddev);
                        }
                        calibrationInfo_->strikeSpreadGridStrikes[i][u][j] = strike;
                        calibrationInfo_->strikeSpreadGridImpliedVolatility[i][u][j] = stddev / std::sqrt(t);
                    } catch (const std::exception& e) {
                        validSlice = false;
                        TLOG("error for time " << t << " strike spread " << strikeSpreads[j] << " strike " << strike
                                               << ": " << e.what());
                    }
                }
                if (validSlice) {
                    try {
                        QuantExt::CarrMadanMarginalProbabilitySafeStrikes cm(
                            calibrationInfo_->strikeSpreadGridStrikes[i][u], forwards[i][u],
                            callPricesStrikeSpread[i][u], capletVol_->volatilityType(), shift);
                        calibrationInfo_->strikeSpreadGridCallSpreadArbitrage[i][u] = cm.callSpreadArbitrage();
                        calibrationInfo_->strikeSpreadGridButterflyArbitrage[i][u] = cm.butterflyArbitrage();
                        if (!cm.arbitrageFree())
                            calibrationInfo_->isArbitrageFree = false;
                        calibrationInfo_->strikeSpreadGridProb[i][u] = cm.density();
                        TLOGGERSTREAM(arbitrageAsString(cm));
                    } catch (const std::exception& e) {
                        TLOG("error for time " << t << ": " << e.what());
                        calibrationInfo_->isArbitrageFree = false;
                        TLOGGERSTREAM("..(invalid slice)..");
                    }
                } else {
                    TLOGGERSTREAM("..(invalid slice)..");
                }
            }
        }
        TLOG("Strike Spread cube arbitrage analysis completed.");
    }

    DLOG("Building calibration info cap floor vols completed.");
}

} // namespace data
} // namespace ore<|MERGE_RESOLUTION|>--- conflicted
+++ resolved
@@ -376,10 +376,10 @@
                            std::function<QuantExt::SabrParametricVolatility::ModelVariant(const std::string&)>(
                                [](const std::string& s) { return parseSabrParametricVolatilityModelVariant(s); }))) {
                 if (includeAtm) {
-                    optionletStripper = boost::make_shared<OptionletStripperWithAtm<Linear, Linear>>(
-                        optionletStripper, cftvc, discountCurve, volType, shift);
-                }
-                capletVol_ = boost::make_shared<QuantExt::SabrStrippedOptionletAdapter<Linear>>(
+                    optionletStripper = QuantLib::ext::make_shared<OptionletStripperWithAtm<Linear, Linear>>(
+                        optionletStripper, cftvc, discountCurve, volType, shift);
+                }
+                capletVol_ = QuantLib::ext::make_shared<QuantExt::SabrStrippedOptionletAdapter<Linear>>(
                     asof, transform(*optionletStripper), sabrModelVariant);
             } else {
                 QL_FAIL("Cap floor config " << config.curveID() << " has unexpected strike interpolation "
@@ -426,10 +426,10 @@
                            std::function<QuantExt::SabrParametricVolatility::ModelVariant(const std::string&)>(
                                [](const std::string& s) { return parseSabrParametricVolatilityModelVariant(s); }))) {
                 if (includeAtm) {
-                    optionletStripper = boost::make_shared<OptionletStripperWithAtm<LinearFlat, Linear>>(
-                        optionletStripper, cftvc, discountCurve, volType, shift);
-                }
-                capletVol_ = boost::make_shared<QuantExt::SabrStrippedOptionletAdapter<LinearFlat>>(
+                    optionletStripper = QuantLib::ext::make_shared<OptionletStripperWithAtm<LinearFlat, Linear>>(
+                        optionletStripper, cftvc, discountCurve, volType, shift);
+                }
+                capletVol_ = QuantLib::ext::make_shared<QuantExt::SabrStrippedOptionletAdapter<LinearFlat>>(
                     asof, transform(*optionletStripper), sabrModelVariant);
             } else {
                 QL_FAIL("Cap floor config " << config.curveID() << " has unexpected strike interpolation "
@@ -476,10 +476,10 @@
                            std::function<QuantExt::SabrParametricVolatility::ModelVariant(const std::string&)>(
                                [](const std::string& s) { return parseSabrParametricVolatilityModelVariant(s); }))) {
                 if (includeAtm) {
-                    optionletStripper = boost::make_shared<OptionletStripperWithAtm<BackwardFlat, Linear>>(
-                        optionletStripper, cftvc, discountCurve, volType, shift);
-                }
-                capletVol_ = boost::make_shared<QuantExt::SabrStrippedOptionletAdapter<Linear>>(
+                    optionletStripper = QuantLib::ext::make_shared<OptionletStripperWithAtm<BackwardFlat, Linear>>(
+                        optionletStripper, cftvc, discountCurve, volType, shift);
+                }
+                capletVol_ = QuantLib::ext::make_shared<QuantExt::SabrStrippedOptionletAdapter<Linear>>(
                     asof, transform(*optionletStripper), sabrModelVariant);
             } else {
                 QL_FAIL("Cap floor config " << config.curveID() << " has unexpected strike interpolation "
@@ -526,10 +526,10 @@
                            std::function<QuantExt::SabrParametricVolatility::ModelVariant(const std::string&)>(
                                [](const std::string& s) { return parseSabrParametricVolatilityModelVariant(s); }))) {
                 if (includeAtm) {
-                    optionletStripper = boost::make_shared<OptionletStripperWithAtm<Cubic, Linear>>(
-                        optionletStripper, cftvc, discountCurve, volType, shift);
-                }
-                capletVol_ = boost::make_shared<QuantExt::SabrStrippedOptionletAdapter<Cubic>>(
+                    optionletStripper = QuantLib::ext::make_shared<OptionletStripperWithAtm<Cubic, Linear>>(
+                        optionletStripper, cftvc, discountCurve, volType, shift);
+                }
+                capletVol_ = QuantLib::ext::make_shared<QuantExt::SabrStrippedOptionletAdapter<Cubic>>(
                     asof, transform(*optionletStripper), sabrModelVariant);
             }
             {
@@ -577,10 +577,10 @@
                            std::function<QuantExt::SabrParametricVolatility::ModelVariant(const std::string&)>(
                                [](const std::string& s) { return parseSabrParametricVolatilityModelVariant(s); }))) {
                 if (includeAtm) {
-                    optionletStripper = boost::make_shared<OptionletStripperWithAtm<CubicFlat, Linear>>(
-                        optionletStripper, cftvc, discountCurve, volType, shift);
-                }
-                capletVol_ = boost::make_shared<QuantExt::SabrStrippedOptionletAdapter<CubicFlat>>(
+                    optionletStripper = QuantLib::ext::make_shared<OptionletStripperWithAtm<CubicFlat, Linear>>(
+                        optionletStripper, cftvc, discountCurve, volType, shift);
+                }
+                capletVol_ = QuantLib::ext::make_shared<QuantExt::SabrStrippedOptionletAdapter<CubicFlat>>(
                     asof, transform(*optionletStripper), sabrModelVariant);
             } else {
                 QL_FAIL("Cap floor config " << config.curveID() << " has unexpected strike interpolation "
@@ -975,16 +975,12 @@
             capletVol_ = QuantLib::ext::make_shared<QuantExt::StrippedOptionletAdapter<Linear, Cubic>>(asof, optionletSurface);
         } else if (config.strikeInterpolation() == "CubicFlat") {
             capletVol_ =
-<<<<<<< HEAD
-                boost::make_shared<QuantExt::StrippedOptionletAdapter<Linear, CubicFlat>>(asof, optionletSurface);
+                QuantLib::ext::make_shared<QuantExt::StrippedOptionletAdapter<Linear, CubicFlat>>(asof, optionletSurface);
         } else if (tryParse(config.strikeInterpolation(), sabrModelVariant,
                             std::function<QuantExt::SabrParametricVolatility::ModelVariant(const std::string&)>(
                                 [](const std::string& s) { return parseSabrParametricVolatilityModelVariant(s); }))) {
-            capletVol_ = boost::make_shared<QuantExt::SabrStrippedOptionletAdapter<Linear>>(asof, optionletSurface,
+            capletVol_ = QuantLib::ext::make_shared<QuantExt::SabrStrippedOptionletAdapter<Linear>>(asof, optionletSurface,
                                                                                             sabrModelVariant);
-=======
-                QuantLib::ext::make_shared<QuantExt::StrippedOptionletAdapter<Linear, CubicFlat>>(asof, optionletSurface);
->>>>>>> 5c3503c2
         } else {
             QL_FAIL("Optionlet vol config " << config.curveID() << " has unexpected strike interpolation "
                                             << config.strikeInterpolation());
@@ -1001,16 +997,12 @@
                 QuantLib::ext::make_shared<QuantExt::StrippedOptionletAdapter<LinearFlat, Cubic>>(asof, optionletSurface);
         } else if (config.strikeInterpolation() == "CubicFlat") {
             capletVol_ =
-<<<<<<< HEAD
-                boost::make_shared<QuantExt::StrippedOptionletAdapter<LinearFlat, CubicFlat>>(asof, optionletSurface);
+                QuantLib::ext::make_shared<QuantExt::StrippedOptionletAdapter<LinearFlat, CubicFlat>>(asof, optionletSurface);
         } else if (tryParse(config.strikeInterpolation(), sabrModelVariant,
                             std::function<QuantExt::SabrParametricVolatility::ModelVariant(const std::string&)>(
                                 [](const std::string& s) { return parseSabrParametricVolatilityModelVariant(s); }))) {
-            capletVol_ = boost::make_shared<QuantExt::SabrStrippedOptionletAdapter<LinearFlat>>(asof, optionletSurface,
+            capletVol_ = QuantLib::ext::make_shared<QuantExt::SabrStrippedOptionletAdapter<LinearFlat>>(asof, optionletSurface,
                                                                                                 sabrModelVariant);
-=======
-                QuantLib::ext::make_shared<QuantExt::StrippedOptionletAdapter<LinearFlat, CubicFlat>>(asof, optionletSurface);
->>>>>>> 5c3503c2
         } else {
             QL_FAIL("Optionlet vol config " << config.curveID() << " has unexpected strike interpolation "
                                             << config.strikeInterpolation());
@@ -1027,16 +1019,12 @@
                 QuantLib::ext::make_shared<QuantExt::StrippedOptionletAdapter<BackwardFlat, Cubic>>(asof, optionletSurface);
         } else if (config.strikeInterpolation() == "CubicFlat") {
             capletVol_ =
-<<<<<<< HEAD
-                boost::make_shared<QuantExt::StrippedOptionletAdapter<BackwardFlat, CubicFlat>>(asof, optionletSurface);
+                QuantLib::ext::make_shared<QuantExt::StrippedOptionletAdapter<BackwardFlat, CubicFlat>>(asof, optionletSurface);
         } else if (tryParse(config.strikeInterpolation(), sabrModelVariant,
                             std::function<QuantExt::SabrParametricVolatility::ModelVariant(const std::string&)>(
                                 [](const std::string& s) { return parseSabrParametricVolatilityModelVariant(s); }))) {
-            capletVol_ = boost::make_shared<QuantExt::SabrStrippedOptionletAdapter<BackwardFlat>>(
+            capletVol_ = QuantLib::ext::make_shared<QuantExt::SabrStrippedOptionletAdapter<BackwardFlat>>(
                 asof, optionletSurface, sabrModelVariant);
-=======
-                QuantLib::ext::make_shared<QuantExt::StrippedOptionletAdapter<BackwardFlat, CubicFlat>>(asof, optionletSurface);
->>>>>>> 5c3503c2
         } else {
             QL_FAIL("Optionlet vol config " << config.curveID() << " has unexpected strike interpolation "
                                             << config.strikeInterpolation());
@@ -1051,16 +1039,12 @@
             capletVol_ = QuantLib::ext::make_shared<QuantExt::StrippedOptionletAdapter<Cubic, Cubic>>(asof, optionletSurface);
         } else if (config.strikeInterpolation() == "CubicFlat") {
             capletVol_ =
-<<<<<<< HEAD
-                boost::make_shared<QuantExt::StrippedOptionletAdapter<Cubic, CubicFlat>>(asof, optionletSurface);
+                QuantLib::ext::make_shared<QuantExt::StrippedOptionletAdapter<Cubic, CubicFlat>>(asof, optionletSurface);
         } else if (tryParse(config.strikeInterpolation(), sabrModelVariant,
                             std::function<QuantExt::SabrParametricVolatility::ModelVariant(const std::string&)>(
                                 [](const std::string& s) { return parseSabrParametricVolatilityModelVariant(s); }))) {
-            capletVol_ = boost::make_shared<QuantExt::SabrStrippedOptionletAdapter<Cubic>>(asof, optionletSurface,
+            capletVol_ = QuantLib::ext::make_shared<QuantExt::SabrStrippedOptionletAdapter<Cubic>>(asof, optionletSurface,
                                                                                            sabrModelVariant);
-=======
-                QuantLib::ext::make_shared<QuantExt::StrippedOptionletAdapter<Cubic, CubicFlat>>(asof, optionletSurface);
->>>>>>> 5c3503c2
         } else {
             QL_FAIL("Optionlet vol config " << config.curveID() << " has unexpected strike interpolation "
                                             << config.strikeInterpolation());
@@ -1077,16 +1061,12 @@
                 QuantLib::ext::make_shared<QuantExt::StrippedOptionletAdapter<CubicFlat, Cubic>>(asof, optionletSurface);
         } else if (config.strikeInterpolation() == "CubicFlat") {
             capletVol_ =
-<<<<<<< HEAD
-                boost::make_shared<QuantExt::StrippedOptionletAdapter<CubicFlat, CubicFlat>>(asof, optionletSurface);
+                QuantLib::ext::make_shared<QuantExt::StrippedOptionletAdapter<CubicFlat, CubicFlat>>(asof, optionletSurface);
         } else if (tryParse(config.strikeInterpolation(), sabrModelVariant,
                             std::function<QuantExt::SabrParametricVolatility::ModelVariant(const std::string&)>(
                                 [](const std::string& s) { return parseSabrParametricVolatilityModelVariant(s); }))) {
-            capletVol_ = boost::make_shared<QuantExt::SabrStrippedOptionletAdapter<CubicFlat>>(asof, optionletSurface,
+            capletVol_ = QuantLib::ext::make_shared<QuantExt::SabrStrippedOptionletAdapter<CubicFlat>>(asof, optionletSurface,
                                                                                                sabrModelVariant);
-=======
-                QuantLib::ext::make_shared<QuantExt::StrippedOptionletAdapter<CubicFlat, CubicFlat>>(asof, optionletSurface);
->>>>>>> 5c3503c2
         } else {
             QL_FAIL("Optionlet vol config " << config.curveID() << " has unexpected strike interpolation "
                                             << config.strikeInterpolation());
