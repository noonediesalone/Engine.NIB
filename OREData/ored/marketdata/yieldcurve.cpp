/*
 Copyright (C) 2016 Quaternion Risk Management Ltd
 Copyright (C) 2021 Skandinaviska Enskilda Banken AB (publ)
 All rights reserved.

 This file is part of ORE, a free-software/open-source library
 for transparent pricing and risk analysis - http://opensourcerisk.org

 ORE is free software: you can redistribute it and/or modify it
 under the terms of the Modified BSD License.  You should have received a
 copy of the license along with this program.
 The license is also available online at <http://opensourcerisk.org>

 This program is distributed on the basis that it will form a useful
 contribution to risk analytics and model standardisation, but WITHOUT
 ANY WARRANTY; without even the implied warranty of MERCHANTABILITY or
 FITNESS FOR A PARTICULAR PURPOSE. See the license for more details.
*/

#include <ql/currencies/exchangeratemanager.hpp>
#include <ql/math/functional.hpp>
#include <ql/math/randomnumbers/haltonrsg.hpp>
#include <ql/pricingengines/bond/bondfunctions.hpp>
#include <ql/pricingengines/bond/discountingbondengine.hpp>
#include <ql/quotes/derivedquote.hpp>
#include <ql/termstructures/yield/bondhelpers.hpp>
#include <ql/termstructures/yield/flatforward.hpp>
#include <ql/termstructures/yield/nonlinearfittingmethods.hpp>
#include <ql/termstructures/yield/oisratehelper.hpp>
#include <ql/termstructures/yield/overnightindexfutureratehelper.hpp>
#include <ql/termstructures/yield/piecewiseyieldcurve.hpp>
#include <ql/termstructures/yield/piecewisezerospreadedtermstructure.hpp>
#include <ql/termstructures/yield/ratehelpers.hpp>
#include <ql/time/daycounters/actual360.hpp>
#include <ql/time/daycounters/actualactual.hpp>
#include <ql/time/imm.hpp>

#include <ql/indexes/ibor/all.hpp>
#include <ql/math/interpolations/convexmonotoneinterpolation.hpp>
#include <ql/math/interpolations/mixedinterpolation.hpp>
#include <qle/indexes/ibor/brlcdi.hpp>
#include <qle/math/continuousinterpolation.hpp>
#include <qle/math/logquadraticinterpolation.hpp>
#include <qle/math/quadraticinterpolation.hpp>
#include <qle/termstructures/averageoisratehelper.hpp>
#include <qle/termstructures/basistwoswaphelper.hpp>
#include <qle/termstructures/bondyieldshiftedcurvetermstructure.hpp>
#include <qle/termstructures/brlcdiratehelper.hpp>
#include <qle/termstructures/crossccybasismtmresetswaphelper.hpp>
#include <qle/termstructures/crossccybasisswaphelper.hpp>
#include <qle/termstructures/crossccyfixfloatmtmresetswaphelper.hpp>
#include <qle/termstructures/crossccyfixfloatswaphelper.hpp>
#include <qle/termstructures/discountratiomodifiedcurve.hpp>
#include <qle/termstructures/iborfallbackcurve.hpp>
#include <qle/termstructures/immfraratehelper.hpp>
#include <qle/termstructures/iterativebootstrap.hpp>
#include <qle/termstructures/oisratehelper.hpp>
#include <qle/termstructures/overnightfallbackcurve.hpp>
#include <qle/termstructures/subperiodsswaphelper.hpp>
#include <qle/termstructures/tenorbasisswaphelper.hpp>
#include <qle/termstructures/weightedyieldtermstructure.hpp>
#include <qle/termstructures/yieldplusdefaultyieldtermstructure.hpp>

#include <ored/marketdata/defaultcurve.hpp>
#include <ored/marketdata/fittedbondcurvehelpermarket.hpp>
#include <ored/marketdata/marketdatumparser.hpp>
#include <ored/marketdata/yieldcurve.hpp>
#include <ored/portfolio/bond.hpp>
#include <ored/portfolio/enginefactory.hpp>
#include <ored/portfolio/envelope.hpp>
#include <ored/portfolio/referencedata.hpp>
#include <ored/utilities/indexparser.hpp>
#include <ored/utilities/log.hpp>
#include <ored/utilities/marketdata.hpp>
#include <ored/utilities/parsers.hpp>
#include <ored/utilities/to_string.hpp>

using namespace QuantLib;
using namespace QuantExt;
using namespace std;

namespace {
/* Helper function to return the key required to look up the map in the YieldCurve ctor */
string yieldCurveKey(const Currency& curveCcy, const string& curveID, const Date&) {
    ore::data::YieldCurveSpec tempSpec(curveCcy.code(), curveID);
    return tempSpec.name();
}
} // namespace

namespace ore {
namespace data {

template <template <class> class CurveType>
QuantLib::ext::shared_ptr<YieldTermStructure>
buildYieldCurve(const vector<Date>& dates, const vector<QuantLib::Real>& rates, const DayCounter& dayCounter,
                YieldCurve::InterpolationMethod interpolationMethod, Size n) {

    QuantLib::ext::shared_ptr<YieldTermStructure> yieldts;
    switch (interpolationMethod) {
    case YieldCurve::InterpolationMethod::Linear:
        yieldts.reset(new CurveType<QuantLib::Linear>(dates, rates, dayCounter, QuantLib::Linear()));
        break;
    case YieldCurve::InterpolationMethod::LogLinear:
        yieldts.reset(new CurveType<QuantLib::LogLinear>(dates, rates, dayCounter, QuantLib::LogLinear()));
        break;
    case YieldCurve::InterpolationMethod::NaturalCubic:
        yieldts.reset(new CurveType<QuantLib::Cubic>(dates, rates, dayCounter,
                                                     QuantLib::Cubic(CubicInterpolation::Kruger, true)));
        break;
    case YieldCurve::InterpolationMethod::FinancialCubic:
        yieldts.reset(new CurveType<QuantLib::Cubic>(dates, rates, dayCounter,
                                                     QuantLib::Cubic(CubicInterpolation::Kruger, true,
                                                                     CubicInterpolation::SecondDerivative, 0.0,
                                                                     CubicInterpolation::FirstDerivative)));
        break;
    case YieldCurve::InterpolationMethod::ConvexMonotone:
        yieldts.reset(new CurveType<QuantLib::ConvexMonotone>(dates, rates, dayCounter, Calendar(), {}, {},
                                                              QuantLib::ConvexMonotone()));
        break;
    case YieldCurve::InterpolationMethod::Quadratic:
<<<<<<< HEAD
         yieldts.reset(new CurveType<QuantExt::Quadratic>(dates, rates, dayCounter, QuantExt::Quadratic(1, 0, 1, 0, 1)));
         break;
     case YieldCurve::InterpolationMethod::LogQuadratic:
         yieldts.reset(
             new CurveType<QuantExt::LogQuadratic>(dates, rates, dayCounter, QuantExt::LogQuadratic(1, 0, -1, 0, 1)));
         break;
     case YieldCurve::InterpolationMethod::Hermite:
         yieldts.reset(new CurveType<QuantLib::Cubic>(dates, rates, dayCounter, Cubic(CubicInterpolation::Parabolic)));
         break;
     case YieldCurve::InterpolationMethod::CubicSpline:
         yieldts.reset(new CurveType<QuantLib::Cubic>(dates, rates, dayCounter,
                                                      Cubic(CubicInterpolation::Spline, false,
                                                            CubicInterpolation::SecondDerivative, 0.0,
                                                            CubicInterpolation::SecondDerivative, 0.0)));
         break;
     case YieldCurve::InterpolationMethod::DefaultLogMixedLinearCubic:
         yieldts.reset(
             new CurveType<DefaultLogMixedLinearCubic>(dates, rates, dayCounter, DefaultLogMixedLinearCubic(n)));
         break;
     case YieldCurve::InterpolationMethod::MonotonicLogMixedLinearCubic:
         yieldts.reset(
             new CurveType<MonotonicLogMixedLinearCubic>(dates, rates, dayCounter, MonotonicLogMixedLinearCubic(n)));
         break;
     case YieldCurve::InterpolationMethod::KrugerLogMixedLinearCubic:
         yieldts.reset(
             new CurveType<KrugerLogMixedLinearCubic>(dates, rates, dayCounter, KrugerLogMixedLinearCubic(n)));
         break;
     case YieldCurve::InterpolationMethod::LogMixedLinearCubicNaturalSpline:
         yieldts.reset(new CurveType<LogMixedLinearCubic>(
             dates, rates, dayCounter,
             LogMixedLinearCubic(n, MixedInterpolation::ShareRanges, CubicInterpolation::Spline, false,
                                 CubicInterpolation::SecondDerivative, 0.0, CubicInterpolation::SecondDerivative,
                                 0.0)));
         break;
     case YieldCurve::InterpolationMethod::Continuous:
         yieldts.reset(
             new CurveType<QuantExt::ContinuousForward>(dates, rates, dayCounter, QuantExt::ContinuousForward()));
         break;

     default:
         QL_FAIL("Interpolation method '" << interpolationMethod << "' not recognised.");
=======
        yieldts.reset(new CurveType<QuantExt::Quadratic>(dates, rates, dayCounter, QuantExt::Quadratic(1, 0, 1, 0, 1)));
        break;
    case YieldCurve::InterpolationMethod::LogQuadratic:
        yieldts.reset(
            new CurveType<QuantExt::LogQuadratic>(dates, rates, dayCounter, QuantExt::LogQuadratic(1, 0, -1, 0, 1)));
        break;
    case YieldCurve::InterpolationMethod::Hermite:
        yieldts.reset(new CurveType<QuantLib::Cubic>(dates, rates, dayCounter, Cubic(CubicInterpolation::Parabolic)));
        break;
    case YieldCurve::InterpolationMethod::CubicSpline:
        yieldts.reset(new CurveType<QuantLib::Cubic>(dates, rates, dayCounter,
                                                     Cubic(CubicInterpolation::Spline, false,
                                                           CubicInterpolation::SecondDerivative, 0.0,
                                                           CubicInterpolation::SecondDerivative, 0.0)));
        break;
    case YieldCurve::InterpolationMethod::DefaultLogMixedLinearCubic:
        yieldts.reset(
            new CurveType<DefaultLogMixedLinearCubic>(dates, rates, dayCounter, DefaultLogMixedLinearCubic(n)));
        break;
    case YieldCurve::InterpolationMethod::MonotonicLogMixedLinearCubic:
        yieldts.reset(
            new CurveType<MonotonicLogMixedLinearCubic>(dates, rates, dayCounter, MonotonicLogMixedLinearCubic(n)));
        break;
    case YieldCurve::InterpolationMethod::KrugerLogMixedLinearCubic:
        yieldts.reset(new CurveType<KrugerLogMixedLinearCubic>(dates, rates, dayCounter, KrugerLogMixedLinearCubic(n)));
        break;
    case YieldCurve::InterpolationMethod::LogMixedLinearCubicNaturalSpline:
        yieldts.reset(new CurveType<LogMixedLinearCubic>(
            dates, rates, dayCounter,
            LogMixedLinearCubic(n, MixedInterpolation::ShareRanges, CubicInterpolation::Spline, false,
                                CubicInterpolation::SecondDerivative, 0.0, CubicInterpolation::SecondDerivative, 0.0)));
        break;
    case YieldCurve::InterpolationMethod::LogNaturalCubic:
        yieldts.reset(new CurveType<LogCubic>(dates, rates, dayCounter, LogCubic(CubicInterpolation::Kruger, true)));
        break;
    case YieldCurve::InterpolationMethod::LogFinancialCubic:
        yieldts.reset(
            new CurveType<LogCubic>(dates, rates, dayCounter,
                                    LogCubic(CubicInterpolation::Kruger, true, CubicInterpolation::SecondDerivative,
                                             0.0, CubicInterpolation::FirstDerivative)));
        break;
    case YieldCurve::InterpolationMethod::LogCubicSpline:
        yieldts.reset(
            new CurveType<LogCubic>(dates, rates, dayCounter,
                                    LogCubic(CubicInterpolation::Spline, false, CubicInterpolation::SecondDerivative,
                                             0.0, CubicInterpolation::SecondDerivative, 0.0)));
        break;
    case YieldCurve::InterpolationMethod::MonotonicLogCubicSpline:
        yieldts.reset(
            new CurveType<LogCubic>(dates, rates, dayCounter,
                                    LogCubic(CubicInterpolation::Spline, true, CubicInterpolation::SecondDerivative,
                                             0.0, CubicInterpolation::SecondDerivative, 0.0)));
        break;

    default:
        QL_FAIL("Interpolation method '" << interpolationMethod << "' not recognised.");
>>>>>>> df9d7683
    }
    return yieldts;
}

QuantLib::ext::shared_ptr<YieldTermStructure> zerocurve(const vector<Date>& dates, const vector<Rate>& yields,
                                                        const DayCounter& dayCounter,
                                                        YieldCurve::InterpolationMethod interpolationMethod, Size n) {
    return buildYieldCurve<InterpolatedZeroCurve>(dates, yields, dayCounter, interpolationMethod, n);
}

QuantLib::ext::shared_ptr<YieldTermStructure>
discountcurve(const vector<Date>& dates, const vector<DiscountFactor>& dfs, const DayCounter& dayCounter,
              YieldCurve::InterpolationMethod interpolationMethod, Size n) {
    return buildYieldCurve<InterpolatedDiscountCurve>(dates, dfs, dayCounter, interpolationMethod, n);
}

QuantLib::ext::shared_ptr<YieldTermStructure> forwardcurve(const vector<Date>& dates, const vector<Rate>& forwards,
                                                           const DayCounter& dayCounter,
                                                           YieldCurve::InterpolationMethod interpolationMethod,
                                                           Size n) {
    return buildYieldCurve<InterpolatedForwardCurve>(dates, forwards, dayCounter, interpolationMethod, n);
}

/* Helper functions
 */
YieldCurve::InterpolationMethod parseYieldCurveInterpolationMethod(const string& s) {
    if (s == "Linear")
        return YieldCurve::InterpolationMethod::Linear;
    else if (s == "LogLinear")
        return YieldCurve::InterpolationMethod::LogLinear;
    else if (s == "NaturalCubic")
        return YieldCurve::InterpolationMethod::NaturalCubic;
    else if (s == "FinancialCubic")
        return YieldCurve::InterpolationMethod::FinancialCubic;
    else if (s == "ConvexMonotone")
        return YieldCurve::InterpolationMethod::ConvexMonotone;
    else if (s == "ExponentialSplines")
        return YieldCurve::InterpolationMethod::ExponentialSplines;
    else if (s == "Quadratic")
        return YieldCurve::InterpolationMethod::Quadratic;
    else if (s == "LogQuadratic")
        return YieldCurve::InterpolationMethod::LogQuadratic;
    else if (s == "LogNaturalCubic")
        return YieldCurve::InterpolationMethod::LogNaturalCubic;
    else if (s == "LogFinancialCubic")
        return YieldCurve::InterpolationMethod::LogFinancialCubic;
    else if (s == "LogCubicSpline")
        return YieldCurve::InterpolationMethod::LogCubicSpline;
    else if (s == "MonotonicLogCubicSpline")
        return YieldCurve::InterpolationMethod::MonotonicLogCubicSpline;
    else if (s == "Hermite")
        return YieldCurve::InterpolationMethod::Hermite;
    else if (s == "CubicSpline")
        return YieldCurve::InterpolationMethod::CubicSpline;
    else if (s == "DefaultLogMixedLinearCubic")
        return YieldCurve::InterpolationMethod::DefaultLogMixedLinearCubic;
    else if (s == "MonotonicLogMixedLinearCubic")
        return YieldCurve::InterpolationMethod::MonotonicLogMixedLinearCubic;
    else if (s == "KrugerLogMixedLinearCubic")
        return YieldCurve::InterpolationMethod::KrugerLogMixedLinearCubic;
    else if (s == "LogMixedLinearCubicNaturalSpline")
        return YieldCurve::InterpolationMethod::LogMixedLinearCubicNaturalSpline;
    else if (s == "NelsonSiegel")
        return YieldCurve::InterpolationMethod::NelsonSiegel;
    else if (s == "Svensson")
        return YieldCurve::InterpolationMethod::Svensson;
    else if (s == "Continuous")
        return YieldCurve::InterpolationMethod::Continuous;
    else
        QL_FAIL("Yield curve interpolation method " << s << " not recognized");
};

YieldCurve::InterpolationVariable parseYieldCurveInterpolationVariable(const string& s) {
    if (s == "Zero")
        return YieldCurve::InterpolationVariable::Zero;
    else if (s == "Discount")
        return YieldCurve::InterpolationVariable::Discount;
    else if (s == "Forward")
        return YieldCurve::InterpolationVariable::Forward;
    else
        QL_FAIL("Yield curve interpolation variable " << s << " not recognized");
};

std::ostream& operator<<(std::ostream& out, const YieldCurve::InterpolationMethod m) {
    if (m == YieldCurve::InterpolationMethod::Linear)
        return out << "Linear";
    else if (m == YieldCurve::InterpolationMethod::LogLinear)
        return out << "LogLinear";
    else if (m == YieldCurve::InterpolationMethod::NaturalCubic)
        return out << "NaturalCubic";
    else if (m == YieldCurve::InterpolationMethod::FinancialCubic)
        return out << "FinancialCubic";
    else if (m == YieldCurve::InterpolationMethod::ConvexMonotone)
        return out << "ConvexMonotone";
    else if (m == YieldCurve::InterpolationMethod::ExponentialSplines)
        return out << "ExponentialSplines";
    else if (m == YieldCurve::InterpolationMethod::Quadratic)
        return out << "Quadratic";
    else if (m == YieldCurve::InterpolationMethod::LogQuadratic)
        return out << "LogQuadratic";
    else if (m == YieldCurve::InterpolationMethod::LogNaturalCubic)
        return out << "LogNaturalCubic";
    else if (m == YieldCurve::InterpolationMethod::LogFinancialCubic)
        return out << "LogFinancialCubic";
    else if (m == YieldCurve::InterpolationMethod::LogCubicSpline)
        return out << "LogCubicSpline";
    else if (m == YieldCurve::InterpolationMethod::MonotonicLogCubicSpline)
        return out << "MonotonicLogCubicSpline";
    else if (m == YieldCurve::InterpolationMethod::Hermite)
        return out << "Hermite";
    else if (m == YieldCurve::InterpolationMethod::CubicSpline)
        return out << "CubicSpline";
    else if (m == YieldCurve::InterpolationMethod::DefaultLogMixedLinearCubic)
        return out << "DefaultLogMixedLinearCubic";
    else if (m == YieldCurve::InterpolationMethod::MonotonicLogMixedLinearCubic)
        return out << "MonotonicLogMixedLinearCubic";
    else if (m == YieldCurve::InterpolationMethod::KrugerLogMixedLinearCubic)
        return out << "KrugerLogMixedLinearCubic";
    else if (m == YieldCurve::InterpolationMethod::LogMixedLinearCubicNaturalSpline)
        return out << "LogMixedLinearCubicNaturalSpline";
    else if (m == YieldCurve::InterpolationMethod::NelsonSiegel)
        return out << "NelsonSiegel";
    else if (m == YieldCurve::InterpolationMethod::Svensson)
        return out << "Svensson";
    else if (m == YieldCurve::InterpolationMethod::Continuous)
        return out << "Continuous";
    else
        QL_FAIL("Yield curve interpolation method " << static_cast<int>(m) << " not recognized");
}

YieldCurve::YieldCurve(Date asof, const std::vector<QuantLib::ext::shared_ptr<YieldCurveSpec>>& curveSpec,
                       const CurveConfigurations& curveConfigs, const Loader& loader,
                       const map<string, QuantLib::ext::shared_ptr<YieldCurve>>& requiredYieldCurves,
                       const map<string, QuantLib::ext::shared_ptr<DefaultCurve>>& requiredDefaultCurves,
                       const FXTriangulation& fxTriangulation,
                       const QuantLib::ext::shared_ptr<ReferenceDataManager>& referenceData,
                       const IborFallbackConfig& iborFallbackConfig, const bool preserveQuoteLinkage,
                       const bool buildCalibrationInfo, const Market* market)
    : asofDate_(asof), curveSpec_(curveSpec), loader_(loader), requiredYieldCurves_(requiredYieldCurves),
      requiredDefaultCurves_(requiredDefaultCurves), fxTriangulation_(fxTriangulation), referenceData_(referenceData),
      iborFallbackConfig_(iborFallbackConfig), preserveQuoteLinkage_(preserveQuoteLinkage),
      buildCalibrationInfo_(buildCalibrationInfo), market_(market) {

    /* after the curve build is done we have to destroy temp piecewise curves to avoid performance problems in xva simulations -
       this is also why we flatten the piecewise curves (see flattenPiecewiseCurve()) */

    struct CleanUp {
        CleanUp(YieldCurve* c) : c_(c) {}
        ~CleanUp() {
            c_->requiredYieldCurveHandles_.clear();
            c_->discountCurve_.clear();
        }
        YieldCurve* c_;
    } cleanUp(this);

    // copy the required yield curves container to our handle container and add empty handles for the curves to be built

    for (auto const& [k, v] : requiredYieldCurves_) {
        requiredYieldCurveHandles_[k] = RelinkableHandle(v->handle(k).currentLink());
    }

    for (auto const& s : curveSpec) {
        requiredYieldCurveHandles_[s->name()] = QuantLib::RelinkableHandle<YieldTermStructure>();
    }

    // collect the info we need to build the curves

    std::vector<std::string> curveSpecNames;

    for (auto const& cs : curveSpec_) {

        try {

            curveConfig_.push_back(curveConfigs.yieldCurveConfig(cs->curveConfigID()));
            QL_REQUIRE(curveConfig_.back(), "No yield curve configuration found "
                                            "for config ID "
                                                << cs->curveConfigID());
            currency_.push_back(parseCurrency(curveConfig_.back()->currency()));

            /* If discount curve is not the curve being built, look for it in the map that is passed in. */
            string discountCurveID = curveConfig_.back()->discountCurveID();
            if (discountCurveID != curveConfig_.back()->curveID() && !discountCurveID.empty()) {
                discountCurveID = yieldCurveKey(currency_.back(), discountCurveID, asofDate_);
                auto it = requiredYieldCurveHandles_.find(discountCurveID);
                if (it != requiredYieldCurveHandles_.end()) {
                    discountCurve_.push_back(it->second);
                } else {
                    QL_FAIL("The discount curve, " << discountCurveID
                                                   << ", required in the building "
                                                      "of the curve, "
                                                   << cs->name() << ", was not found.");
                }
                discountCurveGiven_.push_back(true);
            } else {
                discountCurve_.push_back(Handle<YieldTermStructure>());
                discountCurveGiven_.push_back(false);
            }

            curveSegments_.push_back(curveConfig_.back()->curveSegments());
            interpolationMethod_.push_back(
                parseYieldCurveInterpolationMethod(curveConfig_.back()->interpolationMethod()));
            interpolationVariable_.push_back(
                parseYieldCurveInterpolationVariable(curveConfig_.back()->interpolationVariable()));
            zeroDayCounter_.push_back(parseDayCounter(curveConfig_.back()->zeroDayCounter()));
            extrapolation_.push_back(curveConfig_.back()->extrapolation());

            curveSpecNames.push_back(cs->name());

        } catch (const std::exception& e) {
            QL_FAIL("yield curve building failed for curve(s) " << boost::join(curveSpecNames, ",") << " on date "
                                                                << io::iso_date(asof) << " while processing "
                                                                << cs->name() << ": " << e.what());
        }
    }

    // prepare containers for handles and calibration info

    p_.resize(curveSpec_.size());
    h_.resize(curveSpec_.size());
    calibrationInfo_.resize(curveSpec_.size());

    // build all curves which do not require a bootstrap, collect indices of curves to be bootstrapped

    std::set<std::size_t> bootstrappedCurveIndices;

    for (std::size_t index = 0; index < curveSpec_.size(); ++index) {
        try {
            auto type = curveSegments_[index][0]->type();
            if (type == YieldCurveSegment::Type::Discount) {
                DLOG("Building DiscountCurve " << curveSpec_[index]);
                buildDiscountCurve(index);
            } else if (type == YieldCurveSegment::Type::Zero) {
                DLOG("Building ZeroCurve " << curveSpec_[index]);
                buildZeroCurve(index);
            } else if (type == YieldCurveSegment::Type::ZeroSpread) {
                DLOG("Building ZeroSpreadedCurve " << curveSpec_[index]);
                buildZeroSpreadedCurve(index);
            } else if (type == YieldCurveSegment::Type::DiscountRatio) {
                DLOG("Building discount ratio yield curve " << curveSpec_[index]);
                buildDiscountRatioCurve(index);
            } else if (type == YieldCurveSegment::Type::FittedBond) {
                DLOG("Building FittedBondCurve " << curveSpec_[index]);
                buildFittedBondCurve(index);
            } else if (type == YieldCurveSegment::Type::WeightedAverage) {
                DLOG("Building WeightedAverageCurve " << curveSpec_[index]);
                buildWeightedAverageCurve(index);
            } else if (type == YieldCurveSegment::Type::YieldPlusDefault) {
                DLOG("Building YieldPlusDefaultCurve " << curveSpec_[index]);
                buildYieldPlusDefaultCurve(index);
            } else if (type == YieldCurveSegment::Type::IborFallback) {
                DLOG("Building IborFallbackCurve " << curveSpec_[index]);
                buildIborFallbackCurve(index);
            } else if (type == YieldCurveSegment::Type::BondYieldShifted) {
                DLOG("Building BondYieldShiftedCurve " << curveSpec_[index]);
                buildBondYieldShiftedCurve(index);
            } else {
                bootstrappedCurveIndices.insert(index);
            }
        } catch (const std::exception& e) {
            QL_FAIL("yield curve building failed for curve(s) " << boost::join(curveSpecNames, ",") << " on date "
                                                                << io::iso_date(asof) << " while processing "
                                                                << curveSpec_[index]->name() << ": " << e.what());
        }
    }

    // check that we either build a single curve or a set of bootstrapped curves

    QL_REQUIRE(curveSpec_.size() == 1 || bootstrappedCurveIndices.size() == curveSpec_.size(),
               "yield curve building failed for curve(s) "
                   << boost::join(curveSpecNames, ",") << " on date " << io::iso_date(asof)
                   << ": expect exactly one curve or a pure set of bootstrapped curves.");

    // build bootstrapped curves

    if (!bootstrappedCurveIndices.empty()) {
        std::vector<std::string> bootstrapCurveSpecNames;
        for (auto const index : bootstrappedCurveIndices) {
            bootstrapCurveSpecNames.push_back(curveSpec_[index]->name());
        }

        DLOG("Bootstrapping YieldCurves with spec(s) " << boost::join(bootstrapCurveSpecNames, ","));

        try {
            buildBootstrappedCurve(bootstrappedCurveIndices);
        } catch (const std::exception& e) {
            QL_FAIL("yield curve building failed for curve(s) "
                    << boost::join(curveSpecNames, ",") << " on date " << io::iso_date(asof) << " while processing "
                    << boost::join(bootstrapCurveSpecNames, ",") << ": " << e.what());
        }
    }

    // build handles, populate calibration info if required

    for (std::size_t index = 0; index < curveSpec_.size(); ++index) {

        h_[index].linkTo(p_[index]);

        try {
            // force calculation so that errors are thrown during the build, not later
            h_[index]->discount(QL_EPSILON);
        } catch (const std::exception& e) {
            QL_FAIL("yield curve building failed for curve(s) " << boost::join(curveSpecNames, ",") << " on date "
                                                                << io::iso_date(asof) << " while processing "
                                                                << curveSpec_[index]->name() << ": " << e.what());
        }

        if (extrapolation_[index]) {
            h_[index]->enableExtrapolation();
        }

        try {

            if (buildCalibrationInfo_) {
                if (calibrationInfo_[index] == nullptr)
                    calibrationInfo_[index] = QuantLib::ext::make_shared<YieldCurveCalibrationInfo>();

                try {
                    ReportConfig rc = effectiveReportConfig(curveConfigs.reportConfigYieldCurves(),
                                                            curveConfig_.back()->reportConfig());
                    std::vector<Date> pillarDates = *rc.pillarDates();
                    if (!pillarDates.empty()) {
                        calibrationInfo_[index]->pillarDates.clear();
                        for (auto const& pd : pillarDates)
                            calibrationInfo_[index]->pillarDates.push_back(pd);
                    }
                } catch (...) {
                    DLOG("Report configuration for yield curves not set - using predefined/default pillar dates.");
                }

                calibrationInfo_[index]->dayCounter = zeroDayCounter_[index].name();
                calibrationInfo_[index]->currency = currency_[index].code();

                if (calibrationInfo_[index]->pillarDates.empty()) {
                    for (auto const& p : YieldCurveCalibrationInfo::defaultPeriods)
                        calibrationInfo_[index]->pillarDates.push_back(asofDate_ + p);
                }
                for (auto const& d : calibrationInfo_[index]->pillarDates) {
                    calibrationInfo_[index]->zeroRates.push_back(
                        p_[index]->zeroRate(d, zeroDayCounter_[index], Continuous));
                    calibrationInfo_[index]->discountFactors.push_back(p_[index]->discount(d));
                    calibrationInfo_[index]->times.push_back(p_[index]->timeFromReference(d));
                }
            }

        } catch (const std::exception& e) {
            QL_FAIL("yield curve building failed for curve(s) " << boost::join(curveSpecNames, ",") << " on date "
                                                                << io::iso_date(asof) << " while processing "
                                                                << curveSpec_[index]->name() << ": " << e.what());
        }
    }

    // exit the curve builder

    DLOG("Yield curve building done for specs: " << boost::join(curveSpecNames, ","));
}

#define PWYC(INTVAR, INTMETH, INTINSTANCE)                                                                             \
    {                                                                                                                  \
        typedef PiecewiseYieldCurve<INTVAR, INTMETH, QuantExt::IterativeBootstrap> my_curve_1;                         \
        typedef PiecewiseYieldCurve<INTVAR, INTMETH, QuantLib::GlobalBootstrap> my_curve_2;                            \
        if (globalBootstrap) {                                                                                         \
            auto tmp = QuantLib::ext::make_shared<my_curve_2>(asofDate_, instruments, zeroDayCounter_[index],          \
                                                              INTINSTANCE, my_curve_2::bootstrap_type(accuracy));      \
            globalBootstrapInstance = &tmp->bootstrap();                                                               \
            yieldts = tmp;                                                                                             \
            yieldts->enableExtrapolation();                                                                            \
        } else {                                                                                                       \
            yieldts = QuantLib::ext::make_shared<my_curve_1>(                                                          \
                asofDate_, instruments, zeroDayCounter_[index], INTINSTANCE,                                           \
                my_curve_1::bootstrap_type(accuracy, globalAccuracy, dontThrow, maxAttempts, maxFactor, minFactor,     \
                                           dontThrowSteps));                                                           \
        }                                                                                                              \
    }

std::pair<QuantLib::ext::shared_ptr<YieldTermStructure>, const MultiCurveBootstrapContributor*>
YieldCurve::buildPiecewiseCurve(const std::size_t index, const std::size_t mixedInterpolationSize,
                                const vector<QuantLib::ext::shared_ptr<RateHelper>>& instruments) {

    // Get configuration values for bootstrap
    Real accuracy = curveConfig_[index]->bootstrapConfig().accuracy();
    Real globalAccuracy = curveConfig_[index]->bootstrapConfig().globalAccuracy();
    bool dontThrow = curveConfig_[index]->bootstrapConfig().dontThrow();
    Size maxAttempts = curveConfig_[index]->bootstrapConfig().maxAttempts();
    Real maxFactor = curveConfig_[index]->bootstrapConfig().maxFactor();
    Real minFactor = curveConfig_[index]->bootstrapConfig().minFactor();
    Size dontThrowSteps = curveConfig_[index]->bootstrapConfig().dontThrowSteps();
    bool globalBootstrap = curveConfig_[index]->bootstrapConfig().global();

    const MultiCurveBootstrapContributor* globalBootstrapInstance = nullptr;
    QuantLib::ext::shared_ptr<YieldTermStructure> yieldts;

    switch (interpolationVariable_[index]) {

    case InterpolationVariable::Zero:
        switch (interpolationMethod_[index]) {
        case InterpolationMethod::Linear:
            PWYC(ZeroYield, Linear, Linear())
            break;
        case InterpolationMethod::LogLinear:
            PWYC(ZeroYield, LogLinear, LogLinear())
            break;
        case InterpolationMethod::NaturalCubic:
            PWYC(ZeroYield, Cubic, Cubic(CubicInterpolation::Kruger, true))
            break;
        case InterpolationMethod::FinancialCubic:
            PWYC(ZeroYield, Cubic,
                 Cubic(CubicInterpolation::Kruger, true, CubicInterpolation::SecondDerivative, 0.0,
                       CubicInterpolation::FirstDerivative))
            break;
        case InterpolationMethod::ConvexMonotone:
            PWYC(ZeroYield, ConvexMonotone, ConvexMonotone())
            break;
        case InterpolationMethod::Hermite:
            PWYC(ZeroYield, Cubic, Cubic(CubicInterpolation::Parabolic))
            break;
        case InterpolationMethod::CubicSpline:
            PWYC(ZeroYield, Cubic,
                 Cubic(CubicInterpolation::Spline, false, CubicInterpolation::SecondDerivative, 0.0,
                       CubicInterpolation::SecondDerivative, 0.0))
            break;
        case InterpolationMethod::Quadratic:
            PWYC(ZeroYield, QuantExt::Quadratic, QuantExt::Quadratic(1, 0, 1, 0, 1))
            break;
        case InterpolationMethod::LogQuadratic:
            PWYC(ZeroYield, QuantExt::LogQuadratic, QuantExt::LogQuadratic(1, 0, -1, 0, 1))
            break;
        case InterpolationMethod::LogNaturalCubic:
            PWYC(ZeroYield, LogCubic, LogCubic(CubicInterpolation::Kruger, true))
            break;
        case InterpolationMethod::LogFinancialCubic:
            PWYC(ZeroYield, LogCubic,
                 LogCubic(CubicInterpolation::Kruger, true, CubicInterpolation::SecondDerivative, 0.0,
                          CubicInterpolation::FirstDerivative))
            break;
        case InterpolationMethod::LogCubicSpline:
            PWYC(ZeroYield, LogCubic,
                 LogCubic(CubicInterpolation::Spline, false, CubicInterpolation::SecondDerivative, 0.0,
                          CubicInterpolation::SecondDerivative, 0.0))
            break;
        case InterpolationMethod::MonotonicLogCubicSpline:
            PWYC(ZeroYield, LogCubic,
                 LogCubic(CubicInterpolation::Spline, true, CubicInterpolation::SecondDerivative, 0.0,
                          CubicInterpolation::SecondDerivative, 0.0))
            break;
        case InterpolationMethod::DefaultLogMixedLinearCubic:
            PWYC(ZeroYield, DefaultLogMixedLinearCubic, DefaultLogMixedLinearCubic(mixedInterpolationSize))
            break;
        case InterpolationMethod::MonotonicLogMixedLinearCubic:
            PWYC(ZeroYield, MonotonicLogMixedLinearCubic, MonotonicLogMixedLinearCubic(mixedInterpolationSize))
            break;
        case InterpolationMethod::KrugerLogMixedLinearCubic:
            PWYC(ZeroYield, KrugerLogMixedLinearCubic, KrugerLogMixedLinearCubic(mixedInterpolationSize))
            break;
        case InterpolationMethod::LogMixedLinearCubicNaturalSpline:
            PWYC(ZeroYield, LogMixedLinearCubic,
                 LogMixedLinearCubic(mixedInterpolationSize, MixedInterpolation::ShareRanges,
                                     CubicInterpolation::Spline, false, CubicInterpolation::SecondDerivative, 0.0,
<<<<<<< HEAD
                                     CubicInterpolation::SecondDerivative, 0.0),
                 my_curve::bootstrap_type(accuracy, globalAccuracy, dontThrow, maxAttempts, maxFactor,
                                                        minFactor, dontThrowSteps));
         } break;
         case InterpolationMethod::Continuous: {
             typedef PiecewiseYieldCurve<ZeroYield, QuantExt::ContinuousForward, QuantExt::IterativeBootstrap> my_curve;
             yieldts = QuantLib::ext::make_shared<my_curve>(
                 asofDate_, instruments, zeroDayCounter_, QuantExt::ContinuousForward(),
                 my_curve::bootstrap_type(accuracy, globalAccuracy, dontThrow, maxAttempts, maxFactor, minFactor,
                                          dontThrowSteps));
         } break;
=======
                                     CubicInterpolation::SecondDerivative, 0.0))
            break;
>>>>>>> df9d7683
        default:
            QL_FAIL("Interpolation method '" << interpolationMethod_[index] << "' not recognised.");
        }
        break;

    case InterpolationVariable::Discount:
        switch (interpolationMethod_[index]) {
        case InterpolationMethod::Linear:
            PWYC(Discount, Linear, Linear())
            break;
        case InterpolationMethod::LogLinear:
            PWYC(Discount, LogLinear, LogLinear())
            break;
        case InterpolationMethod::NaturalCubic:
            PWYC(Discount, Cubic, Cubic(CubicInterpolation::Kruger, true))
            break;
        case InterpolationMethod::FinancialCubic:
            PWYC(Discount, Cubic,
                 Cubic(CubicInterpolation::Kruger, true, CubicInterpolation::SecondDerivative, 0.0,
                       CubicInterpolation::FirstDerivative))
            break;
        case InterpolationMethod::ConvexMonotone:
            PWYC(Discount, ConvexMonotone, ConvexMonotone())
            break;
        case InterpolationMethod::Hermite:
            PWYC(Discount, Cubic, Cubic(CubicInterpolation::Parabolic))
            break;
        case InterpolationMethod::CubicSpline:
            PWYC(Discount, Cubic,
                 Cubic(CubicInterpolation::Spline, false, CubicInterpolation::SecondDerivative, 0.0,
                       CubicInterpolation::SecondDerivative, 0.0))
            break;
        case InterpolationMethod::Quadratic:
            PWYC(Discount, QuantExt::Quadratic, QuantExt::Quadratic(1, 0, 1, 0, 1))
            break;
        case InterpolationMethod::LogQuadratic:
            PWYC(Discount, QuantExt::LogQuadratic, QuantExt::LogQuadratic(1, 0, -1, 0, 1))
            break;
        case InterpolationMethod::LogNaturalCubic:
            PWYC(Discount, LogCubic, LogCubic(CubicInterpolation::Kruger, true))
            break;
        case InterpolationMethod::LogFinancialCubic:
            PWYC(Discount, LogCubic,
                 LogCubic(CubicInterpolation::Kruger, true, CubicInterpolation::SecondDerivative, 0.0,
                          CubicInterpolation::FirstDerivative))
            break;
        case InterpolationMethod::LogCubicSpline:
            PWYC(Discount, LogCubic,
                 LogCubic(CubicInterpolation::Spline, false, CubicInterpolation::SecondDerivative, 0.0,
                          CubicInterpolation::SecondDerivative, 0.0))
            break;
        case InterpolationMethod::MonotonicLogCubicSpline:
            PWYC(Discount, LogCubic,
                 LogCubic(CubicInterpolation::Spline, true, CubicInterpolation::SecondDerivative, 0.0,
                          CubicInterpolation::SecondDerivative, 0.0))
            break;
        case InterpolationMethod::DefaultLogMixedLinearCubic:
            PWYC(Discount, DefaultLogMixedLinearCubic, DefaultLogMixedLinearCubic(mixedInterpolationSize))
            break;
        case InterpolationMethod::MonotonicLogMixedLinearCubic:
            PWYC(Discount, MonotonicLogMixedLinearCubic, MonotonicLogMixedLinearCubic(mixedInterpolationSize))
            break;
        case InterpolationMethod::KrugerLogMixedLinearCubic:
            PWYC(Discount, KrugerLogMixedLinearCubic, KrugerLogMixedLinearCubic(mixedInterpolationSize))
            break;
        case InterpolationMethod::LogMixedLinearCubicNaturalSpline:
            PWYC(Discount, LogMixedLinearCubic,
                 LogMixedLinearCubic(mixedInterpolationSize, MixedInterpolation::ShareRanges,
                                     CubicInterpolation::Spline, false, CubicInterpolation::SecondDerivative, 0.0,
<<<<<<< HEAD
                                     CubicInterpolation::SecondDerivative, 0.0),
                 my_curve::bootstrap_type(accuracy, globalAccuracy, dontThrow, maxAttempts, maxFactor,
                                                        minFactor, dontThrowSteps));
         } break;
         case InterpolationMethod::Continuous: {
             typedef PiecewiseYieldCurve<ZeroYield, QuantExt::ContinuousForward, QuantExt::IterativeBootstrap> my_curve;
             yieldts = QuantLib::ext::make_shared<my_curve>(
                 asofDate_, instruments, zeroDayCounter_, QuantExt::ContinuousForward(),
                 my_curve::bootstrap_type(accuracy, globalAccuracy, dontThrow, maxAttempts, maxFactor, minFactor,
                                          dontThrowSteps));
         } break;
=======
                                     CubicInterpolation::SecondDerivative, 0.0))
            break;
>>>>>>> df9d7683
        default:
            QL_FAIL("Interpolation method '" << interpolationMethod_[index] << "' not recognised.");
        }
        break;

    case InterpolationVariable::Forward:
        switch (interpolationMethod_[index]) {
        case InterpolationMethod::Linear:
            PWYC(ForwardRate, Linear, Linear())
            break;
        case InterpolationMethod::LogLinear:
            PWYC(ForwardRate, LogLinear, LogLinear())
            break;
        case InterpolationMethod::NaturalCubic:
            PWYC(ForwardRate, Cubic, Cubic(CubicInterpolation::Kruger, true))
            break;
        case InterpolationMethod::FinancialCubic:
            PWYC(ForwardRate, Cubic,
                 Cubic(CubicInterpolation::Kruger, true, CubicInterpolation::SecondDerivative, 0.0,
                       CubicInterpolation::FirstDerivative))
            break;
        case InterpolationMethod::ConvexMonotone:
            PWYC(ForwardRate, ConvexMonotone, ConvexMonotone())
            break;
        case InterpolationMethod::Hermite:
            PWYC(ForwardRate, Cubic, Cubic(CubicInterpolation::Parabolic))
            break;
        case InterpolationMethod::CubicSpline:
            PWYC(ForwardRate, Cubic,
                 Cubic(CubicInterpolation::Spline, false, CubicInterpolation::SecondDerivative, 0.0,
                       CubicInterpolation::SecondDerivative, 0.0))
            break;
        case InterpolationMethod::Quadratic:
            PWYC(ForwardRate, QuantExt::Quadratic, QuantExt::Quadratic(1, 0, 1, 0, 1))
            break;
        case InterpolationMethod::LogQuadratic:
            PWYC(ForwardRate, QuantExt::LogQuadratic, QuantExt::LogQuadratic(1, 0, -1, 0, 1))
            break;
        case InterpolationMethod::LogNaturalCubic:
            PWYC(ForwardRate, LogCubic, LogCubic(CubicInterpolation::Kruger, true))
            break;
        case InterpolationMethod::LogFinancialCubic:
            PWYC(ForwardRate, LogCubic,
                 LogCubic(CubicInterpolation::Kruger, true, CubicInterpolation::SecondDerivative, 0.0,
                          CubicInterpolation::FirstDerivative))
            break;
        case InterpolationMethod::LogCubicSpline:
            PWYC(ForwardRate, LogCubic,
                 LogCubic(CubicInterpolation::Spline, false, CubicInterpolation::SecondDerivative, 0.0,
                          CubicInterpolation::SecondDerivative, 0.0))
            break;
        case InterpolationMethod::MonotonicLogCubicSpline:
            PWYC(ForwardRate, LogCubic,
                 LogCubic(CubicInterpolation::Spline, true, CubicInterpolation::SecondDerivative, 0.0,
                          CubicInterpolation::SecondDerivative, 0.0))
            break;
        case InterpolationMethod::DefaultLogMixedLinearCubic:
            PWYC(ForwardRate, DefaultLogMixedLinearCubic, DefaultLogMixedLinearCubic(mixedInterpolationSize))
            break;
        case InterpolationMethod::MonotonicLogMixedLinearCubic:
            PWYC(ForwardRate, MonotonicLogMixedLinearCubic, MonotonicLogMixedLinearCubic(mixedInterpolationSize))
            break;
        case InterpolationMethod::KrugerLogMixedLinearCubic:
            PWYC(ForwardRate, KrugerLogMixedLinearCubic, KrugerLogMixedLinearCubic(mixedInterpolationSize))
            break;
        case InterpolationMethod::LogMixedLinearCubicNaturalSpline:
            PWYC(ForwardRate, LogMixedLinearCubic,
                 LogMixedLinearCubic(mixedInterpolationSize, MixedInterpolation::ShareRanges,
                                     CubicInterpolation::Spline, false, CubicInterpolation::SecondDerivative, 0.0,
<<<<<<< HEAD
                                     CubicInterpolation::SecondDerivative, 0.0),
                 my_curve::bootstrap_type(accuracy, globalAccuracy, dontThrow, maxAttempts, maxFactor,
                                                        minFactor, dontThrowSteps));
         } break;
         case InterpolationMethod::Continuous: {
             typedef PiecewiseYieldCurve<ZeroYield, QuantExt::ContinuousForward, QuantExt::IterativeBootstrap> my_curve;
             yieldts = QuantLib::ext::make_shared<my_curve>(
                 asofDate_, instruments, zeroDayCounter_, QuantExt::ContinuousForward(),
                 my_curve::bootstrap_type(accuracy, globalAccuracy, dontThrow, maxAttempts, maxFactor, minFactor,
                                          dontThrowSteps));
         } break;
=======
                                     CubicInterpolation::SecondDerivative, 0.0))
            break;
>>>>>>> df9d7683
        default:
            QL_FAIL("Interpolation method '" << interpolationMethod_[index] << "' not recognised.");
        }
        break;

    default:
        QL_FAIL("Interpolation variable not recognised.");
    }

    // init calibration info and set pillar dates from instruments

    if (buildCalibrationInfo_) {
        calibrationInfo_[index] = QuantLib::ext::make_shared<PiecewiseYieldCurveCalibrationInfo>();
        for (Size i = 0; i < instruments.size(); ++i) {
            calibrationInfo_[index]->pillarDates.push_back(instruments[i]->pillarDate());
        }
    }

    return std::make_pair(yieldts, globalBootstrapInstance);
}

QuantLib::ext::shared_ptr<YieldTermStructure>
YieldCurve::flattenPiecewiseCurve(const std::size_t index, const QuantLib::ext::shared_ptr<YieldTermStructure>& yieldts,
                                  const std::size_t mixedInterpolationSize,
                                  const vector<QuantLib::ext::shared_ptr<RateHelper>>& instruments) {

    if (preserveQuoteLinkage_) {
        return yieldts;
    } else {
        // Build fixed zero/discount curve that matches the bootstrapped curve
        // initially, but does NOT react to quote changes: This is a workaround
        // for a QuantLib problem, where a fixed reference date piecewise
        // yield curve reacts to evaluation date changes because the bootstrap
        // helper recompute their start date (because they are relative date
        // helper for deposits, fras, swaps, etc.).
        vector<Date> dates(instruments.size() + 1, asofDate_);
        vector<Real> zeros(instruments.size() + 1, 0.0);
        vector<Real> discounts(instruments.size() + 1, 1.0);
        vector<Real> forwards(instruments.size() + 1, 0.0);

        if (extrapolation_[index]) {
            yieldts->enableExtrapolation();
        }

        yieldts->discount(QL_EPSILON); // ensure initialization of instruments

        for (Size i = 0; i < instruments.size(); i++) {
            dates[i + 1] = instruments[i]->pillarDate();
            zeros[i + 1] = yieldts->zeroRate(dates[i + 1], zeroDayCounter_[index], Continuous);
            discounts[i + 1] = yieldts->discount(dates[i + 1]);
            forwards[i + 1] = yieldts->forwardRate(dates[i + 1], dates[i + 1], zeroDayCounter_[index], Continuous);
        }
        zeros[0] = zeros[1];
        forwards[0] = forwards[1];
        if (interpolationVariable_[index] == InterpolationVariable::Zero)
            return
                zerocurve(dates, zeros, zeroDayCounter_[index], interpolationMethod_[index], mixedInterpolationSize);
        else if (interpolationVariable_[index] == InterpolationVariable::Discount)
            return discountcurve(dates, discounts, zeroDayCounter_[index], interpolationMethod_[index],
                                      mixedInterpolationSize);
        else if (interpolationVariable_[index] == InterpolationVariable::Forward)
            return forwardcurve(dates, forwards, zeroDayCounter_[index], interpolationMethod_[index],
                                     mixedInterpolationSize);
        else
            QL_FAIL("Interpolation variable not recognised.");
    }
}

void YieldCurve::buildZeroCurve(const std::size_t index) {

    QL_REQUIRE(curveSegments_[index].size() <= 1, "More than one zero curve "
                                                  "segment not supported yet.");
    QL_REQUIRE(curveSegments_[index][0]->type() == YieldCurveSegment::Type::Zero,
               "The curve segment is not of type Zero.");

    const QuantLib::ext::shared_ptr<Conventions>& conventions = InstrumentConventions::instance().conventions();

    // Fill a vector of zero quotes.
    vector<QuantLib::ext::shared_ptr<ZeroQuote>> zeroQuotes;
    QuantLib::ext::shared_ptr<DirectYieldCurveSegment> zeroCurveSegment =
        QuantLib::ext::dynamic_pointer_cast<DirectYieldCurveSegment>(curveSegments_[index][0]);
    auto zeroQuoteIDs = zeroCurveSegment->quotes();

    for (Size i = 0; i < zeroQuoteIDs.size(); ++i) {
        QuantLib::ext::shared_ptr<MarketDatum> marketQuote = loader_.get(zeroQuoteIDs[i], asofDate_);
        if (marketQuote) {
            QL_REQUIRE(marketQuote->instrumentType() == MarketDatum::InstrumentType::ZERO,
                       "Market quote not of type zero.");
            QuantLib::ext::shared_ptr<ZeroQuote> zeroQuote =
                QuantLib::ext::dynamic_pointer_cast<ZeroQuote>(marketQuote);
            zeroQuotes.push_back(zeroQuote);
        }
    }

    // Create the (date, zero) pairs.
    map<Date, Rate> data;
    QuantLib::ext::shared_ptr<Convention> convention = conventions->get(curveSegments_[index][0]->conventionsID());
    QL_REQUIRE(convention, "No conventions found with ID: " << curveSegments_[index][0]->conventionsID());
    QL_REQUIRE(convention->type() == Convention::Type::Zero, "Conventions ID does not give zero rate conventions.");
    QuantLib::ext::shared_ptr<ZeroRateConvention> zeroConvention =
        QuantLib::ext::dynamic_pointer_cast<ZeroRateConvention>(convention);
    DayCounter quoteDayCounter = zeroConvention->dayCounter();
    for (Size i = 0; i < zeroQuotes.size(); ++i) {
        QL_REQUIRE(quoteDayCounter == zeroQuotes[i]->dayCounter(),
                   "The day counter should be the same between the conventions"
                   "and the quote.");
        if (!zeroQuotes[i]->tenorBased()) {
            data[zeroQuotes[i]->date()] = zeroQuotes[i]->quote()->value();
        } else {
            QL_REQUIRE(zeroConvention->tenorBased(), "Using tenor based "
                                                     "zero rates without tenor based zero rate conventions.");
            Date zeroDate = asofDate_;
            if (zeroConvention->spotLag() > 0) {
                zeroDate = zeroConvention->spotCalendar().advance(zeroDate, zeroConvention->spotLag() * Days);
            }
            zeroDate = zeroConvention->tenorCalendar().advance(zeroDate, zeroQuotes[i]->tenor(),
                                                               zeroConvention->rollConvention(), zeroConvention->eom());
            data[zeroDate] = zeroQuotes[i]->quote()->value();
        }
    }

    QL_REQUIRE(data.size() > 0, "No market data found for curve spec "
                                    << curveSpec_[index]->name() << " with as of date " << io::iso_date(asofDate_));

    // \todo review - more flexible (flat vs. linear extrap)?
    if (data.begin()->first > asofDate_) {
        Rate rate = data.begin()->second;
        data[asofDate_] = rate;
        DLOG("Insert zero curve point at time zero for " << curveSpec_[index]->name() << ": "
                                                         << "date " << QuantLib::io::iso_date(asofDate_) << ", "
                                                         << "zero " << fixed << setprecision(4) << data[asofDate_]);
    }

    QL_REQUIRE(data.size() > 1, "The single zero rate quote provided "
                                "should be associated with a date greater than as of date.");

    // First build temporary curves
    vector<Date> dates;
    vector<Rate> zeroes, discounts;
    dates.push_back(data.begin()->first);
    zeroes.push_back(data.begin()->second);
    discounts.push_back(1.0);

    Compounding zeroCompounding = zeroConvention->compounding();
    Frequency zeroCompoundingFreq = zeroConvention->compoundingFrequency();
    map<Date, Rate>::iterator it;
    for (it = ++data.begin(); it != data.end(); ++it) {
        dates.push_back(it->first);
        InterestRate tempRate(it->second, quoteDayCounter, zeroCompounding, zeroCompoundingFreq);
        Time t = quoteDayCounter.yearFraction(asofDate_, it->first);
        /* Convert zero rate to continuously compounded if necessary */
        if (zeroCompounding == Continuous) {
            zeroes.push_back(it->second);
        } else {
            zeroes.push_back(tempRate.equivalentRate(Continuous, NoFrequency, t));
        }
        discounts.push_back(tempRate.discountFactor(t));
        TLOG("Add zero curve point for " << curveSpec_[index]->name() << ": " << io::iso_date(dates.back()) << " "
                                         << fixed << setprecision(4) << zeroes.back() << " / " << discounts.back());
    }

    QL_REQUIRE(dates.size() == zeroes.size(), "Date and zero vectors differ in size.");
    QL_REQUIRE(dates.size() == discounts.size(), "Date and discount vectors differ in size.");

    // Now build curve with requested conventions
    if (interpolationVariable_[index] == YieldCurve::InterpolationVariable::Zero) {
        QuantLib::ext::shared_ptr<YieldTermStructure> tempCurve =
            zerocurve(dates, zeroes, quoteDayCounter, interpolationMethod_[index]);
        zeroes.clear();
        for (Size i = 0; i < dates.size(); ++i) {
            Rate zero = tempCurve->zeroRate(dates[i], zeroDayCounter_[index], Continuous);
            zeroes.push_back(zero);
        }
        p_[index] = zerocurve(dates, zeroes, zeroDayCounter_[index], interpolationMethod_[index]);
    } else if (interpolationVariable_[index] == YieldCurve::InterpolationVariable::Discount) {
        QuantLib::ext::shared_ptr<YieldTermStructure> tempCurve =
            discountcurve(dates, discounts, quoteDayCounter, interpolationMethod_[index]);
        discounts.clear();
        for (Size i = 0; i < dates.size(); ++i) {
            DiscountFactor discount = tempCurve->discount(dates[i]);
            discounts.push_back(discount);
        }
        p_[index] = discountcurve(dates, discounts, zeroDayCounter_[index], interpolationMethod_[index]);
    } else {
        QL_FAIL("Unknown yield curve interpolation variable.");
    }
}

void YieldCurve::buildZeroSpreadedCurve(const std::size_t index) {
    QL_REQUIRE(curveSegments_[index].size() <= 1, "More than one zero spreaded curve "
                                                  "segment not supported yet.");
    QL_REQUIRE(curveSegments_[index][0]->type() == YieldCurveSegment::Type::ZeroSpread,
               "The curve segment is not of type Zero Spread.");

    QuantLib::ext::shared_ptr<Conventions> conventions = InstrumentConventions::instance().conventions();

    // Fill a vector of zero spread quotes.
    vector<QuantLib::ext::shared_ptr<ZeroQuote>> quotes;
    QuantLib::ext::shared_ptr<ZeroSpreadedYieldCurveSegment> segment =
        QuantLib::ext::dynamic_pointer_cast<ZeroSpreadedYieldCurveSegment>(curveSegments_[index][0]);
    auto quoteIDs = segment->quotes();

    Date today = Settings::instance().evaluationDate();
    vector<Date> dates;
    vector<Handle<Quote>> quoteHandles;
    for (Size i = 0; i < quoteIDs.size(); ++i) {
        if (QuantLib::ext::shared_ptr<MarketDatum> md = loader_.get(quoteIDs[i], asofDate_)) {
            QL_REQUIRE(md->instrumentType() == MarketDatum::InstrumentType::ZERO, "Market quote not of type zero.");
            QL_REQUIRE(md->quoteType() == MarketDatum::QuoteType::YIELD_SPREAD,
                       "Market quote not of type yield spread.");
            QuantLib::ext::shared_ptr<ZeroQuote> zeroQuote = QuantLib::ext::dynamic_pointer_cast<ZeroQuote>(md);
            quotes.push_back(zeroQuote);
            dates.push_back(zeroQuote->tenorBased() ? today + zeroQuote->tenor() : zeroQuote->date());
            quoteHandles.push_back(zeroQuote->quote());
        }
    }

    QL_REQUIRE(!quotes.empty(),
               "Cannot build curve with spec " << curveSpec_[index]->name() << " because there are no spread quotes");

    string referenceCurveID = segment->referenceCurveID();
    QuantLib::Handle<YieldTermStructure> referenceCurve;
    if (referenceCurveID != curveConfig_[index]->curveID() && !referenceCurveID.empty()) {
        referenceCurveID = yieldCurveKey(currency_[index], referenceCurveID, asofDate_);
        auto it = requiredYieldCurveHandles_.find(referenceCurveID);
        if (it != requiredYieldCurveHandles_.end()) {
            referenceCurve = it->second;
        } else {
            QL_FAIL("The reference curve, " << referenceCurveID
                                            << ", required in the building "
                                               "of the curve, "
                                            << curveSpec_[index]->name() << ", was not found.");
        }
    }

    QuantLib::ext::shared_ptr<Convention> convention = conventions->get(segment->conventionsID());
    QL_REQUIRE(convention, "No conventions found with ID: " << segment->conventionsID());
    QL_REQUIRE(convention->type() == Convention::Type::Zero, "Conventions ID does not give zero rate conventions.");
    QuantLib::ext::shared_ptr<ZeroRateConvention> zeroConvention =
        QuantLib::ext::dynamic_pointer_cast<ZeroRateConvention>(convention);
    DayCounter quoteDayCounter = zeroConvention->dayCounter();
    Compounding comp = zeroConvention->compounding();
    Frequency freq = zeroConvention->compoundingFrequency();

    p_[index] = QuantLib::ext::shared_ptr<YieldTermStructure>(
        new PiecewiseZeroSpreadedTermStructure(referenceCurve, quoteHandles, dates, comp, freq, quoteDayCounter));
}

void YieldCurve::buildWeightedAverageCurve(const std::size_t index) {
    QL_REQUIRE(curveSegments_[index].size() == 1,
               "One segment required for weighted average curve, got " << curveSegments_[index].size());
    QL_REQUIRE(curveSegments_[index][0]->type() == YieldCurveSegment::Type::WeightedAverage,
               "The curve segment is not of type Weighted Average.");
    auto segment = QuantLib::ext::dynamic_pointer_cast<WeightedAverageYieldCurveSegment>(curveSegments_[index][0]);
    QL_REQUIRE(segment != nullptr, "expected WeightedAverageYieldCurveSegment, this is unexpected");
    auto it1 = requiredYieldCurveHandles_.find(yieldCurveKey(currency_[index], segment->referenceCurveID1(), asofDate_));
    auto it2 = requiredYieldCurveHandles_.find(yieldCurveKey(currency_[index], segment->referenceCurveID2(), asofDate_));
    QL_REQUIRE(it1 != requiredYieldCurveHandles_.end(), "Could not find reference curve1: " << segment->referenceCurveID1());
    QL_REQUIRE(it2 != requiredYieldCurveHandles_.end(), "Could not find reference curve2: " << segment->referenceCurveID2());
    p_[index] = QuantLib::ext::make_shared<WeightedYieldTermStructure>(it1->second, it2->second, segment->weight1(),
                                                                       segment->weight2());
}

void YieldCurve::buildYieldPlusDefaultCurve(const std::size_t index) {
    QL_REQUIRE(curveSegments_[index].size() == 1,
               "One segment required for yield plus default curve, got " << curveSegments_[index].size());
    QL_REQUIRE(curveSegments_[index][0]->type() == YieldCurveSegment::Type::YieldPlusDefault,
               "The curve segment is not of type Yield Plus Default.");
    auto segment = QuantLib::ext::dynamic_pointer_cast<YieldPlusDefaultYieldCurveSegment>(curveSegments_[index][0]);
    QL_REQUIRE(segment != nullptr, "expected YieldPlusDefaultCurveSegment, this is unexpected");
    auto it = requiredYieldCurveHandles_.find(yieldCurveKey(currency_[index], segment->referenceCurveID(), asofDate_));
    QL_REQUIRE(it != requiredYieldCurveHandles_.end(), "Could not find reference curve: " << segment->referenceCurveID());
    std::vector<Handle<DefaultProbabilityTermStructure>> defaultCurves;
    std::vector<Handle<Quote>> recRates;
    for (Size i = 0; i < segment->defaultCurveIDs().size(); ++i) {
        auto it = requiredDefaultCurves_.find(segment->defaultCurveIDs()[i]);
        QL_REQUIRE(it != requiredDefaultCurves_.end(),
                   "Could not find default curve: " << segment->defaultCurveIDs()[i]);
        defaultCurves.push_back(Handle<DefaultProbabilityTermStructure>(it->second->creditCurve()->curve()));
        recRates.push_back(Handle<Quote>(QuantLib::ext::make_shared<SimpleQuote>(it->second->recoveryRate())));
    }
    p_[index] = QuantLib::ext::make_shared<YieldPlusDefaultYieldTermStructure>(it->second, defaultCurves, recRates,
                                                                               segment->weights());
}

void YieldCurve::buildIborFallbackCurve(const std::size_t index) {
    QL_REQUIRE(curveSegments_[index].size() == 1,
               "One segment required for ibor fallback curve, got " << curveSegments_[index].size());
    QL_REQUIRE(curveSegments_[index][0]->type() == YieldCurveSegment::Type::IborFallback,
               "The curve segment is not of type Ibor Fallback");
    auto segment = QuantLib::ext::dynamic_pointer_cast<IborFallbackCurveSegment>(curveSegments_[index][0]);
    QL_REQUIRE(segment != nullptr, "expected IborFallbackCurve, internal error");
    auto it = requiredYieldCurveHandles_.find(segment->rfrCurve());
    QL_REQUIRE(it != requiredYieldCurveHandles_.end(), "Could not find rfr curve: '" << segment->rfrCurve() << "')");
    QL_REQUIRE(
        (segment->rfrIndex() && segment->spread()) || iborFallbackConfig_.isIndexReplaced(segment->iborIndex()),
        "buildIborFallbackCurve(): ibor index '"
            << segment->iborIndex()
            << "' must be specified in ibor fallback config, if RfrIndex or Spread is not specified in curve config");
    std::string rfrIndexName =
        segment->rfrIndex() ? *segment->rfrIndex() : iborFallbackConfig_.fallbackData(segment->iborIndex()).rfrIndex;
    Real spread =
        segment->spread() ? *segment->spread() : iborFallbackConfig_.fallbackData(segment->iborIndex()).spread;
    // we don't support convention based indices here, this might change with ore ticket 1758
    Handle<YieldTermStructure> dummyCurve(
        QuantLib::ext::make_shared<FlatForward>(asofDate_, 0.0, zeroDayCounter_[index]));
    auto originalIndex = parseIborIndex(segment->iborIndex(), dummyCurve);
    auto rfrIndex = QuantLib::ext::dynamic_pointer_cast<OvernightIndex>(parseIborIndex(rfrIndexName, it->second));
    QL_REQUIRE(rfrIndex, "buidlIborFallbackCurve(): rfr index '"
                             << rfrIndexName << "' could not be cast to OvernightIndex, is this index name correct?");
    DLOG("building ibor fallback curve for '" << segment->iborIndex() << "' with rfrIndex='" << rfrIndexName
                                              << "' and spread=" << spread);
    if (auto on = QuantLib::ext::dynamic_pointer_cast<OvernightIndex>(originalIndex)) {
        p_[index] = QuantLib::ext::make_shared<OvernightFallbackCurve>(on, rfrIndex, spread, Date::minDate());
    } else {
        p_[index] = QuantLib::ext::make_shared<IborFallbackCurve>(originalIndex, rfrIndex, spread, Date::minDate());
    }
}

void YieldCurve::buildDiscountCurve(const std::size_t index) {

    QL_REQUIRE(curveSegments_[index].size() <= 1, "More than one discount curve "
                                                  "segment not supported yet.");
    QL_REQUIRE(curveSegments_[index][0]->type() == YieldCurveSegment::Type::Discount,
               "The curve segment is not of type Discount.");

    // Create the (date, discount) pairs.
    map<Date, DiscountFactor> data;
    QuantLib::ext::shared_ptr<DirectYieldCurveSegment> discountCurveSegment =
        QuantLib::ext::dynamic_pointer_cast<DirectYieldCurveSegment>(curveSegments_[index][0]);
    auto discountQuoteIDs = discountCurveSegment->quotes();

    QuantLib::ext::shared_ptr<Conventions> conventions = InstrumentConventions::instance().conventions();

    vector<string> quotes;
    quotes.reserve(discountQuoteIDs.size()); // Reserve space for efficiency

    std::transform(discountQuoteIDs.begin(), discountQuoteIDs.end(), std::back_inserter(quotes),
                   [](const std::pair<string, bool>& pair) {
                       return pair.first; // Extract only the quote part
                   });

    auto wildcard = getUniqueWildcard(quotes);
    std::set<QuantLib::ext::shared_ptr<MarketDatum>> marketData;
    if (wildcard) {
        marketData = loader_.get(*wildcard, asofDate_);
    } else {
        for (Size i = 0; i < discountQuoteIDs.size(); ++i) {
            ext::shared_ptr<MarketDatum> marketQuote = loader_.get(discountQuoteIDs[i], asofDate_);
            if (marketQuote)
                marketData.insert(marketQuote);
        }
    }

    int multipleQuotes = 0;
    for (const auto& marketQuote : marketData) {
        QL_REQUIRE(marketQuote->instrumentType() == MarketDatum::InstrumentType::DISCOUNT,
                   "Market quote not of type Discount.");
        QuantLib::ext::shared_ptr<DiscountQuote> discountQuote =
            QuantLib::ext::dynamic_pointer_cast<DiscountQuote>(marketQuote);

        if (discountQuote->date() != Date()) {

            data[discountQuote->date()] = discountQuote->quote()->value();

        } else if (discountQuote->tenor() != Period()) {

            QuantLib::ext::shared_ptr<Convention> convention = conventions->get(discountCurveSegment->conventionsID());
            QuantLib::ext::shared_ptr<ZeroRateConvention> zeroConvention =
                QuantLib::ext::dynamic_pointer_cast<ZeroRateConvention>(convention);
            QL_REQUIRE(zeroConvention, "could not cast to ZeroRateConvention");

            Calendar cal = zeroConvention->tenorCalendar();
            BusinessDayConvention rollConvention = zeroConvention->rollConvention();
            Date date = cal.adjust(cal.adjust(asofDate_, rollConvention) + discountQuote->tenor(), rollConvention);
            DLOG("YieldCurve::buildDiscountCurve - tenor " << discountQuote->tenor() << " to date "
                                                           << io::iso_date(date));

            // check if date already included
            if (data.find(date) != data.end())
                multipleQuotes++;

            data[date] = discountQuote->quote()->value();

        } else {
            QL_FAIL("YieldCurve::buildDiscountCurve - neither date nor tenor recognised");
        }
    }

    // Some logging and checks
    QL_REQUIRE(data.size() > 0, "No market data found for curve spec "
                                    << curveSpec_[index]->name() << " with as of date " << io::iso_date(asofDate_));
    if (!wildcard) {
        QL_REQUIRE(data.size() == quotes.size() - multipleQuotes,
                   "Found " << data.size() + multipleQuotes << " quotes, but " << quotes.size()
                            << " quotes given in config " << curveConfig_[index]->curveID());
    }

    if (data.begin()->first > asofDate_) {
        DLOG("Insert discount curve point at time zero for " << curveSpec_[index]->name());
        data[asofDate_] = 1.0;
    }

    QL_REQUIRE(data.size() > 1, "The single discount quote provided "
                                "should be associated with a date greater than as of date.");

    // First build a temporary discount curve
    vector<Date> dates;
    vector<DiscountFactor> discounts;
    map<Date, DiscountFactor>::iterator it;
    for (it = data.begin(); it != data.end(); ++it) {
        dates.push_back(it->first);
        discounts.push_back(it->second);
        DLOG("Add discount curve point for " << curveSpec_[index]->name() << ": " << io::iso_date(dates.back()) << " "
                                             << discounts.back());
    }

    QL_REQUIRE(dates.size() == discounts.size(), "Date and discount vectors differ in size.");

    QuantLib::ext::shared_ptr<YieldTermStructure> tempDiscCurve =
        discountcurve(dates, discounts, zeroDayCounter_[index], interpolationMethod_[index]);

    // Now build curve with requested conventions
    if (interpolationVariable_[index] == YieldCurve::InterpolationVariable::Discount) {
        p_[index] = tempDiscCurve;
    } else if (interpolationVariable_[index] == YieldCurve::InterpolationVariable::Zero) {
        vector<Rate> zeroes;
        for (Size i = 0; i < dates.size(); ++i) {
            Rate zero = tempDiscCurve->zeroRate(dates[i], zeroDayCounter_[index], Continuous);
            zeroes.push_back(zero);
        }
        p_[index] = zerocurve(dates, zeroes, zeroDayCounter_[index], interpolationMethod_[index]);
    } else {
        QL_FAIL("Unknown yield curve interpolation variable.");
    }
}

void YieldCurve::buildBootstrappedCurve(const std::set<std::size_t>& indices) {

    std::vector<QuantLib::ext::shared_ptr<YieldTermStructure>> yieldTermStructures;
    std::vector<const QuantLib::MultiCurveBootstrapContributor*> multiCurveBootstrapContributors;
    std::vector<std::vector<QuantLib::ext::shared_ptr<RateHelper>>> instrumentSets;
    std::vector<Size> mixedInterpolationSizes;

    Real maxAccuracy = 0.0;

    for (auto const index : indices) {

        DLOG("Building " << curveSpec_[index]->name());

        QL_REQUIRE(!curveSegments_[index].empty(), "no curve segments defined.");

        /* Loop over segments and add helpers for each segment. */

        DLOG("Building instrument sets for yield curve segments 0..." << curveSegments_[index].size() - 1);

        std::vector<vector<QuantLib::ext::shared_ptr<RateHelper>>> instrumentsPerSegment(curveSegments_[index].size());

        for (Size i = 0; i < curveSegments_[index].size(); ++i) {
            switch (curveSegments_[index][i]->type()) {
            case YieldCurveSegment::Type::Deposit:
                addDeposits(index, curveSegments_[index][i], instrumentsPerSegment[i]);
                break;
            case YieldCurveSegment::Type::FRA:
                addFras(index, curveSegments_[index][i], instrumentsPerSegment[i]);
                break;
            case YieldCurveSegment::Type::Future:
                addFutures(index, curveSegments_[index][i], instrumentsPerSegment[i]);
                break;
            case YieldCurveSegment::Type::OIS:
                addOISs(index, curveSegments_[index][i], instrumentsPerSegment[i]);
                break;
            case YieldCurveSegment::Type::Swap:
                addSwaps(index, curveSegments_[index][i], instrumentsPerSegment[i]);
                break;
            case YieldCurveSegment::Type::AverageOIS:
                addAverageOISs(index, curveSegments_[index][i], instrumentsPerSegment[i]);
                break;
            case YieldCurveSegment::Type::TenorBasis:
                addTenorBasisSwaps(index, curveSegments_[index][i], instrumentsPerSegment[i]);
                break;
            case YieldCurveSegment::Type::TenorBasisTwo:
                addTenorBasisTwoSwaps(index, curveSegments_[index][i], instrumentsPerSegment[i]);
                break;
            case YieldCurveSegment::Type::BMABasis:
                addBMABasisSwaps(index, curveSegments_[index][i], instrumentsPerSegment[i]);
                break;
            case YieldCurveSegment::Type::FXForward:
                addFXForwards(index, curveSegments_[index][i], instrumentsPerSegment[i]);
                break;
            case YieldCurveSegment::Type::CrossCcyBasis:
                addCrossCcyBasisSwaps(index, curveSegments_[index][i], instrumentsPerSegment[i]);
                break;
            case YieldCurveSegment::Type::CrossCcyFixFloat:
                addCrossCcyFixFloatSwaps(index, curveSegments_[index][i], instrumentsPerSegment[i]);
                break;
            default:
                QL_FAIL("Yield curve segment type not recognized.");
                break;
            }
        }

        /* If we have two instruments with identical pillar dates wthin a segment, remove the earlier one */

        for (Size i = 0; i < curveSegments_[index].size(); ++i) {
            for (auto it = instrumentsPerSegment[i].begin(); it != instrumentsPerSegment[i].end();) {
                if (std::next(it, 1) != instrumentsPerSegment[i].end() &&
                    (*it)->pillarDate() == (*std::next(it, 1))->pillarDate()) {
                    DLOG("Removing instrument with pillar date "
                         << (*it)->pillarDate() << " in segment #" << i
                         << " because the next instrument in the same segment has the same pillar date");
                    it = instrumentsPerSegment[i].erase(it);
                } else
                    ++it;
            }
        }

        /* Determine min and max pillar date in each segment */

        std::vector<std::pair<Date, Date>> minMaxDatePerSegment(curveSegments_[index].size(),
                                                                std::make_pair(Date::maxDate(), Date::minDate()));
        for (Size i = 0; i < curveSegments_[index].size(); ++i) {
            if (!instrumentsPerSegment[i].empty()) {
                auto [minIt, maxIt] = std::minmax_element(
                    instrumentsPerSegment[i].begin(), instrumentsPerSegment[i].end(),
                    [](const QuantLib::ext::shared_ptr<RateHelper>& h, const QuantLib::ext::shared_ptr<RateHelper>& j) {
                        return h->pillarDate() < h->pillarDate();
                    });
                minMaxDatePerSegment[i] = std::make_pair((*minIt)->pillarDate(), (*maxIt)->pillarDate());
            }
        }

        /* If there are two segments with different priorities and overlapping instruments, remove instruments as
         * appropriate */

        for (Size i = 0; i < curveSegments_[index].size(); ++i) {
            if (i < curveSegments_[index].size() - 1 &&
                curveSegments_[index][i]->priority() > curveSegments_[index][i + 1]->priority()) {
                for (auto it = instrumentsPerSegment[i].begin(); it != instrumentsPerSegment[i].end();) {
                    if ((*it)->pillarDate() >
                        minMaxDatePerSegment[i + 1].first - curveSegments_[index][i]->minDistance()) {
                        DLOG("Removing instrument in segment #"
                             << i << " (priority " << curveSegments_[index][i]->priority()
                             << ") because its pillar date " << (*it)->pillarDate() << " > "
                             << minMaxDatePerSegment[i + 1].first << " (min pillar date in segment #" << (i + 1)
                             << ", priority " << curveSegments_[index][i + 1]->priority() << ") minus "
                             << curveSegments_[index][i]->minDistance() << " (min distance in segment #" << i << ")");
                        it = instrumentsPerSegment[i].erase(it);
                    } else
                        ++it;
                }
            }
            if (i > 0 && curveSegments_[index][i - 1]->priority() < curveSegments_[index][i]->priority()) {
                for (auto it = instrumentsPerSegment[i].begin(); it != instrumentsPerSegment[i].end();) {
                    if ((*it)->pillarDate() <
                        minMaxDatePerSegment[i - 1].second + curveSegments_[index][i - 1]->minDistance()) {
                        DLOG("Removing instrument in segment #"
                             << i << " (priority " << curveSegments_[index][i]->priority()
                             << ") because its pillar date " << (*it)->pillarDate() << " < "
                             << minMaxDatePerSegment[i - 1].second << " (max pillar date in segment #" << (i - 1)
                             << ", priority " << curveSegments_[index][i - 1]->priority() << ") plus "
                             << curveSegments_[index][i - 1]->minDistance() << " (min distance in segment #" << (i - 1)
                             << ")");
                        it = instrumentsPerSegment[i].erase(it);
                    } else
                        ++it;
                }
            }
        }

        /* Set mixed interpolation size using the specified cutoff for the number of segments */

        QL_REQUIRE(curveConfig_[index]->mixedInterpolationCutoff() <= curveSegments_[index].size(),
                   "mixed interpolation cutoff (" << curveConfig_[index]->mixedInterpolationCutoff()
                                                  << ") can not be greater than the number of curve segments ("
                                                  << curveSegments_[index].size() << ")");

        Size mixedInterpolationSize = 0;
        for (Size i = 0; i < curveConfig_[index]->mixedInterpolationCutoff(); ++i)
            mixedInterpolationSize += instrumentsPerSegment[i].size();

        /* Now put all remaining instruments into a single vector. */

        vector<QuantLib::ext::shared_ptr<RateHelper>> instruments;
        for (Size i = 0; i < curveSegments_[index].size(); ++i) {
            instruments.insert(instruments.end(), instrumentsPerSegment[i].begin(), instrumentsPerSegment[i].end());
            DLOG("Adding " << instrumentsPerSegment[i].size() << " instruments for segment #" << i);
        }

        /* Build the bootstrapped curve from the instruments. */

        DLOG("Bootstrapping with " << instruments.size() << " instruments");
        QL_REQUIRE(instruments.size() > 0,
                   "Empty instrument list for date = " << io::iso_date(asofDate_)
                                                       << " and curve = " << curveSpec_[index]->name());

        std::sort(instruments.begin(), instruments.end(), QuantLib::detail::BootstrapHelperSorter());

        auto [yieldts, contr] = buildPiecewiseCurve(index, mixedInterpolationSize, instruments);

        yieldTermStructures.push_back(yieldts);
        multiCurveBootstrapContributors.push_back(contr);
        instrumentSets.push_back(instruments);
        mixedInterpolationSizes.push_back(mixedInterpolationSize);

        maxAccuracy = std::max(maxAccuracy, curveConfig_[index]->bootstrapConfig().accuracy());

        requiredYieldCurveHandles_[curveSpec_[index]->name()].linkTo(yieldts);

    } // loop set of indices for multi-curve bootstrapping

    // if we have more than one curve to build, set up the multicurve bootstrapper

    if (yieldTermStructures.size() > 1) {
        auto multiCurveBootstrapper = QuantLib::ext::make_shared<MultiCurveBootstrap>(maxAccuracy);
        for (auto const& c : multiCurveBootstrapContributors) {
            QL_REQUIRE(
                c,
                "All curves in a cycle must use global bootstrap, please adjust the BootstrapConfig of these curves.");
            multiCurveBootstrapper->add(c);
        }
    }

    // flatten the piecewise curves

    for (auto const index : indices) {
        p_[index] = flattenPiecewiseCurve(index, yieldTermStructures[index], mixedInterpolationSizes[index], instrumentSets[index]);
    }

}

void YieldCurve::buildDiscountRatioCurve(const std::size_t index) {
    QL_REQUIRE(curveSegments_[index].size() == 1, "A discount ratio curve must contain exactly one segment");
    QL_REQUIRE(curveSegments_[index][0]->type() == YieldCurveSegment::Type::DiscountRatio,
               "The curve segment is not of type 'DiscountRatio'.");

    QuantLib::ext::shared_ptr<DiscountRatioYieldCurveSegment> segment =
        QuantLib::ext::dynamic_pointer_cast<DiscountRatioYieldCurveSegment>(curveSegments_[index][0]);

    // Find the underlying curves in the reference curves
    auto baseCurve = getYieldCurve(index, segment->baseCurveCurrency(), segment->baseCurveId());
    auto numCurve = getYieldCurve(index, segment->numeratorCurveCurrency(), segment->numeratorCurveId());
    auto denCurve = getYieldCurve(index, segment->denominatorCurveCurrency(), segment->denominatorCurveId());
    p_[index] = QuantLib::ext::make_shared<DiscountRatioModifiedCurve>(baseCurve, numCurve, denCurve);
}

QuantLib::Handle<YieldTermStructure> YieldCurve::getYieldCurve(const std::size_t index, const string& ccy,
                                                               const string& id) const {
    if (id != curveConfig_[index]->curveID() && !id.empty()) {
        string idLookup = yieldCurveKey(parseCurrency(ccy), id, asofDate_);
        auto it = requiredYieldCurveHandles_.find(idLookup);
        QL_REQUIRE(it != requiredYieldCurveHandles_.end(),
                   "The curve '" << idLookup << "' required in the building of the curve '" << curveSpec_[index]->name()
                                 << "' was not found.");
        return it->second;
    } else {
        return Handle<YieldTermStructure>();
    }
}

void YieldCurve::buildFittedBondCurve(const std::size_t index) {
    QL_REQUIRE(curveSegments_[index].size() == 1, "FittedBond curve must contain exactly one segment.");
    QL_REQUIRE(curveSegments_[index][0]->type() == YieldCurveSegment::Type::FittedBond,
               "The curve segment is not of type 'FittedBond'.");

    QuantLib::ext::shared_ptr<Conventions> conventions = InstrumentConventions::instance().conventions();

    QuantLib::ext::shared_ptr<FittedBondYieldCurveSegment> curveSegment =
        QuantLib::ext::dynamic_pointer_cast<FittedBondYieldCurveSegment>(curveSegments_[index][0]);
    QL_REQUIRE(curveSegment != nullptr, "could not cast to FittedBondYieldCurveSegment, this is unexpected");

    // init calibration info for this curve

    auto calInfo = QuantLib::ext::make_shared<FittedBondCurveCalibrationInfo>();
    if (buildCalibrationInfo_) {
        calInfo->dayCounter = zeroDayCounter_[index].name();
        calInfo->currency = currency_[index].code();
    }

    // build vector of bond helpers

    auto quoteIDs = curveSegment->quotes();
    std::vector<QuantLib::ext::shared_ptr<QuantLib::Bond>> bonds;
    std::vector<QuantLib::ext::shared_ptr<BondHelper>> helpers;
    std::vector<Real> marketPrices, marketYields;
    std::vector<std::string> securityIDs;
    std::vector<Date> securityMaturityDates;
    Date lastMaturity = Date::minDate(), firstMaturity = Date::maxDate();

    // not really relevant, we just need a working engine configuration so that the bond can be built
    // the pricing engine here is _not_ used during the curve fitting, for this a local engine is
    // set up within FittedBondDiscountCurve
    auto engineData = QuantLib::ext::make_shared<EngineData>();
    engineData->model("Bond") = "DiscountedCashflows";
    engineData->engine("Bond") = "DiscountingRiskyBondEngine";
    engineData->engineParameters("Bond") = {{"TimestepPeriod", "6M"}};

    std::map<std::string, Handle<YieldTermStructure>> iborCurveMapping;
    for (auto const& c : curveSegment->iborIndexCurves()) {
        auto index = parseIborIndex(c.first);
        auto key = yieldCurveKey(index->currency(), c.second, asofDate_);
        auto y = requiredYieldCurveHandles_.find(key);
        QL_REQUIRE(y != requiredYieldCurveHandles_.end(), "required yield curve '"
                                                              << key << "' for iborIndex '" << c.first
                                                              << "' not provided for fitted bond curve");
        iborCurveMapping[c.first] = y->second;
    }

    auto engineFactory = QuantLib::ext::make_shared<EngineFactory>(
        engineData, QuantLib::ext::make_shared<FittedBondCurveHelperMarket>(iborCurveMapping),
        std::map<MarketContext, string>(), referenceData_, iborFallbackConfig_);

    for (Size i = 0; i < quoteIDs.size(); ++i) {
        QuantLib::ext::shared_ptr<MarketDatum> marketQuote = loader_.get(quoteIDs[i], asofDate_);
        if (marketQuote) {
            QL_REQUIRE(marketQuote->instrumentType() == MarketDatum::InstrumentType::BOND &&
                           marketQuote->quoteType() == MarketDatum::QuoteType::PRICE,
                       "Market quote not of type Bond / Price.");
            QuantLib::ext::shared_ptr<BondPriceQuote> bondQuote =
                QuantLib::ext::dynamic_pointer_cast<BondPriceQuote>(marketQuote);
            QL_REQUIRE(bondQuote, "market quote has type bond quote, but can not be casted, this is unexpected.");
            auto m = [](Real x) { return 100.0 * x; };
            Handle<Quote> rescaledBondQuote(
                QuantLib::ext::make_shared<DerivedQuote<decltype(m)>>(bondQuote->quote(), m));
            string securityID = bondQuote->securityID();

            QL_REQUIRE(referenceData_ != nullptr, "reference data required to build fitted bond curve");
            auto res = BondFactory::instance().build(engineFactory, referenceData_, securityID);
            auto qlInstr = res.bond;
            // skip bonds with settlement date <= curve reference date or which are otherwise non-tradeable
            if (qlInstr->settlementDate() > asofDate_ && QuantLib::BondFunctions::isTradable(*qlInstr)) {
                bonds.push_back(qlInstr);
                helpers.push_back(QuantLib::ext::make_shared<BondHelper>(rescaledBondQuote, qlInstr));
                Date thisMaturity = qlInstr->maturityDate();
                lastMaturity = std::max(lastMaturity, thisMaturity);
                firstMaturity = std::min(firstMaturity, thisMaturity);
                Real inflationFactor = res.inflationFactor();
                Real marketYield =
                    qlInstr->yield({rescaledBondQuote->value() * inflationFactor, QuantLib::Bond::Price::Clean},
                                   ActualActual(ActualActual::ISDA), Continuous, NoFrequency);
                DLOG("added bond " << securityID << ", maturity = " << QuantLib::io::iso_date(thisMaturity)
                                   << ", clean price = " << rescaledBondQuote->value() * inflationFactor
                                   << ", yield (cont,act/act) = " << marketYield);
                marketPrices.push_back(bondQuote->quote()->value() * inflationFactor);
                securityIDs.push_back(securityID);
                marketYields.push_back(marketYield);
                securityMaturityDates.push_back(thisMaturity);
            } else {
                DLOG("skipped bond " << securityID << " with settlement date "
                                     << QuantLib::io::iso_date(qlInstr->settlementDate()) << ", isTradable = "
                                     << std::boolalpha << QuantLib::BondFunctions::isTradable(*qlInstr));
            }
        }
    }

    calInfo->securities = securityIDs;
    calInfo->securityMaturityDates = securityMaturityDates;
    calInfo->marketPrices = marketPrices;
    calInfo->marketYields = marketYields;

    // fit bond curve to helpers

    QL_REQUIRE(helpers.size() >= 1, "no bonds for fitting bond curve");
    DLOG("Fitting bond curve with " << helpers.size() << " bonds.");

    Real minCutoffTime = 0.0, maxCutoffTime = QL_MAX_REAL;
    if (curveSegment->extrapolateFlat()) {
        minCutoffTime = zeroDayCounter_[index].yearFraction(asofDate_, firstMaturity);
        maxCutoffTime = zeroDayCounter_[index].yearFraction(asofDate_, lastMaturity);
        DLOG("extrapolate flat outside " << minCutoffTime << "," << maxCutoffTime);
    }

    QuantLib::ext::shared_ptr<FittedBondDiscountCurve::FittingMethod> method;
    switch (interpolationMethod_[index]) {
    case InterpolationMethod::ExponentialSplines:
        method = QuantLib::ext::make_shared<ExponentialSplinesFitting>(
            true, Array(), ext::shared_ptr<OptimizationMethod>(), Array(), minCutoffTime, maxCutoffTime);
        calInfo->fittingMethod = "ExponentialSplines";
        break;
    case InterpolationMethod::NelsonSiegel:
        method = QuantLib::ext::make_shared<NelsonSiegelFitting>(Array(), ext::shared_ptr<OptimizationMethod>(),
                                                                 Array(), minCutoffTime, maxCutoffTime);
        calInfo->fittingMethod = "NelsonSiegel";
        break;
    case InterpolationMethod::Svensson:
        method = QuantLib::ext::make_shared<SvenssonFitting>(Array(), ext::shared_ptr<OptimizationMethod>(), Array(),
                                                             minCutoffTime, maxCutoffTime);
        calInfo->fittingMethod = "Svensson";
        break;
    default:
        QL_FAIL("unknown fitting method");
    }

    QuantLib::ext::shared_ptr<FittedBondDiscountCurve> tmp, current;
    Real minError = QL_MAX_REAL;
    HaltonRsg halton(method->size(), 42);
    // TODO randomised optimisation seeds are only implemented for NelsonSiegel so far
    Size trials = 1;
    if (interpolationMethod_[index] == InterpolationMethod::NelsonSiegel) {
        trials = curveConfig_[index]->bootstrapConfig().maxAttempts();
    } else {
        if (curveConfig_[index]->bootstrapConfig().maxAttempts() > 1) {
            WLOG("randomised optimisation seeds not implemented for given interpolation method");
        }
    }
    for (Size i = 0; i < trials; ++i) {
        Array guess;
        // first guess is the default guess (empty array, will be set to a zero vector in
        // FittedBondDiscountCurve::calculate())
        if (i == 0) {
            if (interpolationMethod_[index] == InterpolationMethod::NelsonSiegel) {
                // first guess will be based on the last bond yield and first bond yield
                guess = Array(4);
                Integer maxMaturity = static_cast<Integer>(
                    std::distance(securityMaturityDates.begin(),
                                  std::max_element(securityMaturityDates.begin(), securityMaturityDates.end())));
                Integer minMaturity = static_cast<Integer>(
                    std::distance(securityMaturityDates.begin(),
                                  std::min_element(securityMaturityDates.begin(), securityMaturityDates.end())));
                guess[0] = marketYields[maxMaturity];            // long term yield
                guess[1] = marketYields[minMaturity] - guess[0]; // short term component
                guess[2] = 0.0;
                guess[3] = 5.0;
                DLOG("using smart NelsonSiegel guess for trial #" << (i + 1) << ": " << guess);
            }
        } else {
            auto seq = halton.nextSequence();
            guess = Array(seq.value.begin(), seq.value.end());
            if (interpolationMethod_[index] == InterpolationMethod::NelsonSiegel) {
                guess[0] = guess[0] * 0.10 - 0.05; // long term yield
                guess[1] = guess[1] * 0.10 - 0.05; // short term component
                guess[2] = guess[2] * 0.10 - 0.05; // medium term component
                guess[3] = guess[3] * 5.0;         // decay factor
                DLOG("using random NelsonSiegel guess for trial #" << (i + 1) << ": " << guess);
            } else {
                QL_FAIL("randomised optimisation seed not implemented");
            }
        }
        current = QuantLib::ext::make_shared<FittedBondDiscountCurve>(asofDate_, helpers, zeroDayCounter_[index],
                                                                      *method, 1.0e-10, 10000, guess);
        Real cost = std::sqrt(current->fitResults().minimumCostValue());
        if (cost < minError) {
            minError = cost;
            tmp = current;
        }
        DLOG("calibration trial #" << (i + 1) << " out of " << trials << ": cost = " << cost
                                   << ", best so far = " << minError);
        if (cost < curveConfig_[index]->bootstrapConfig().accuracy()) {
            DLOG("reached desired accuracy (" << curveConfig_[index]->bootstrapConfig().accuracy()
                                              << ") - do not attempt more calibrations");
            break;
        }
    }
    QL_REQUIRE(tmp, "no best solution found for fitted bond curve - this is unexpected.");

    if (Norm2(tmp->fitResults().solution()) < 1.0e-4) {
        WLOG("Fit solution is close to 0. The curve fitting should be reviewed.");
    }

    DLOG("Fitted Bond Curve Summary:");
    DLOG("   solution:   " << tmp->fitResults().solution());
    DLOG("   iterations: " << tmp->fitResults().numberOfIterations());
    DLOG("   cost value: " << minError);

    std::vector<Real> modelPrices, modelYields;
    auto engine = QuantLib::ext::make_shared<DiscountingBondEngine>(Handle<YieldTermStructure>(tmp));
    for (Size i = 0; i < bonds.size(); ++i) {
        bonds[i]->setPricingEngine(engine);
        modelPrices.push_back(bonds[i]->cleanPrice() / 100.0);
        modelYields.push_back(bonds[i]->yield({bonds[i]->cleanPrice(), QuantLib::Bond::Price::Clean},
                                              ActualActual(ActualActual::ISDA), Continuous, NoFrequency));
        DLOG("bond " << securityIDs[i] << ", model clean price = " << modelPrices.back()
                     << ", yield (cont,actact) = " << modelYields.back() << ", NPV = " << bonds[i]->NPV());
    }

    Real tolerance = curveConfig_[index]->bootstrapConfig().globalAccuracy() == Null<Real>()
                         ? curveConfig_[index]->bootstrapConfig().accuracy()
                         : curveConfig_[index]->bootstrapConfig().globalAccuracy();
    QL_REQUIRE(curveConfig_[index]->bootstrapConfig().dontThrow() || minError < tolerance,
               "Fitted Bond Curve cost value (" << minError << ") exceeds tolerance (" << tolerance << ")");

    if (extrapolation_[index])
        tmp->enableExtrapolation();

    p_[index] = tmp;

    Array solution = tmp->fitResults().solution();

    if (buildCalibrationInfo_) {
        calInfo->modelPrices = modelPrices;
        calInfo->modelYields = modelYields;
        calInfo->tolerance = tolerance;
        calInfo->costValue = minError;
        calInfo->solution = std::vector<double>(solution.begin(), solution.end());
        calInfo->iterations = static_cast<int>(tmp->fitResults().numberOfIterations());
        calibrationInfo_[index] = calInfo;
    }
}

void YieldCurve::buildBondYieldShiftedCurve(const std::size_t index) {
    QL_REQUIRE(curveSegments_[index].size() == 1,
               "One segment required for bond yield shifted curve, got " << curveSegments_[index].size());
    QL_REQUIRE(curveSegments_[index][0]->type() == YieldCurveSegment::Type::BondYieldShifted,
               "The curve segment is not of type Bond Yield Shifted.");
    auto segment = QuantLib::ext::dynamic_pointer_cast<BondYieldShiftedYieldCurveSegment>(curveSegments_[index][0]);
    QL_REQUIRE(segment != nullptr, "expected BondYieldShiftedYieldCurveSegment, this is unexpected");
    auto it = requiredYieldCurveHandles_.find(yieldCurveKey(currency_[index], segment->referenceCurveID(), asofDate_));
    QL_REQUIRE(it != requiredYieldCurveHandles_.end(),
               "Could not find reference curve: " << segment->referenceCurveID());

    // prepare parameters
    auto quoteIDs = segment->quotes();
    QuantLib::ext::shared_ptr<QuantLib::Bond> bond;
    string securityID;
    Date securityMaturityDate;
    Rate bondYield = Null<Real>();
    Real thisDuration = Null<Real>();

    auto engineData = QuantLib::ext::make_shared<EngineData>();
    engineData->model("Bond") = "DiscountedCashflows";
    engineData->engine("Bond") = "DiscountingRiskyBondEngine";
    engineData->engineParameters("Bond") = {{"TimestepPeriod", "3M"}};

    //  needed to link the ibors in case bond is a floater
    std::map<std::string, Handle<YieldTermStructure>> iborCurveMapping;
    for (auto const& c : segment->iborIndexCurves()) {
        auto index = parseIborIndex(c.first);
        auto key = yieldCurveKey(index->currency(), c.second, asofDate_);
        auto y = requiredYieldCurveHandles_.find(key);
        QL_REQUIRE(y != requiredYieldCurveHandles_.end(),
                   "required ibor curve '" << key << "' for iborIndex '" << c.first << "' not provided");
        iborCurveMapping[c.first] = y->second;
    }

    auto engineFactory = QuantLib::ext::make_shared<EngineFactory>(
        engineData, QuantLib::ext::make_shared<FittedBondCurveHelperMarket>(iborCurveMapping),
        std::map<MarketContext, string>(), referenceData_, iborFallbackConfig_);

    QL_REQUIRE(quoteIDs.size() > 0, "at least one bond for shifting of the reference curve required.");

    std::vector<Real> bondYields, bondDurations;

    for (Size b = 0; b < quoteIDs.size(); ++b) {

        QuantLib::ext::shared_ptr<MarketDatum> marketQuote = loader_.get(quoteIDs[b], asofDate_);

        QL_REQUIRE(marketQuote != nullptr,
                   "no quotes for the bond " << quoteIDs[b].first << " found. this is unexpected");

        QL_REQUIRE(marketQuote->instrumentType() == MarketDatum::InstrumentType::BOND &&
                       marketQuote->quoteType() == MarketDatum::QuoteType::PRICE,
                   "Market quote not of type Bond / Price.");
        QuantLib::ext::shared_ptr<BondPriceQuote> bondQuote =
            QuantLib::ext::dynamic_pointer_cast<BondPriceQuote>(marketQuote);
        QL_REQUIRE(bondQuote, "market quote has type bond quote, but can not be casted, this is unexpected.");
        auto m = [bondQuote](Real x) { return x * 100.0; };
        Handle<Quote> rescaledBondQuote(QuantLib::ext::make_shared<DerivedQuote<decltype(m)>>(bondQuote->quote(), m));

        securityID = bondQuote->securityID();
        QL_REQUIRE(referenceData_ != nullptr, "reference data required to build bond yield shifted curve");

        auto res = BondFactory::instance().build(engineFactory, referenceData_, securityID);
        auto qlInstr = res.bond;
        auto inflationQuoteFactor = res.inflationFactor();

        // skip bonds with settlement date <= curve reference date or which are otherwise non-tradeable
        if (qlInstr->settlementDate() > asofDate_ && QuantLib::BondFunctions::isTradable(*qlInstr)) {

            Date thisMaturity = qlInstr->maturityDate();
            bondYield =
                qlInstr->yield({rescaledBondQuote->value() * inflationQuoteFactor, QuantLib::Bond::Price::Clean},
                               ActualActual(ActualActual::ISDA), Continuous, NoFrequency);

            thisDuration = QuantLib::BondFunctions::duration(
                *qlInstr, InterestRate(bondYield, ActualActual(ActualActual::ISDA), Continuous, NoFrequency),
                Duration::Modified, asofDate_);

            DLOG("found bond " << securityID << ", maturity = " << QuantLib::io::iso_date(thisMaturity)
                               << ", clean price = " << rescaledBondQuote->value() * inflationQuoteFactor
                               << ", yield (cont,act/act) = " << bondYield << ", duration = " << thisDuration);

            bondYields.push_back(bondYield);
            bondDurations.push_back(thisDuration);

            DLOG("calculated duration of the bond " << securityID << " is equal to " << thisDuration)

        } else {

            DLOG("Skipping bond " << securityID << ", with settlement date "
                                  << QuantLib::io::iso_date(qlInstr->settlementDate()) << ", isTradable = "
                                  << std::boolalpha << QuantLib::BondFunctions::isTradable(*qlInstr));
        }
    }

    p_[index] = QuantLib::ext::make_shared<BondYieldShiftedCurveTermStructure>(it->second,
                                                                               bondYields, bondDurations);
}

void YieldCurve::addDeposits(const std::size_t index, const QuantLib::ext::shared_ptr<YieldCurveSegment>& segment,
                             vector<QuantLib::ext::shared_ptr<RateHelper>>& instruments) {

    DLOG("Adding Segment " << segment->typeID() << " with conventions \"" << segment->conventionsID() << "\"");

    // Get the conventions associated with the segment.
    QuantLib::ext::shared_ptr<Conventions> conventions = InstrumentConventions::instance().conventions();
    QuantLib::ext::shared_ptr<Convention> convention = conventions->get(segment->conventionsID());
    QL_REQUIRE(convention, "No conventions found with ID: " << segment->conventionsID());
    QL_REQUIRE(convention->type() == Convention::Type::Deposit,
               "Conventions ID does not give deposit rate conventions.");
    QuantLib::ext::shared_ptr<DepositConvention> depositConvention =
        QuantLib::ext::dynamic_pointer_cast<DepositConvention>(convention);

    QuantLib::ext::shared_ptr<SimpleYieldCurveSegment> depositSegment =
        QuantLib::ext::dynamic_pointer_cast<SimpleYieldCurveSegment>(segment);
    auto depositQuoteIDs = depositSegment->quotes();

    QL_REQUIRE(segment->pillarChoice() == QuantLib::Pillar::LastRelevantDate,
               "Deposit segment does not support pillar choice " << segment->pillarChoice());
    for (Size i = 0; i < depositQuoteIDs.size(); i++) {
        QuantLib::ext::shared_ptr<MarketDatum> marketQuote = loader_.get(depositQuoteIDs[i], asofDate_);

        // Check that we have a valid deposit quote
        if (marketQuote) {
            QuantLib::ext::shared_ptr<MoneyMarketQuote> depositQuote;
            QL_REQUIRE(marketQuote->instrumentType() == MarketDatum::InstrumentType::MM,
                       "Market quote not of type Deposit.");
            depositQuote = QuantLib::ext::dynamic_pointer_cast<MoneyMarketQuote>(marketQuote);

            // Create a deposit helper if we do.
            QuantLib::ext::shared_ptr<RateHelper> depositHelper;
            Period depositTerm = depositQuote->term();
            Period fwdStart = depositQuote->fwdStart();
            Natural fwdStartDays = static_cast<Natural>(fwdStart.length());
            Handle<Quote> hQuote(depositQuote->quote());

            QL_REQUIRE(fwdStart.units() == Days, "The forward start time unit for deposits "
                                                 "must be expressed in days.");

            if (depositConvention->indexBased()) {
                // indexName will have the form ccy-name so examples would be:
                // EUR-EONIA, USD-FedFunds, EUR-EURIBOR, USD-LIBOR, etc.
                string indexName = depositConvention->index();
                QuantLib::ext::shared_ptr<IborIndex> index;
                if (isOvernightIndex(indexName)) {
                    // No need for the term here
                    index = parseIborIndex(indexName);
                } else {
                    // Note that a depositTerm with units Days here could end up as a string with another unit
                    // For example:
                    // 7 * Days will go to ccy-tenor-1W - CNY IR index is a case
                    // 28 * Days will go to ccy-tenor-4W - MXN TIIE is a case
                    // parseIborIndex should be able to handle this for appropriate depositTerm values
                    stringstream ss;
                    ss << indexName << "-" << io::short_period(depositTerm);
                    indexName = ss.str();
                    index = parseIborIndex(indexName);
                }
                depositHelper = QuantLib::ext::make_shared<DepositRateHelper>(
                    hQuote, depositTerm, fwdStartDays, index->fixingCalendar(), index->businessDayConvention(),
                    index->endOfMonth(), index->dayCounter());
            } else {
                depositHelper = QuantLib::ext::make_shared<DepositRateHelper>(
                    hQuote, depositTerm, fwdStartDays, depositConvention->calendar(), depositConvention->convention(),
                    depositConvention->eom(), depositConvention->dayCounter());
            }
            instruments.push_back(depositHelper);
        }
    }
}

void YieldCurve::addFutures(const std::size_t index, const QuantLib::ext::shared_ptr<YieldCurveSegment>& segment,
                            vector<QuantLib::ext::shared_ptr<RateHelper>>& instruments) {

    DLOG("Adding Segment " << segment->typeID() << " with conventions \"" << segment->conventionsID() << "\"");

    // Get the conventions associated with the segment.
    QuantLib::ext::shared_ptr<Conventions> conventions = InstrumentConventions::instance().conventions();
    QuantLib::ext::shared_ptr<Convention> convention = conventions->get(segment->conventionsID());
    QL_REQUIRE(convention, "No conventions found with ID: " << segment->conventionsID());
    QL_REQUIRE(convention->type() == Convention::Type::Future,
               "Conventions ID does not give deposit rate conventions.");
    QuantLib::ext::shared_ptr<FutureConvention> futureConvention =
        QuantLib::ext::dynamic_pointer_cast<FutureConvention>(convention);

    QuantLib::ext::shared_ptr<SimpleYieldCurveSegment> futureSegment =
        QuantLib::ext::dynamic_pointer_cast<SimpleYieldCurveSegment>(segment);
    auto futureQuoteIDs = futureSegment->quotes();

    QL_REQUIRE(segment->pillarChoice() == QuantLib::Pillar::LastRelevantDate,
               "Future segment does not support pillar choice " << segment->pillarChoice());
    for (Size i = 0; i < futureQuoteIDs.size(); i++) {
        QuantLib::ext::shared_ptr<MarketDatum> marketQuote = loader_.get(futureQuoteIDs[i], asofDate_);

        // Check that we have a valid future quote
        if (marketQuote) {

            if (auto on = QuantLib::ext::dynamic_pointer_cast<OvernightIndex>(futureConvention->index())) {
                // Overnight Index Future
                QuantLib::ext::shared_ptr<OIFutureQuote> futureQuote;
                QL_REQUIRE(marketQuote->instrumentType() == MarketDatum::InstrumentType::OI_FUTURE,
                           "Market quote not of type Overnight Index Future.");
                futureQuote = QuantLib::ext::dynamic_pointer_cast<OIFutureQuote>(marketQuote);

                // check that the tenor of the quote is expressed in months or years, otherwise the date calculations
                // below do not make sense
                QL_REQUIRE(futureQuote->tenor().units() == Months || futureQuote->tenor().units() == Years,
                           "Tenor of future quote (" << futureQuote->name()
                                                     << ") must be expressed in months or years");

                // Create a Overnight index future helper
                Date startDate, endDate;
                std::pair<Date, Date> startEndDate;
                startEndDate = getOiFutureStartEndDate(futureQuote->expiryMonth(), futureQuote->expiryYear(),
                                                       futureQuote->tenor(), futureConvention->dateGenerationRule());
                startDate = startEndDate.first;
                endDate = startEndDate.second;

                if (endDate <= asofDate_) {
                    DLOG("Skipping the " << io::ordinal(i + 1) << " overnight index future instrument because its "
                                         << "end date, " << io::iso_date(endDate)
                                         << ", is on or before the valuation date, " << io::iso_date(asofDate_) << ".");
                    continue;
                }

                QuantLib::ext::shared_ptr<RateHelper> futureHelper =
                    QuantLib::ext::make_shared<OvernightIndexFutureRateHelper>(
                        futureQuote->quote(), startDate, endDate, on, Handle<Quote>(),
                        futureConvention->overnightIndexFutureNettingType());
                instruments.push_back(futureHelper);

                TLOG("adding OI future helper: price=" << futureQuote->quote()->value() << " start=" << startDate
                                                       << " end=" << endDate << " nettingType="
                                                       << futureConvention->overnightIndexFutureNettingType());

            } else {
                // MM Future
                QuantLib::ext::shared_ptr<MMFutureQuote> futureQuote;
                QL_REQUIRE(marketQuote->instrumentType() == MarketDatum::InstrumentType::MM_FUTURE,
                           "Market quote not of type Money Market Future.");
                futureQuote = QuantLib::ext::dynamic_pointer_cast<MMFutureQuote>(marketQuote);

                // Create a MM future helper
                QL_REQUIRE(
                    futureConvention->dateGenerationRule() == FutureConvention::DateGenerationRule::IMM,
                    "For MM Futures only 'IMM' is allowed as the date generation rule, check the future convention '"
                        << segment->conventionsID() << "'");
                Date immDate = getMmFutureExpiryDate(futureQuote->expiryMonth(), futureQuote->expiryYear());

                if (immDate < asofDate_) {
                    DLOG("Skipping the " << io::ordinal(i + 1) << " money market future instrument because its "
                                         << "start date, " << io::iso_date(immDate)
                                         << ", is before the valuation date, " << io::iso_date(asofDate_) << ".");
                    continue;
                }

                QuantLib::ext::shared_ptr<RateHelper> futureHelper = QuantLib::ext::make_shared<FuturesRateHelper>(
                    futureQuote->quote(), immDate, futureConvention->index());

                instruments.push_back(futureHelper);
            }
        }
    }
}

void YieldCurve::addFras(const std::size_t index, const QuantLib::ext::shared_ptr<YieldCurveSegment>& segment,
                         vector<QuantLib::ext::shared_ptr<RateHelper>>& instruments) {

    DLOG("Adding Segment " << segment->typeID() << " with conventions \"" << segment->conventionsID() << "\"");

    // Get the conventions associated with the segment.
    QuantLib::ext::shared_ptr<Conventions> conventions = InstrumentConventions::instance().conventions();
    QuantLib::ext::shared_ptr<Convention> convention = conventions->get(segment->conventionsID());
    QL_REQUIRE(convention, "No conventions found with ID: " << segment->conventionsID());
    QL_REQUIRE(convention->type() == Convention::Type::FRA, "Conventions ID does not give FRA conventions.");
    QuantLib::ext::shared_ptr<FraConvention> fraConvention =
        QuantLib::ext::dynamic_pointer_cast<FraConvention>(convention);

    QuantLib::ext::shared_ptr<SimpleYieldCurveSegment> fraSegment =
        QuantLib::ext::dynamic_pointer_cast<SimpleYieldCurveSegment>(segment);
    auto fraQuoteIDs = fraSegment->quotes();

    for (Size i = 0; i < fraQuoteIDs.size(); i++) {
        QuantLib::ext::shared_ptr<MarketDatum> marketQuote = loader_.get(fraQuoteIDs[i], asofDate_);

        // Check that we have a valid FRA quote
        if (marketQuote) {
            QL_REQUIRE((marketQuote->instrumentType() == MarketDatum::InstrumentType::FRA) ||
                           (marketQuote->instrumentType() == MarketDatum::InstrumentType::IMM_FRA),
                       "Market quote not of type FRA.");

            // Create a FRA helper if we do.

            QuantLib::ext::shared_ptr<RateHelper> fraHelper;

            if (marketQuote->instrumentType() == MarketDatum::InstrumentType::IMM_FRA) {
                QuantLib::ext::shared_ptr<ImmFraQuote> immFraQuote;
                immFraQuote = QuantLib::ext::dynamic_pointer_cast<ImmFraQuote>(marketQuote);
                Size imm1 = immFraQuote->imm1();
                Size imm2 = immFraQuote->imm2();
                fraHelper = QuantLib::ext::make_shared<ImmFraRateHelper>(
                    immFraQuote->quote(), imm1, imm2, fraConvention->index(), fraSegment->pillarChoice());
            } else if (marketQuote->instrumentType() == MarketDatum::InstrumentType::FRA) {
                QuantLib::ext::shared_ptr<FRAQuote> fraQuote;
                fraQuote = QuantLib::ext::dynamic_pointer_cast<FRAQuote>(marketQuote);
                Period periodToStart = fraQuote->fwdStart();
                fraHelper = QuantLib::ext::make_shared<FraRateHelper>(
                    fraQuote->quote(), periodToStart, fraConvention->index(), fraSegment->pillarChoice());
            } else {
                QL_FAIL("Market quote not of type FRA.");
            }

            instruments.push_back(fraHelper);
        }
    }
}

void YieldCurve::addOISs(const std::size_t index, const QuantLib::ext::shared_ptr<YieldCurveSegment>& segment,
                         vector<QuantLib::ext::shared_ptr<RateHelper>>& instruments) {

    DLOG("Adding Segment " << segment->typeID() << " with conventions \"" << segment->conventionsID() << "\"");

    // Get the conventions associated with the segment.
    QuantLib::ext::shared_ptr<Conventions> conventions = InstrumentConventions::instance().conventions();
    QuantLib::ext::shared_ptr<Convention> convention = conventions->get(segment->conventionsID());
    QL_REQUIRE(convention, "No conventions found with ID: " << segment->conventionsID());
    QL_REQUIRE(convention->type() == Convention::Type::OIS, "Conventions ID does not give OIS conventions.");
    QuantLib::ext::shared_ptr<OisConvention> oisConvention =
        QuantLib::ext::dynamic_pointer_cast<OisConvention>(convention);

    QuantLib::ext::shared_ptr<SimpleYieldCurveSegment> oisSegment =
        QuantLib::ext::dynamic_pointer_cast<SimpleYieldCurveSegment>(segment);

    // If projection curve ID is not the this curve.
    string projectionCurveID = oisSegment->projectionCurveID();
    QuantLib::ext::shared_ptr<OvernightIndex> onIndex = oisConvention->index();
    bool onIndexGiven = false;
    if (projectionCurveID != curveConfig_[index]->curveID() && !projectionCurveID.empty()) {
        projectionCurveID = yieldCurveKey(currency_[index], projectionCurveID, asofDate_);
        QuantLib::Handle<YieldTermStructure> projectionCurve;
        auto it = requiredYieldCurveHandles_.find(projectionCurveID);
        if (it != requiredYieldCurveHandles_.end()) {
            projectionCurve = it->second;
        } else {
            QL_FAIL("The projection curve, " << projectionCurveID
                                             << ", required in the building "
                                                "of the curve, "
                                             << curveSpec_[index]->name() << ", was not found.");
        }
        onIndex = QuantLib::ext::dynamic_pointer_cast<OvernightIndex>(onIndex->clone(projectionCurve));
        onIndexGiven = true;
    }

    // BRL CDI overnight needs a specialised rate helper so we use this below to switch
    QuantLib::ext::shared_ptr<BRLCdi> brlCdiIndex = QuantLib::ext::dynamic_pointer_cast<BRLCdi>(onIndex);

    auto oisQuoteIDs = oisSegment->quotes();
    for (Size i = 0; i < oisQuoteIDs.size(); i++) {
        QuantLib::ext::shared_ptr<MarketDatum> marketQuote = loader_.get(oisQuoteIDs[i], asofDate_);

        // Check that we have a valid OIS quote
        if (marketQuote) {
            QuantLib::ext::shared_ptr<SwapQuote> oisQuote;
            QL_REQUIRE(marketQuote->instrumentType() == MarketDatum::InstrumentType::IR_SWAP,
                       "Market quote (" << marketQuote->name() << ") not of type swap.");
            oisQuote = QuantLib::ext::dynamic_pointer_cast<SwapQuote>(marketQuote);

            // Create a swap helper if we do.
            Period oisTenor = oisQuote->term();
            QuantLib::ext::shared_ptr<RateHelper> oisHelper;
            if (brlCdiIndex) {
                QL_REQUIRE(segment->pillarChoice() == QuantLib::Pillar::LastRelevantDate,
                           "OIS segment for BRL-CDI does not support pillar choice " << segment->pillarChoice());
                oisHelper = QuantLib::ext::make_shared<BRLCdiRateHelper>(oisTenor, oisQuote->quote(), brlCdiIndex,
                                                                         onIndexGiven, discountCurve_[index],
                                                                         discountCurveGiven_[index], true);
            } else {

                if (oisQuote->startDate() == Null<Date>() || oisQuote->maturityDate() == Null<Date>())
                    oisHelper = QuantLib::ext::make_shared<QuantExt::OISRateHelper>(
                        oisConvention->spotLag(), oisTenor, oisQuote->quote(), onIndex, onIndexGiven,
                        oisConvention->fixedDayCounter(), oisConvention->fixedCalendar(), oisConvention->paymentLag(),
                        oisConvention->eom(), oisConvention->fixedFrequency(), oisConvention->fixedConvention(),
                        oisConvention->fixedPaymentConvention(), oisConvention->rule(), discountCurve_[index],
                        discountCurveGiven_[index], true, oisSegment->pillarChoice());
                else {
                    oisHelper = QuantLib::ext::make_shared<QuantExt::DatedOISRateHelper>(
                        oisQuote->startDate(), oisQuote->maturityDate(), oisQuote->quote(), onIndex, onIndexGiven,
                        oisConvention->fixedDayCounter(), oisConvention->fixedCalendar(), oisConvention->paymentLag(),
                        oisConvention->fixedFrequency(), oisConvention->fixedConvention(),
                        oisConvention->fixedPaymentConvention(), oisConvention->rule(), discountCurve_[index],
                        discountCurveGiven_[index], true, oisSegment->pillarChoice());
                }
            }
            instruments.push_back(oisHelper);
        }
    }
}

void YieldCurve::addSwaps(const std::size_t index, const QuantLib::ext::shared_ptr<YieldCurveSegment>& segment,
                          vector<QuantLib::ext::shared_ptr<RateHelper>>& instruments) {

    DLOG("Adding Segment " << segment->typeID() << " with conventions \"" << segment->conventionsID() << "\"");

    // Get the conventions associated with the segment.
    QuantLib::ext::shared_ptr<Conventions> conventions = InstrumentConventions::instance().conventions();
    QuantLib::ext::shared_ptr<Convention> convention = conventions->get(segment->conventionsID());
    QL_REQUIRE(convention, "No conventions found with ID: " << segment->conventionsID());
    QL_REQUIRE(convention->type() == Convention::Type::Swap, "Conventions ID does not give swap conventions.");
    QuantLib::ext::shared_ptr<IRSwapConvention> swapConvention =
        QuantLib::ext::dynamic_pointer_cast<IRSwapConvention>(convention);

    QuantLib::ext::shared_ptr<SimpleYieldCurveSegment> swapSegment =
        QuantLib::ext::dynamic_pointer_cast<SimpleYieldCurveSegment>(segment);
    if (swapSegment->projectionCurveID() != curveConfig_[index]->curveID() &&
        !swapSegment->projectionCurveID().empty()) {
        QL_FAIL("Solving for discount curve given the projection"
                " curve is not implemented yet");
    }
    auto swapQuoteIDs = swapSegment->quotes();

    for (Size i = 0; i < swapQuoteIDs.size(); i++) {
        QuantLib::ext::shared_ptr<MarketDatum> marketQuote = loader_.get(swapQuoteIDs[i], asofDate_);

        // Check that we have a valid swap quote
        if (marketQuote) {
            QuantLib::ext::shared_ptr<SwapQuote> swapQuote;
            QL_REQUIRE(marketQuote->instrumentType() == MarketDatum::InstrumentType::IR_SWAP,
                       "Market quote not of type swap.");
            swapQuote = QuantLib::ext::dynamic_pointer_cast<SwapQuote>(marketQuote);
            QL_REQUIRE(swapQuote->startDate() == Null<Date>(),
                       "swap quote with fixed start date is not supported for ibor / subperiods swap instruments");
            // Create a swap helper if we do.
            Period swapTenor = swapQuote->term();
            QuantLib::ext::shared_ptr<RateHelper> swapHelper;
            if (swapConvention->hasSubPeriod()) {
                QL_REQUIRE(segment->pillarChoice() == QuantLib::Pillar::LastRelevantDate,
                           "Subperiod Swap segment does not support pillar choice " << segment->pillarChoice());
                swapHelper = QuantLib::ext::make_shared<SubPeriodsSwapHelper>(
                    swapQuote->quote(), swapTenor, Period(swapConvention->fixedFrequency()),
                    swapConvention->fixedCalendar(), swapConvention->fixedDayCounter(),
                    swapConvention->fixedConvention(), Period(swapConvention->floatFrequency()),
                    swapConvention->index(), swapConvention->index()->dayCounter(), discountCurve_[index],
                    swapConvention->subPeriodsCouponType());
            } else {
                swapHelper = QuantLib::ext::make_shared<SwapRateHelper>(
                    swapQuote->quote(), swapTenor, swapConvention->fixedCalendar(), swapConvention->fixedFrequency(),
                    swapConvention->fixedConvention(), swapConvention->fixedDayCounter(), swapConvention->index(),
                    Handle<Quote>(), 0 * Days, discountCurve_[index], Null<Natural>(), swapSegment->pillarChoice());
            }

            instruments.push_back(swapHelper);
        }
    }
}

void YieldCurve::addAverageOISs(const std::size_t index, const QuantLib::ext::shared_ptr<YieldCurveSegment>& segment,
                                vector<QuantLib::ext::shared_ptr<RateHelper>>& instruments) {

    DLOG("Adding Segment " << segment->typeID() << " with conventions \"" << segment->conventionsID() << "\"");

    // Get the conventions associated with the segment.
    QuantLib::ext::shared_ptr<Conventions> conventions = InstrumentConventions::instance().conventions();
    QuantLib::ext::shared_ptr<Convention> convention = conventions->get(segment->conventionsID());
    QL_REQUIRE(convention, "No conventions found with ID: " << segment->conventionsID());
    QL_REQUIRE(convention->type() == Convention::Type::AverageOIS,
               "Conventions ID does not give average OIS conventions.");
    QuantLib::ext::shared_ptr<AverageOisConvention> averageOisConvention =
        QuantLib::ext::dynamic_pointer_cast<AverageOisConvention>(convention);

    QuantLib::ext::shared_ptr<AverageOISYieldCurveSegment> averageOisSegment =
        QuantLib::ext::dynamic_pointer_cast<AverageOISYieldCurveSegment>(segment);

    // If projection curve ID is not the this curve.
    string projectionCurveID = averageOisSegment->projectionCurveID();
    QuantLib::ext::shared_ptr<OvernightIndex> onIndex = averageOisConvention->index();
    bool onIndexGiven = false;
    if (projectionCurveID != curveConfig_[index]->curveID() && !projectionCurveID.empty()) {
        projectionCurveID = yieldCurveKey(currency_[index], projectionCurveID, asofDate_);
        QuantLib::Handle<YieldTermStructure> projectionCurve;
        auto it = requiredYieldCurveHandles_.find(projectionCurveID);
        if (it != requiredYieldCurveHandles_.end()) {
            projectionCurve = it->second;
        } else {
            QL_FAIL("The projection curve, " << projectionCurveID
                                             << ", required in the building "
                                                "of the curve, "
                                             << curveSpec_[index]->name() << ", was not found.");
        }
        onIndex = QuantLib::ext::dynamic_pointer_cast<OvernightIndex>(onIndex->clone(projectionCurve));
        onIndexGiven = true;
    }

    QL_REQUIRE(segment->pillarChoice() == QuantLib::Pillar::LastRelevantDate,
               "Average OIS segment does not support pillar choice " << segment->pillarChoice());
    auto averageOisQuoteIDs = averageOisSegment->quotes();
    for (Size i = 0; i < averageOisQuoteIDs.size(); i += 2) {
        // we are assuming i = spread, i+1 = rate
        QL_REQUIRE(i % 2 == 0, "i is not even");
        /* An average OIS quote is a composite of a swap quote and a basis
           spread quote. Check first that we have these. */
        // Firstly, the rate quote.
        QuantLib::ext::shared_ptr<MarketDatum> marketQuote = loader_.get(averageOisQuoteIDs[i], asofDate_);
        QuantLib::ext::shared_ptr<SwapQuote> swapQuote;
        if (marketQuote) {
            QL_REQUIRE(marketQuote->instrumentType() == MarketDatum::InstrumentType::IR_SWAP,
                       "Market quote not of type swap.");
            swapQuote = QuantLib::ext::dynamic_pointer_cast<SwapQuote>(marketQuote);
            QL_REQUIRE(swapQuote->startDate() == Null<Date>(),
                       "swap quote with fixed start date is not supported for average ois instrument");

            // Secondly, the basis spread quote.
            marketQuote = loader_.get(averageOisQuoteIDs[i + 1], asofDate_);
            QuantLib::ext::shared_ptr<BasisSwapQuote> basisQuote;
            if (marketQuote) {
                QL_REQUIRE(marketQuote->instrumentType() == MarketDatum::InstrumentType::BASIS_SWAP,
                           "Market quote not of type basis swap.");
                basisQuote = QuantLib::ext::dynamic_pointer_cast<BasisSwapQuote>(marketQuote);

                // Create an average OIS helper if we do.
                Period AverageOisTenor = swapQuote->term();
                QL_REQUIRE(AverageOisTenor == basisQuote->maturity(),
                           "The swap "
                           "and basis swap components of the Average OIS must "
                           "have the same maturity.");
                QuantLib::ext::shared_ptr<RateHelper> averageOisHelper(new QuantExt::AverageOISRateHelper(
                    swapQuote->quote(), averageOisConvention->spotLag() * Days, AverageOisTenor,
                    averageOisConvention->fixedTenor(), averageOisConvention->fixedDayCounter(),
                    averageOisConvention->fixedCalendar(), averageOisConvention->fixedConvention(),
                    averageOisConvention->fixedPaymentConvention(), onIndex, onIndexGiven,
                    averageOisConvention->onTenor(), basisQuote->quote(), averageOisConvention->rateCutoff(),
                    discountCurve_[index], discountCurveGiven_[index], true));

                instruments.push_back(averageOisHelper);
            }
        }
    }
}

void YieldCurve::addTenorBasisSwaps(const std::size_t index,
                                    const QuantLib::ext::shared_ptr<YieldCurveSegment>& segment,
                                    vector<QuantLib::ext::shared_ptr<RateHelper>>& instruments) {

    DLOG("Adding Segment " << segment->typeID() << " with conventions \"" << segment->conventionsID() << "\"");

    // Get the conventions associated with the segment.
    QuantLib::ext::shared_ptr<Conventions> conventions = InstrumentConventions::instance().conventions();
    QuantLib::ext::shared_ptr<Convention> convention = conventions->get(segment->conventionsID());
    QL_REQUIRE(convention, "No conventions found with ID: " << segment->conventionsID());
    QL_REQUIRE(convention->type() == Convention::Type::TenorBasisSwap,
               "Conventions ID does not give tenor basis swap conventions.");
    QuantLib::ext::shared_ptr<TenorBasisSwapConvention> basisSwapConvention =
        QuantLib::ext::dynamic_pointer_cast<TenorBasisSwapConvention>(convention);

    QuantLib::ext::shared_ptr<TenorBasisYieldCurveSegment> basisSwapSegment =
        QuantLib::ext::dynamic_pointer_cast<TenorBasisYieldCurveSegment>(segment);

    bool payIndexGiven = false, receiveIndexGiven = false;

    // If short index projection curve ID is not this curve.
    string receiveCurveID = basisSwapSegment->receiveProjectionCurveID();
    QuantLib::ext::shared_ptr<IborIndex> receiveIndex = basisSwapConvention->receiveIndex();
    if (receiveCurveID != curveConfig_[index]->curveID() && !receiveCurveID.empty()) {
        receiveCurveID = yieldCurveKey(currency_[index], receiveCurveID, asofDate_);
        QuantLib::Handle<YieldTermStructure> shortCurve;
        auto it = requiredYieldCurveHandles_.find(receiveCurveID);
        if (it != requiredYieldCurveHandles_.end()) {
            shortCurve = it->second;
        } else {
            QL_FAIL("The short side projection curve, " << receiveCurveID
                                                        << ", required in the building "
                                                           "of the curve, "
                                                        << curveSpec_[index]->name() << ", was not found.");
        }
        receiveIndex = receiveIndex->clone(shortCurve);
        receiveIndexGiven = true;
    }

    // If long index projection curve ID is not this curve.
    string payCurveID = basisSwapSegment->payProjectionCurveID();
    QuantLib::ext::shared_ptr<IborIndex> payIndex = basisSwapConvention->payIndex();
    if (payCurveID != curveConfig_[index]->curveID() && !payCurveID.empty()) {
        payCurveID = yieldCurveKey(currency_[index], payCurveID, asofDate_);
        QuantLib::Handle<YieldTermStructure> longCurve;
        auto it = requiredYieldCurveHandles_.find(payCurveID);
        if (it != requiredYieldCurveHandles_.end()) {
            longCurve = it->second;
        } else {
            QL_FAIL("The long side projection curve, " << payCurveID
                                                       << ", required in the building "
                                                          "of the curve, "
                                                       << curveSpec_[index]->name() << ", was not found.");
        }
        payIndex = payIndex->clone(longCurve);
        payIndexGiven = true;
    }

    QL_REQUIRE(segment->pillarChoice() == QuantLib::Pillar::LastRelevantDate,
               "Tenor basis swap segment does not support pillar choice " << segment->pillarChoice());
    auto basisSwapQuoteIDs = basisSwapSegment->quotes();
    for (Size i = 0; i < basisSwapQuoteIDs.size(); i++) {
        QuantLib::ext::shared_ptr<MarketDatum> marketQuote = loader_.get(basisSwapQuoteIDs[i], asofDate_);

        // Check that we have a valid basis swap quote
        if (marketQuote) {
            QuantLib::ext::shared_ptr<BasisSwapQuote> basisSwapQuote;
            QL_REQUIRE(marketQuote->instrumentType() == MarketDatum::InstrumentType::BASIS_SWAP,
                       "Market quote not of type basis swap.");
            basisSwapQuote = QuantLib::ext::dynamic_pointer_cast<BasisSwapQuote>(marketQuote);

            // Create a tenor basis swap helper if we do.
            Period basisSwapTenor = basisSwapQuote->maturity();
            QuantLib::ext::shared_ptr<RateHelper> basisSwapHelper;
            bool telescopicValueDates = true;

            basisSwapHelper.reset(new TenorBasisSwapHelper(
                basisSwapQuote->quote(), basisSwapTenor, payIndex, receiveIndex, discountCurve_[index], payIndexGiven,
                receiveIndexGiven, discountCurveGiven_[index], basisSwapConvention->spreadOnRec(),
                basisSwapConvention->includeSpread(), basisSwapConvention->payFrequency(),
                basisSwapConvention->receiveFrequency(), telescopicValueDates,
                basisSwapConvention->subPeriodsCouponType()));

            instruments.push_back(basisSwapHelper);
        }
    }
}

void YieldCurve::addTenorBasisTwoSwaps(const std::size_t index,
                                       const QuantLib::ext::shared_ptr<YieldCurveSegment>& segment,
                                       vector<QuantLib::ext::shared_ptr<RateHelper>>& instruments) {

    DLOG("Adding Segment " << segment->typeID() << " with conventions \"" << segment->conventionsID() << "\"");

    // Get the conventions associated with the segment.
    QuantLib::ext::shared_ptr<Conventions> conventions = InstrumentConventions::instance().conventions();
    QuantLib::ext::shared_ptr<Convention> convention = conventions->get(segment->conventionsID());
    QL_REQUIRE(convention, "No conventions found with ID: " << segment->conventionsID());
    QL_REQUIRE(convention->type() == Convention::Type::TenorBasisTwoSwap,
               "Conventions ID does not give tenor basis two swap conventions.");
    QuantLib::ext::shared_ptr<TenorBasisTwoSwapConvention> basisSwapConvention =
        QuantLib::ext::dynamic_pointer_cast<TenorBasisTwoSwapConvention>(convention);

    QuantLib::ext::shared_ptr<TenorBasisYieldCurveSegment> basisSwapSegment =
        QuantLib::ext::dynamic_pointer_cast<TenorBasisYieldCurveSegment>(segment);

    // If short index projection curve ID is not this curve.
    string shortCurveID = basisSwapSegment->receiveProjectionCurveID();
    QuantLib::ext::shared_ptr<IborIndex> shortIndex = basisSwapConvention->shortIndex();
    bool shortIndexGiven = false;
    if (shortCurveID != curveConfig_[index]->curveID() && !shortCurveID.empty()) {
        shortCurveID = yieldCurveKey(currency_[index], shortCurveID, asofDate_);
        QuantLib::Handle<YieldTermStructure> shortCurve;
        auto it = requiredYieldCurveHandles_.find(shortCurveID);
        if (it != requiredYieldCurveHandles_.end()) {
            shortCurve = it->second;
        } else {
            QL_FAIL("The short side projection curve, " << shortCurveID
                                                        << ", required in the building "
                                                           "of the curve, "
                                                        << curveSpec_[index]->name() << ", was not found.");
        }
        shortIndex = shortIndex->clone(shortCurve);
        shortIndexGiven = true;
    }

    // If long index projection curve ID is not this curve.
    string longCurveID = basisSwapSegment->payProjectionCurveID();
    QuantLib::ext::shared_ptr<IborIndex> longIndex = basisSwapConvention->longIndex();
    bool longIndexGiven = false;
    if (longCurveID != curveConfig_[index]->curveID() && !longCurveID.empty()) {
        longCurveID = yieldCurveKey(currency_[index], longCurveID, asofDate_);
        QuantLib::Handle<YieldTermStructure> longCurve;
        auto it = requiredYieldCurveHandles_.find(longCurveID);
        if (it != requiredYieldCurveHandles_.end()) {
            longCurve = it->second;
        } else {
            QL_FAIL("The projection curve, " << longCurveID
                                             << ", required in the building "
                                                "of the curve, "
                                             << curveSpec_[index]->name() << ", was not found.");
        }
        longIndex = longIndex->clone(longCurve);
        longIndexGiven = true;
    }

    QL_REQUIRE(segment->pillarChoice() == QuantLib::Pillar::LastRelevantDate,
               "Tenor basis two swap segment does not support pillar choice " << segment->pillarChoice());
    auto basisSwapQuoteIDs = basisSwapSegment->quotes();
    for (Size i = 0; i < basisSwapQuoteIDs.size(); i++) {
        QuantLib::ext::shared_ptr<MarketDatum> marketQuote = loader_.get(basisSwapQuoteIDs[i], asofDate_);

        // Check that we have a valid basis swap quote
        QuantLib::ext::shared_ptr<BasisSwapQuote> basisSwapQuote;
        if (marketQuote) {
            QL_REQUIRE(marketQuote->instrumentType() == MarketDatum::InstrumentType::BASIS_SWAP,
                       "Market quote not of type basis swap.");
            basisSwapQuote = QuantLib::ext::dynamic_pointer_cast<BasisSwapQuote>(marketQuote);

            // Create a tenor basis swap helper if we do.
            Period basisSwapTenor = basisSwapQuote->maturity();
            QuantLib::ext::shared_ptr<RateHelper> basisSwapHelper(new BasisTwoSwapHelper(
                basisSwapQuote->quote(), basisSwapTenor, basisSwapConvention->calendar(),
                basisSwapConvention->longFixedFrequency(), basisSwapConvention->longFixedConvention(),
                basisSwapConvention->longFixedDayCounter(), longIndex, longIndexGiven,
                basisSwapConvention->shortFixedFrequency(), basisSwapConvention->shortFixedConvention(),
                basisSwapConvention->shortFixedDayCounter(), shortIndex, basisSwapConvention->longMinusShort(),
                shortIndexGiven, discountCurve_[index], discountCurveGiven_[index]));

            instruments.push_back(basisSwapHelper);
        }
    }
}

void YieldCurve::addBMABasisSwaps(const std::size_t index, const QuantLib::ext::shared_ptr<YieldCurveSegment>& segment,
                                  vector<QuantLib::ext::shared_ptr<RateHelper>>& instruments) {

    DLOG("Adding Segment " << segment->typeID() << " with conventions \"" << segment->conventionsID() << "\"");

    // Get the conventions associated with the segment.
    QuantLib::ext::shared_ptr<Conventions> conventions = InstrumentConventions::instance().conventions();
    QuantLib::ext::shared_ptr<Convention> convention = conventions->get(segment->conventionsID());
    QL_REQUIRE(convention, "No conventions found with ID: " << segment->conventionsID());
    QL_REQUIRE(convention->type() == Convention::Type::BMABasisSwap,
               "Conventions ID does not give bma basis swap conventions.");
    QuantLib::ext::shared_ptr<BMABasisSwapConvention> bmaBasisSwapConvention =
        QuantLib::ext::dynamic_pointer_cast<BMABasisSwapConvention>(convention);

    QuantLib::ext::shared_ptr<SimpleYieldCurveSegment> bmaBasisSwapSegment =
        QuantLib::ext::dynamic_pointer_cast<SimpleYieldCurveSegment>(segment);
    QL_REQUIRE(bmaBasisSwapSegment, "BMA basis swap segment of " + curveSpec_[index]->ccy() + "/" +
                                        curveSpec_[index]->curveConfigID() +
                                        " did not successfully cast to a BMA basis swap yield curve segment!");

    auto bmaIndex =
        QuantLib::ext::dynamic_pointer_cast<BMAIndexWrapper>(bmaBasisSwapConvention->bmaIndex()->clone(h_[index]));

    auto tmpIndex = bmaBasisSwapConvention->index();
    string indexCurveID = yieldCurveKey(currency_[index], bmaBasisSwapSegment->projectionCurveID(), asofDate_);
    QuantLib::Handle<YieldTermStructure> indexCurve;
    if (auto it = requiredYieldCurveHandles_.find(indexCurveID); it != requiredYieldCurveHandles_.end()) {
        indexCurve = it->second;
    } else {
        QL_FAIL("The index projection curve, " << indexCurveID
                                               << ", required in the building "
                                                  "of the curve, "
                                               << curveSpec_[index]->name() << ", was not found.");
    }
    tmpIndex = tmpIndex->clone(indexCurve);

    QL_REQUIRE(segment->pillarChoice() == QuantLib::Pillar::LastRelevantDate,
               "BMA swap segment does not support pillar choice " << segment->pillarChoice());

    auto bmaBasisSwapQuoteIDs = bmaBasisSwapSegment->quotes();
    for (Size i = 0; i < bmaBasisSwapQuoteIDs.size(); i++) {
        QuantLib::ext::shared_ptr<MarketDatum> marketQuote = loader_.get(bmaBasisSwapQuoteIDs[i], asofDate_);
        if (marketQuote) {
            QuantLib::ext::shared_ptr<BMASwapQuote> bmaBasisSwapQuote;
            QL_REQUIRE(marketQuote->instrumentType() == MarketDatum::InstrumentType::BMA_SWAP,
                       "Market quote not of type bma swap.");
            QL_REQUIRE(marketQuote->quoteType() == MarketDatum::QuoteType::RATIO, "Market quote not of type ratio.");
            bmaBasisSwapQuote = QuantLib::ext::dynamic_pointer_cast<BMASwapQuote>(marketQuote);
            instruments.push_back(QuantLib::ext::make_shared<BMASwapRateHelper>(
                bmaBasisSwapQuote->quote(), bmaBasisSwapQuote->maturity(), bmaIndex->fixingDays(),
                bmaIndex->fixingCalendar(), bmaBasisSwapQuote->term(), bmaIndex->businessDayConvention(),
                bmaIndex->dayCounter(), bmaIndex->bma(), bmaBasisSwapConvention->bmaPaymentCalendar(),
                bmaBasisSwapConvention->bmaPaymentConvention(), bmaBasisSwapConvention->bmaPaymentLag(),
                bmaBasisSwapConvention->indexSettlementDays(), bmaBasisSwapConvention->indexPaymentPeriod(),
                bmaBasisSwapConvention->indexConvention(), tmpIndex, bmaBasisSwapConvention->indexPaymentCalendar(),
                bmaBasisSwapConvention->indexPaymentConvention(), bmaBasisSwapConvention->indexPaymentLag(),
                bmaBasisSwapConvention->overnightLockoutDays(), discountCurve_[index]));
        }
    }
}

void YieldCurve::addFXForwards(const std::size_t index, const QuantLib::ext::shared_ptr<YieldCurveSegment>& segment,
                               vector<QuantLib::ext::shared_ptr<RateHelper>>& instruments) {

    DLOG("Adding Segment " << segment->typeID() << " with conventions \"" << segment->conventionsID() << "\"");

    // Get the conventions associated with the segment.
    QuantLib::ext::shared_ptr<Conventions> conventions = InstrumentConventions::instance().conventions();
    QuantLib::ext::shared_ptr<Convention> convention = conventions->get(segment->conventionsID());
    QL_REQUIRE(convention, "No conventions found with ID: " << segment->conventionsID());
    QL_REQUIRE(convention->type() == Convention::Type::FX, "Conventions ID does not give FX forward conventions.");

    QuantLib::ext::shared_ptr<FXConvention> fxConvention =
        QuantLib::ext::dynamic_pointer_cast<FXConvention>(convention);

    QuantLib::ext::shared_ptr<CrossCcyYieldCurveSegment> fxForwardSegment =
        QuantLib::ext::dynamic_pointer_cast<CrossCcyYieldCurveSegment>(segment);

    /* Need to retrieve the discount curve in the other currency. These are called the known discount
       curve and known discount currency respectively. */
    Currency knownCurrency;
    if (currency_[index] == fxConvention->sourceCurrency()) {
        knownCurrency = fxConvention->targetCurrency();
    } else if (currency_[index] == fxConvention->targetCurrency()) {
        knownCurrency = fxConvention->sourceCurrency();
    } else {
        QL_FAIL("One of the currencies in the FX forward bootstrap "
                "instruments needs to match the yield curve currency.");
    }

    string knownDiscountID = fxForwardSegment->foreignDiscountCurveID();
    Handle<YieldTermStructure> knownDiscountCurve;

    if (!knownDiscountID.empty()) {
        knownDiscountID = yieldCurveKey(knownCurrency, knownDiscountID, asofDate_);
        auto it = requiredYieldCurveHandles_.find(knownDiscountID);
        if (it != requiredYieldCurveHandles_.end()) {
            knownDiscountCurve = it->second;
        } else {
            QL_FAIL("The foreign discount curve, " << knownDiscountID
                                                   << ", required in the building "
                                                      "of the curve, "
                                                   << curveSpec_[index]->name() << ", was not found.");
        }
    } else {
        // fall back on the foreign discount curve if no index given
        // look up the inccy discount curve - falls back to defualt if no inccy
        DLOG("YieldCurve::addFXForwards No discount curve provided for building curve "
             << curveSpec_[index]->name() << ", looking up the inccy curve in the market.")
        knownDiscountCurve = market_->discountCurve(knownCurrency.code(), Market::inCcyConfiguration);
    }

    /* Need to retrieve the market FX spot rate */
    string spotRateID = fxForwardSegment->spotRateID();
    QuantLib::ext::shared_ptr<FXSpotQuote> fxSpotQuote = getFxSpotQuote(spotRateID);

    /* Create an FX spot quote from the retrieved FX spot rate */
    Currency fxSpotSourceCcy = parseCurrency(fxSpotQuote->unitCcy());
    Currency fxSpotTargetCcy = parseCurrency(fxSpotQuote->ccy());

    QL_REQUIRE(segment->pillarChoice() == QuantLib::Pillar::LastRelevantDate,
               "FX Forward segment does not support pillar choice " << segment->pillarChoice());
    DLOG("YieldCurve::addFXForwards(), create FX forward quotes and helpers");

    auto fxForwardQuoteIDs = fxForwardSegment->quotes();

    /* Determine the absolute maturity dates associated to on, tn and sn quotes */

    Calendar cal = fxConvention->advanceCalendar();
    Date adjustedAsof = cal.adjust(asofDate_);

    Date onEarliestDate = cal.advance(adjustedAsof, 0 * Days);
    Date tnEarliestDate = cal.advance(adjustedAsof, 1 * Days);
    Date snEarliestDate = cal.advance(adjustedAsof, fxConvention->spotDays() * Days);

    Date onDate = cal.advance(onEarliestDate, 1 * Days);
    Date tnDate = cal.advance(tnEarliestDate, 1 * Days);
    Date snDate = cal.advance(snEarliestDate, 1 * Days);

    /* identify on, tn, sn quotes, if present in the curve config */

    Size onIndex = Null<Size>(), tnIndex = Null<Size>(), snIndex = Null<Size>();
    for (Size i = 0; i < fxForwardQuoteIDs.size(); i++) {
        if (auto q =
                QuantLib::ext::dynamic_pointer_cast<FXForwardQuote>(loader_.get(fxForwardQuoteIDs[i], asofDate_))) {
            if (matchFxFwdDate(q->term(), onDate) || matchFxFwdStringTerm(q->term(), FXForwardQuote::FxFwdString::ON))
                onIndex = i;
            else if (matchFxFwdDate(q->term(), tnDate) ||
                     matchFxFwdStringTerm(q->term(), FXForwardQuote::FxFwdString::TN))
                tnIndex = i;
            else if (matchFxFwdDate(q->term(), snDate) ||
                     matchFxFwdStringTerm(q->term(), FXForwardQuote::FxFwdString::SN))
                snIndex = i;
        }
    }

    for (Size i = 0; i < fxForwardQuoteIDs.size(); i++) {
        QuantLib::ext::shared_ptr<MarketDatum> marketQuote = loader_.get(fxForwardQuoteIDs[i], asofDate_);

        // Check that we have a valid FX forward quote
        if (marketQuote) {
            QuantLib::ext::shared_ptr<FXForwardQuote> fxForwardQuote;
            Handle<Quote> spotFx;

            QL_REQUIRE(marketQuote->instrumentType() == MarketDatum::InstrumentType::FX_FWD,
                       "Market quote not of type FX forward.");
            fxForwardQuote = QuantLib::ext::dynamic_pointer_cast<FXForwardQuote>(marketQuote);

            QL_REQUIRE(fxSpotQuote->unitCcy() == fxForwardQuote->unitCcy() &&
                           fxSpotQuote->ccy() == fxForwardQuote->ccy(),
                       "Currency mismatch between spot \"" << spotRateID << "\" and fwd \""
                                                           << fxForwardQuoteIDs[i].first << "\"");

            // QL expects the FX Fwd quote to be per spot, not points. If the quote is an outright, handle conversion to
            // points convention here.

            Handle<Quote> qlFXForwardQuote;
            if (fxForwardQuote->quoteType() == MarketDatum::QuoteType::PRICE) {
                auto m = [f = fxSpotQuote->quote()->value()](Real x) { return x - f; };
                qlFXForwardQuote =
                    Handle<Quote>(QuantLib::ext::make_shared<DerivedQuote<decltype(m)>>(fxForwardQuote->quote(), m));
            } else {
                auto m = [p = fxConvention->pointsFactor()](Real x) { return x / p; };
                qlFXForwardQuote =
                    Handle<Quote>(QuantLib::ext::make_shared<DerivedQuote<decltype(m)>>(fxForwardQuote->quote(), m));
            }

            Natural spotDays = fxConvention->spotDays();
            if (i == onIndex) {
                // Overnight rate is the spread over todays fx, for settlement on t+1. We need 'todays' rate in order
                // to use this to determine yield curve value at t+1.
                // If spotDays is 0 it is spread over Spot.
                // If spotDays is 1 we can subtract the ON spread from spot to get todays fx.
                // If spotDays is 2 we also need Tomorrow next rate to get todays fx.
                // If spotDays is greater than 2 we can't use this.
                Real tnSpread = Null<Real>();
                Real totalSpread = 0.0;
                switch (spotDays) {
                case 0:
                    spotFx = fxSpotQuote->quote();
                    break;
                case 1: {
                    // TODO: this isn't registeredWith the ON basis quote
                    auto m = [f = qlFXForwardQuote->value()](Real x) { return x - f; };
                    spotFx =
                        Handle<Quote>(QuantLib::ext::make_shared<DerivedQuote<decltype(m)>>(fxSpotQuote->quote(), m));
                    break;
                }
                case 2: {
                    // find the TN quote
                    if (tnIndex == Null<Size>()) {
                        WLOG("YieldCurve::AddFxForwards cannot use ON rate, when SpotDays are 2 we also require the TN "
                             "rate");
                        continue;
                    }
                    QuantLib::ext::shared_ptr<MarketDatum> fxq = loader_.get(fxForwardQuoteIDs[tnIndex], asofDate_);
                    tnSpread = fxq->quote()->value() / fxConvention->pointsFactor();
                    totalSpread = tnSpread + qlFXForwardQuote->value();
                    // TODO: this isn't registeredWith the ON or TN basis quote
                    auto m2 = [totalSpread](Real x) { return x - totalSpread; };
                    spotFx =
                        Handle<Quote>(QuantLib::ext::make_shared<DerivedQuote<decltype(m2)>>(fxSpotQuote->quote(), m2));
                    break;
                }
                default: {
                    WLOG("YieldCurve::AddFxForwards cannot use ON rate, when SpotDays are "
                         << spotDays << ", only valid for SpotDays of 0, 1 or 2.");
                    continue;
                }
                }
            } else if (i == tnIndex) {
                // TODO: this isn't registeredWith the TN basis quote
                auto m = [f = qlFXForwardQuote->value()](Real x) { return x - f; };
                spotFx = Handle<Quote>(QuantLib::ext::make_shared<DerivedQuote<decltype(m)>>(fxSpotQuote->quote(), m));
            } else {
                spotFx = fxSpotQuote->quote();
            }

            bool isFxBaseCurrencyCollateralCurrency = knownCurrency == fxSpotSourceCcy;
            QuantLib::ext::shared_ptr<RateHelper> fxForwardHelper;

            if (isFxFwdDateBased(fxForwardQuote->term())) {
                Date earliestDate;
                if (i == onIndex) {
                    earliestDate = onEarliestDate;
                } else if (i == tnIndex) {
                    earliestDate = tnEarliestDate;
                } else if (i == snIndex) {
                    earliestDate = snEarliestDate;
                } else {
                    earliestDate =
                        cal.advance(adjustedAsof, (fxConvention->spotRelative() ? fxConvention->spotDays() : 0) * Days);
                }
                fxForwardHelper = QuantLib::ext::make_shared<FxSwapRateHelper>(
                    qlFXForwardQuote, spotFx, earliestDate, fxFwdQuoteDate(fxForwardQuote->term()),
                    isFxBaseCurrencyCollateralCurrency, knownDiscountCurve);
            } else {
                Period fxForwardTenor = fxFwdQuoteTenor(fxForwardQuote->term());
                Period fxStartTenor = fxFwdQuoteStartTenor(fxForwardQuote->term(), fxConvention);
                fxForwardHelper = QuantLib::ext::make_shared<FxSwapRateHelper>(
                    qlFXForwardQuote, spotFx, fxForwardTenor, fxStartTenor.length(), fxConvention->advanceCalendar(),
                    fxConvention->convention(), fxConvention->endOfMonth(), isFxBaseCurrencyCollateralCurrency,
                    knownDiscountCurve);
            }

            instruments.push_back(fxForwardHelper);
        }
    }

    DLOG("YieldCurve::addFXForwards() done");
}

void YieldCurve::addCrossCcyBasisSwaps(const std::size_t index,
                                       const QuantLib::ext::shared_ptr<YieldCurveSegment>& segment,
                                       vector<QuantLib::ext::shared_ptr<RateHelper>>& instruments) {

    DLOG("Adding Segment " << segment->typeID() << " with conventions \"" << segment->conventionsID() << "\"");

    // Get the conventions associated with the segment.
    QuantLib::ext::shared_ptr<Conventions> conventions = InstrumentConventions::instance().conventions();
    QuantLib::ext::shared_ptr<Convention> convention = conventions->get(segment->conventionsID());
    QL_REQUIRE(convention, "No conventions found with ID: " << segment->conventionsID());
    QL_REQUIRE(convention->type() == Convention::Type::CrossCcyBasis, "Conventions ID does not give cross currency "
                                                                      "basis swap conventions.");
    QuantLib::ext::shared_ptr<CrossCcyBasisSwapConvention> basisSwapConvention =
        QuantLib::ext::dynamic_pointer_cast<CrossCcyBasisSwapConvention>(convention);

    /* Is this yield curve on the flat side or spread side */
    bool onFlatSide = (currency_[index] == basisSwapConvention->flatIndex()->currency());

    QuantLib::ext::shared_ptr<CrossCcyYieldCurveSegment> basisSwapSegment =
        QuantLib::ext::dynamic_pointer_cast<CrossCcyYieldCurveSegment>(segment);

    /* Need to retrieve the market FX spot rate */
    string spotRateID = basisSwapSegment->spotRateID();
    QuantLib::ext::shared_ptr<FXSpotQuote> fxSpotQuote = getFxSpotQuote(spotRateID);

    /* Create an FX spot quote from the retrieved FX spot rate */
    Currency fxSpotSourceCcy = parseCurrency(fxSpotQuote->unitCcy());
    Currency fxSpotTargetCcy = parseCurrency(fxSpotQuote->ccy());

    /* Need to retrieve the discount curve in the other (foreign) currency. */
    string foreignDiscountID = basisSwapSegment->foreignDiscountCurveID();
    Currency foreignCcy = fxSpotSourceCcy == currency_[index] ? fxSpotTargetCcy : fxSpotSourceCcy;
    Handle<YieldTermStructure> foreignDiscountCurve;
    if (!foreignDiscountID.empty()) {
        foreignDiscountID = yieldCurveKey(foreignCcy, foreignDiscountID, asofDate_);
        auto it = requiredYieldCurveHandles_.find(foreignDiscountID);
        if (it != requiredYieldCurveHandles_.end()) {
            foreignDiscountCurve = it->second;
        } else {
            QL_FAIL("The foreign discount curve, " << foreignDiscountID
                                                   << ", required in the building "
                                                      "of the curve, "
                                                   << curveSpec_[index]->name() << ", was not found.");
        }
    } else {
        // fall back on the foreign discount curve if no index given
        // look up the inccy discount curve - falls back to defualt if no inccy
        DLOG("YieldCurve::addCrossCcyBasisSwaps No discount curve provided for building curve "
             << curveSpec_[index]->name() << ", looking up the inccy curve in the market.")
        foreignDiscountCurve = market_->discountCurve(foreignCcy.code(), Market::inCcyConfiguration);
    }

    /* Need to retrieve the foreign projection curve in the other currency. If its ID is empty,
       set it equal to the foreign discount curve. */
    string foreignProjectionCurveID = basisSwapSegment->foreignProjectionCurveID();
    QuantLib::ext::shared_ptr<IborIndex> foreignIndex =
        onFlatSide ? basisSwapConvention->spreadIndex() : basisSwapConvention->flatIndex();
    if (foreignProjectionCurveID.empty()) {
        foreignIndex = foreignIndex->clone(foreignDiscountCurve);
    } else {
        foreignProjectionCurveID = yieldCurveKey(foreignCcy, foreignProjectionCurveID, asofDate_);
        QuantLib::Handle<YieldTermStructure> foreignProjectionCurve;
        auto it = requiredYieldCurveHandles_.find(foreignProjectionCurveID);
        if (it != requiredYieldCurveHandles_.end()) {
            foreignProjectionCurve = it->second;
        } else {
            QL_FAIL("The foreign projection curve, " << foreignProjectionCurveID
                                                     << ", required in the building "
                                                        "of the curve, "
                                                     << curveSpec_[index]->name() << ", was not found.");
        }
        foreignIndex = foreignIndex->clone(foreignProjectionCurve);
    }

    // If domestic index projection curve ID is not this curve.
    string domesticProjectionCurveID = basisSwapSegment->domesticProjectionCurveID();
    QuantLib::ext::shared_ptr<IborIndex> domesticIndex =
        onFlatSide ? basisSwapConvention->flatIndex() : basisSwapConvention->spreadIndex();
    if (domesticProjectionCurveID != curveConfig_[index]->curveID() && !domesticProjectionCurveID.empty()) {
        domesticProjectionCurveID = yieldCurveKey(currency_[index], domesticProjectionCurveID, asofDate_);
        QuantLib::Handle<YieldTermStructure> domesticProjectionCurve;
        auto it = requiredYieldCurveHandles_.find(domesticProjectionCurveID);
        if (it != requiredYieldCurveHandles_.end()) {
            domesticProjectionCurve = it->second;
        } else {
            QL_FAIL("The domestic projection curve, " << domesticProjectionCurveID
                                                      << ", required in the"
                                                         " building of the curve, "
                                                      << curveSpec_[index]->name() << ", was not found.");
        }
        domesticIndex = domesticIndex->clone(domesticProjectionCurve);
    }

    /* Arrange the discount curves and indices for use in the helper */
    RelinkableHandle<YieldTermStructure> flatDiscountCurve;
    RelinkableHandle<YieldTermStructure> spreadDiscountCurve;
    QuantLib::ext::shared_ptr<IborIndex> flatIndex;
    QuantLib::ext::shared_ptr<IborIndex> spreadIndex;
    bool flatDiscountCurveGiven, spreadDiscountCurveGiven;
    if (onFlatSide) {
        if (!discountCurve_[index].empty())
            flatDiscountCurve.linkTo(*discountCurve_[index]);
        spreadDiscountCurve.linkTo(*foreignDiscountCurve);
        flatIndex = domesticIndex;
        spreadIndex = foreignIndex;
        flatDiscountCurveGiven = discountCurveGiven_[index];
        spreadDiscountCurveGiven = true;
    } else {
        flatDiscountCurve.linkTo(*foreignDiscountCurve);
        if (!discountCurve_[index].empty())
            spreadDiscountCurve.linkTo(*discountCurve_[index]);
        flatIndex = foreignIndex;
        spreadIndex = domesticIndex;
        flatDiscountCurveGiven = true;
        spreadDiscountCurveGiven = discountCurveGiven_[index];
    }

    Period flatTenor = basisSwapConvention->flatTenor();
    Period spreadTenor = basisSwapConvention->spreadTenor();

    QL_REQUIRE(segment->pillarChoice() == QuantLib::Pillar::LastRelevantDate,
               "XCcy basis segment does not support pillar choice " << segment->pillarChoice());
    auto basisSwapQuoteIDs = basisSwapSegment->quotes();
    for (Size i = 0; i < basisSwapQuoteIDs.size(); i++) {
        QuantLib::ext::shared_ptr<MarketDatum> marketQuote = loader_.get(basisSwapQuoteIDs[i], asofDate_);

        // Check that we have a valid basis swap quote
        if (marketQuote) {
            QuantLib::ext::shared_ptr<CrossCcyBasisSwapQuote> basisSwapQuote;
            QL_REQUIRE(marketQuote->instrumentType() == MarketDatum::InstrumentType::CC_BASIS_SWAP,
                       "Market quote not of type cross "
                       "currency basis swap.");
            basisSwapQuote = QuantLib::ext::dynamic_pointer_cast<CrossCcyBasisSwapQuote>(marketQuote);

            // Create a cross currency basis swap helper if we do.
            Period basisSwapTenor = basisSwapQuote->maturity();
            bool isResettableSwap = basisSwapConvention->isResettable();
            if (!isResettableSwap) {
                instruments.push_back(QuantLib::ext::make_shared<CrossCcyBasisSwapHelper>(
                    basisSwapQuote->quote(), fxSpotQuote->quote(), basisSwapConvention->settlementDays(),
                    basisSwapConvention->settlementCalendar(), basisSwapTenor, basisSwapConvention->rollConvention(),
                    flatIndex, spreadIndex, flatDiscountCurve, spreadDiscountCurve, true, true, flatDiscountCurveGiven,
                    spreadDiscountCurveGiven, basisSwapConvention->eom(),
                    flatIndex->currency().code() != fxSpotQuote->unitCcy(), flatTenor, spreadTenor, 0.0, 1.0, 1.0,
                    Calendar(), Calendar(), std::vector<Natural>(), std::vector<Calendar>(),
                    basisSwapConvention->paymentLag(), basisSwapConvention->flatPaymentLag(),
                    basisSwapConvention->includeSpread(), basisSwapConvention->lookback(),
                    basisSwapConvention->fixingDays(), basisSwapConvention->rateCutoff(),
                    basisSwapConvention->isAveraged(), basisSwapConvention->flatIncludeSpread(),
                    basisSwapConvention->flatLookback(), basisSwapConvention->flatFixingDays(),
                    basisSwapConvention->flatRateCutoff(), basisSwapConvention->flatIsAveraged(), true));
            } else { // the quote is for a cross currency basis swap with a resetting notional
                bool resetsOnFlatLeg = basisSwapConvention->flatIndexIsResettable();
                // the convention here is to call the resetting leg the "domestic leg",
                // and the constant notional leg the "foreign leg"
                bool spreadOnForeignCcy = resetsOnFlatLeg ? true : false;
                QuantLib::ext::shared_ptr<IborIndex> foreignIndex = resetsOnFlatLeg ? spreadIndex : flatIndex;
                Handle<YieldTermStructure> foreignDiscount = resetsOnFlatLeg ? spreadDiscountCurve : flatDiscountCurve;
                QuantLib::ext::shared_ptr<IborIndex> domesticIndex = resetsOnFlatLeg ? flatIndex : spreadIndex;
                Handle<YieldTermStructure> domesticDiscount = resetsOnFlatLeg ? flatDiscountCurve : spreadDiscountCurve;
                Handle<Quote> finalFxSpotQuote = fxSpotQuote->quote();
                // we might have to flip the given fx spot quote
                if (foreignIndex->currency().code() != fxSpotQuote->unitCcy()) {
                    auto m = [](Real x) { return 1.0 / x; };
                    finalFxSpotQuote =
                        Handle<Quote>(QuantLib::ext::make_shared<DerivedQuote<decltype(m)>>(fxSpotQuote->quote(), m));
                }
                Period foreignTenor = resetsOnFlatLeg ? spreadTenor : flatTenor;
                Period domesticTenor = resetsOnFlatLeg ? flatTenor : spreadTenor;

                // Use foreign and dom discount curves for projecting FX forward rates (for e.g. resetting cashflows)
                instruments.push_back(QuantLib::ext::make_shared<CrossCcyBasisMtMResetSwapHelper>(
                    basisSwapQuote->quote(), finalFxSpotQuote, basisSwapConvention->settlementDays(),
                    basisSwapConvention->settlementCalendar(), basisSwapTenor, basisSwapConvention->rollConvention(),
                    foreignIndex, domesticIndex, foreignDiscount, domesticDiscount, true, true,
                    resetsOnFlatLeg ? spreadDiscountCurveGiven : flatDiscountCurveGiven,
                    resetsOnFlatLeg ? flatDiscountCurveGiven : spreadDiscountCurveGiven, Handle<YieldTermStructure>(),
                    Handle<YieldTermStructure>(), basisSwapConvention->eom(), spreadOnForeignCcy, foreignTenor,
                    domesticTenor, basisSwapConvention->paymentLag(), basisSwapConvention->flatPaymentLag(),
                    basisSwapConvention->includeSpread(), basisSwapConvention->lookback(),
                    basisSwapConvention->fixingDays(), basisSwapConvention->rateCutoff(),
                    basisSwapConvention->isAveraged(), basisSwapConvention->flatIncludeSpread(),
                    basisSwapConvention->flatLookback(), basisSwapConvention->flatFixingDays(),
                    basisSwapConvention->flatRateCutoff(), basisSwapConvention->flatIsAveraged(), true));
            }
        }
    }
}

void YieldCurve::addCrossCcyFixFloatSwaps(const std::size_t index,
                                          const QuantLib::ext::shared_ptr<YieldCurveSegment>& segment,
                                          vector<QuantLib::ext::shared_ptr<RateHelper>>& instruments) {

    DLOG("Adding Segment " << segment->typeID() << " with conventions \"" << segment->conventionsID() << "\"");

    // Get the conventions associated with the segment
    QuantLib::ext::shared_ptr<Conventions> conventions = InstrumentConventions::instance().conventions();
    QuantLib::ext::shared_ptr<Convention> convention = conventions->get(segment->conventionsID());
    QL_REQUIRE(convention, "No conventions found with ID: " << segment->conventionsID());
    QL_REQUIRE(convention->type() == Convention::Type::CrossCcyFixFloat,
               "Conventions ID does not give cross currency fix float swap conventions.");
    QuantLib::ext::shared_ptr<CrossCcyFixFloatSwapConvention> swapConvention =
        QuantLib::ext::dynamic_pointer_cast<CrossCcyFixFloatSwapConvention>(convention);

    QL_REQUIRE(swapConvention->fixedCurrency() == currency_[index],
               "The yield curve currency must " << "equal the cross currency fix float swap's fixed leg currency");

    // Cast the segment
    QuantLib::ext::shared_ptr<CrossCcyYieldCurveSegment> swapSegment =
        QuantLib::ext::dynamic_pointer_cast<CrossCcyYieldCurveSegment>(segment);

    // Retrieve the discount curve on the float leg
    QuantLib::ext::shared_ptr<IborIndex> floatIndex = swapConvention->index();
    Currency floatLegCcy = floatIndex->currency();
    string foreignDiscountID = swapSegment->foreignDiscountCurveID();
    Handle<YieldTermStructure> floatLegDisc;

    QuantLib::ext::shared_ptr<YieldCurve> foreignDiscountCurve;
    if (!foreignDiscountID.empty()) {
        string floatLegDiscId = yieldCurveKey(floatLegCcy, foreignDiscountID, asofDate_);
        auto it = requiredYieldCurveHandles_.find(floatLegDiscId);
        if (it != requiredYieldCurveHandles_.end()) {
            floatLegDisc = it->second;
        } else {
            QL_FAIL("The foreign discount curve, " << floatLegDiscId
                                                   << ", required in the building "
                                                      "of the curve, "
                                                   << curveSpec_[index]->name() << ", was not found.");
        }
    } else {
        // fall back on the foreign discount curve if no index given
        // look up the inccy discount curve - falls back to defualt if no inccy
        DLOG("YieldCurve::addCrossCcyFixFloatSwaps No discount curve provided for building curve "
             << curveSpec_[index]->name() << ", looking up the inccy curve in the market.")
        floatLegDisc = market_->discountCurve(floatLegCcy.code(), Market::inCcyConfiguration);
    }

    // Retrieve the projection curve on the float leg. If empty, use discount curve.
    string floatLegProjId = swapSegment->foreignProjectionCurveID();
    if (floatLegProjId.empty()) {
        floatIndex = floatIndex->clone(floatLegDisc);
    } else {
        floatLegProjId = yieldCurveKey(floatLegCcy, floatLegProjId, asofDate_);
        auto it = requiredYieldCurveHandles_.find(floatLegProjId);
        QL_REQUIRE(it != requiredYieldCurveHandles_.end(), "The projection curve "
                                                         << floatLegProjId << " required in the building of curve "
                                                         << curveSpec_[index]->name() << " was not found.");
        floatIndex = floatIndex->clone(it->second);
    }

    // Create the FX spot quote for the helper. The quote needs to be number of units of fixed leg
    // currency for 1 unit of float leg currency. We convert the market quote here if needed.
    string fxSpotId = swapSegment->spotRateID();
    QuantLib::ext::shared_ptr<FXSpotQuote> fxSpotMd = getFxSpotQuote(fxSpotId);
    Currency mdUnitCcy = parseCurrency(fxSpotMd->unitCcy());
    Currency mdCcy = parseCurrency(fxSpotMd->ccy());
    Handle<Quote> fxSpotQuote;
    if (mdUnitCcy == floatLegCcy && mdCcy == currency_[index]) {
        fxSpotQuote = fxSpotMd->quote();
    } else if (mdUnitCcy == currency_[index] && mdCcy == floatLegCcy) {
        auto m = [](Real x) { return 1.0 / x; };
        fxSpotQuote = Handle<Quote>(QuantLib::ext::make_shared<DerivedQuote<decltype(m)>>(fxSpotMd->quote(), m));
    } else {
        QL_FAIL("The FX spot market quote " << mdUnitCcy << "/" << mdCcy << " cannot be used "
                                            << "in the building of the curve " << curveSpec_[index]->name() << ".");
    }

    // Create the helpers
    QL_REQUIRE(segment->pillarChoice() == QuantLib::Pillar::LastRelevantDate,
               "XCcy fix-float basis segment does not support pillar choice " << segment->pillarChoice());
    auto quoteIds = swapSegment->quotes();
    for (Size i = 0; i < quoteIds.size(); i++) {

        // Throws if quote not found
        QuantLib::ext::shared_ptr<MarketDatum> marketQuote = loader_.get(quoteIds[i], asofDate_);

        // Check that we have a valid basis swap quote
        if (marketQuote) {
            QuantLib::ext::shared_ptr<CrossCcyFixFloatSwapQuote> swapQuote =
                QuantLib::ext::dynamic_pointer_cast<CrossCcyFixFloatSwapQuote>(marketQuote);
            QL_REQUIRE(swapQuote, "Market quote should be of type 'CrossCcyFixFloatSwapQuote'");
            bool isResettableSwap = swapConvention->isResettable();
            QuantLib::ext::shared_ptr<RateHelper> helper;
            if (!isResettableSwap) {
                // Create the helper
                helper = QuantLib::ext::make_shared<CrossCcyFixFloatSwapHelper>(
                    swapQuote->quote(), fxSpotQuote, swapConvention->settlementDays(),
                    swapConvention->settlementCalendar(), swapConvention->settlementConvention(), swapQuote->maturity(),
                    currency_[index], swapConvention->fixedFrequency(), swapConvention->fixedConvention(),
                    swapConvention->fixedDayCounter(), floatIndex, floatLegDisc, Handle<Quote>(),
                    swapConvention->eom());
            } else {
                bool resetsOnFloatLeg = swapConvention->floatIndexIsResettable();
                helper = QuantLib::ext::make_shared<CrossCcyFixFloatMtMResetSwapHelper>(
                    swapQuote->quote(), fxSpotQuote, swapConvention->settlementDays(),
                    swapConvention->settlementCalendar(), swapConvention->settlementConvention(), swapQuote->maturity(),
                    currency_[index], swapConvention->fixedFrequency(), swapConvention->fixedConvention(),
                    swapConvention->fixedDayCounter(), floatIndex, floatLegDisc, Handle<Quote>(), swapConvention->eom(),
                    resetsOnFloatLeg);
            }
            instruments.push_back(helper);
        }
    }
}

QuantLib::ext::shared_ptr<FXSpotQuote> YieldCurve::getFxSpotQuote(string spotId) {
    // check the spot id, if like FX/RATE/CCY/CCY we go straight to the loader first
    std::vector<string> tokens;
    split(tokens, spotId, boost::is_any_of("/"));

    QuantLib::ext::shared_ptr<FXSpotQuote> fxSpotQuote;
    if (tokens.size() == 4 && tokens[0] == "FX" && tokens[1] == "RATE") {
        if (loader_.has(spotId, asofDate_)) {
            QuantLib::ext::shared_ptr<MarketDatum> fxSpotMarketQuote = loader_.get(spotId, asofDate_);

            if (fxSpotMarketQuote) {
                QL_REQUIRE(fxSpotMarketQuote->instrumentType() == MarketDatum::InstrumentType::FX_SPOT,
                           "Market quote not of type FX spot.");
                fxSpotQuote = QuantLib::ext::dynamic_pointer_cast<FXSpotQuote>(fxSpotMarketQuote);
                return fxSpotQuote;
            }
        }
    }

    // Try to use triangulation otherwise
    string unitCcy;
    string ccy;
    Handle<Quote> spot;
    if (tokens.size() > 1 && tokens[0] == "FX") {
        if (tokens.size() == 3) {
            unitCcy = tokens[1];
            ccy = tokens[2];
        } else if (tokens.size() == 4 && tokens[1] == "RATE") {
            unitCcy = tokens[2];
            ccy = tokens[3];
        } else {
            QL_FAIL("Invalid FX spot ID " << spotId);
        }
    } else if (tokens.size() == 1 && spotId.size() == 6) {
        unitCcy = spotId.substr(0, 3);
        ccy = spotId.substr(3);
    } else {
        QL_FAIL("Could not find quote for ID " << spotId << " with as of date " << io::iso_date(asofDate_) << ".");
    }
    spot = fxTriangulation_.getQuote(unitCcy + ccy);
    fxSpotQuote = QuantLib::ext::make_shared<FXSpotQuote>(spot->value(), asofDate_, spotId,
                                                          MarketDatum::QuoteType::RATE, unitCcy, ccy);
    return fxSpotQuote;
}

const Handle<YieldTermStructure>& YieldCurve::handle(const std::string& specName) const { return h_[index(specName)]; }

QuantLib::ext::shared_ptr<YieldCurveCalibrationInfo> YieldCurve::calibrationInfo(const std::string& specName) const {
    return calibrationInfo_[index(specName)];
}

std::size_t YieldCurve::index(const std::string& specName) const {
    if (curveSpec_.size() == 1 && specName.empty())
        return 0;
    auto i =
        std::find_if(curveSpec_.begin(), curveSpec_.end(),
                     [&specName](const QuantLib::ext::shared_ptr<YieldCurveSpec>& s) { return s->name() == specName; });
    QL_REQUIRE(i != curveSpec_.end(), "YieldCurve::index(" << specName << "): spec name not found.");
    return std::distance(curveSpec_.begin(), i);
}

} // namespace data
} // namespace ore<|MERGE_RESOLUTION|>--- conflicted
+++ resolved
@@ -118,49 +118,6 @@
                                                               QuantLib::ConvexMonotone()));
         break;
     case YieldCurve::InterpolationMethod::Quadratic:
-<<<<<<< HEAD
-         yieldts.reset(new CurveType<QuantExt::Quadratic>(dates, rates, dayCounter, QuantExt::Quadratic(1, 0, 1, 0, 1)));
-         break;
-     case YieldCurve::InterpolationMethod::LogQuadratic:
-         yieldts.reset(
-             new CurveType<QuantExt::LogQuadratic>(dates, rates, dayCounter, QuantExt::LogQuadratic(1, 0, -1, 0, 1)));
-         break;
-     case YieldCurve::InterpolationMethod::Hermite:
-         yieldts.reset(new CurveType<QuantLib::Cubic>(dates, rates, dayCounter, Cubic(CubicInterpolation::Parabolic)));
-         break;
-     case YieldCurve::InterpolationMethod::CubicSpline:
-         yieldts.reset(new CurveType<QuantLib::Cubic>(dates, rates, dayCounter,
-                                                      Cubic(CubicInterpolation::Spline, false,
-                                                            CubicInterpolation::SecondDerivative, 0.0,
-                                                            CubicInterpolation::SecondDerivative, 0.0)));
-         break;
-     case YieldCurve::InterpolationMethod::DefaultLogMixedLinearCubic:
-         yieldts.reset(
-             new CurveType<DefaultLogMixedLinearCubic>(dates, rates, dayCounter, DefaultLogMixedLinearCubic(n)));
-         break;
-     case YieldCurve::InterpolationMethod::MonotonicLogMixedLinearCubic:
-         yieldts.reset(
-             new CurveType<MonotonicLogMixedLinearCubic>(dates, rates, dayCounter, MonotonicLogMixedLinearCubic(n)));
-         break;
-     case YieldCurve::InterpolationMethod::KrugerLogMixedLinearCubic:
-         yieldts.reset(
-             new CurveType<KrugerLogMixedLinearCubic>(dates, rates, dayCounter, KrugerLogMixedLinearCubic(n)));
-         break;
-     case YieldCurve::InterpolationMethod::LogMixedLinearCubicNaturalSpline:
-         yieldts.reset(new CurveType<LogMixedLinearCubic>(
-             dates, rates, dayCounter,
-             LogMixedLinearCubic(n, MixedInterpolation::ShareRanges, CubicInterpolation::Spline, false,
-                                 CubicInterpolation::SecondDerivative, 0.0, CubicInterpolation::SecondDerivative,
-                                 0.0)));
-         break;
-     case YieldCurve::InterpolationMethod::Continuous:
-         yieldts.reset(
-             new CurveType<QuantExt::ContinuousForward>(dates, rates, dayCounter, QuantExt::ContinuousForward()));
-         break;
-
-     default:
-         QL_FAIL("Interpolation method '" << interpolationMethod << "' not recognised.");
-=======
         yieldts.reset(new CurveType<QuantExt::Quadratic>(dates, rates, dayCounter, QuantExt::Quadratic(1, 0, 1, 0, 1)));
         break;
     case YieldCurve::InterpolationMethod::LogQuadratic:
@@ -214,10 +171,13 @@
                                     LogCubic(CubicInterpolation::Spline, true, CubicInterpolation::SecondDerivative,
                                              0.0, CubicInterpolation::SecondDerivative, 0.0)));
         break;
+     case YieldCurve::InterpolationMethod::Continuous:
+         yieldts.reset(
+             new CurveType<QuantExt::ContinuousForward>(dates, rates, dayCounter, QuantExt::ContinuousForward()));
+         break;
 
     default:
         QL_FAIL("Interpolation method '" << interpolationMethod << "' not recognised.");
->>>>>>> df9d7683
     }
     return yieldts;
 }
@@ -675,22 +635,11 @@
             PWYC(ZeroYield, LogMixedLinearCubic,
                  LogMixedLinearCubic(mixedInterpolationSize, MixedInterpolation::ShareRanges,
                                      CubicInterpolation::Spline, false, CubicInterpolation::SecondDerivative, 0.0,
-<<<<<<< HEAD
-                                     CubicInterpolation::SecondDerivative, 0.0),
-                 my_curve::bootstrap_type(accuracy, globalAccuracy, dontThrow, maxAttempts, maxFactor,
-                                                        minFactor, dontThrowSteps));
-         } break;
-         case InterpolationMethod::Continuous: {
-             typedef PiecewiseYieldCurve<ZeroYield, QuantExt::ContinuousForward, QuantExt::IterativeBootstrap> my_curve;
-             yieldts = QuantLib::ext::make_shared<my_curve>(
-                 asofDate_, instruments, zeroDayCounter_, QuantExt::ContinuousForward(),
-                 my_curve::bootstrap_type(accuracy, globalAccuracy, dontThrow, maxAttempts, maxFactor, minFactor,
-                                          dontThrowSteps));
-         } break;
-=======
                                      CubicInterpolation::SecondDerivative, 0.0))
             break;
->>>>>>> df9d7683
+        case InterpolationMethod::Continuous:
+            PWYC(ZeroYield, QuantExt::ContinuousForward, QuantExt::ContinuousForward())
+            break;
         default:
             QL_FAIL("Interpolation method '" << interpolationMethod_[index] << "' not recognised.");
         }
@@ -760,22 +709,11 @@
             PWYC(Discount, LogMixedLinearCubic,
                  LogMixedLinearCubic(mixedInterpolationSize, MixedInterpolation::ShareRanges,
                                      CubicInterpolation::Spline, false, CubicInterpolation::SecondDerivative, 0.0,
-<<<<<<< HEAD
-                                     CubicInterpolation::SecondDerivative, 0.0),
-                 my_curve::bootstrap_type(accuracy, globalAccuracy, dontThrow, maxAttempts, maxFactor,
-                                                        minFactor, dontThrowSteps));
-         } break;
-         case InterpolationMethod::Continuous: {
-             typedef PiecewiseYieldCurve<ZeroYield, QuantExt::ContinuousForward, QuantExt::IterativeBootstrap> my_curve;
-             yieldts = QuantLib::ext::make_shared<my_curve>(
-                 asofDate_, instruments, zeroDayCounter_, QuantExt::ContinuousForward(),
-                 my_curve::bootstrap_type(accuracy, globalAccuracy, dontThrow, maxAttempts, maxFactor, minFactor,
-                                          dontThrowSteps));
-         } break;
-=======
                                      CubicInterpolation::SecondDerivative, 0.0))
             break;
->>>>>>> df9d7683
+        case InterpolationMethod::Continuous:
+            PWYC(ZeroYield, QuantExt::ContinuousForward, QuantExt::ContinuousForward())
+            break;
         default:
             QL_FAIL("Interpolation method '" << interpolationMethod_[index] << "' not recognised.");
         }
@@ -845,22 +783,11 @@
             PWYC(ForwardRate, LogMixedLinearCubic,
                  LogMixedLinearCubic(mixedInterpolationSize, MixedInterpolation::ShareRanges,
                                      CubicInterpolation::Spline, false, CubicInterpolation::SecondDerivative, 0.0,
-<<<<<<< HEAD
-                                     CubicInterpolation::SecondDerivative, 0.0),
-                 my_curve::bootstrap_type(accuracy, globalAccuracy, dontThrow, maxAttempts, maxFactor,
-                                                        minFactor, dontThrowSteps));
-         } break;
-         case InterpolationMethod::Continuous: {
-             typedef PiecewiseYieldCurve<ZeroYield, QuantExt::ContinuousForward, QuantExt::IterativeBootstrap> my_curve;
-             yieldts = QuantLib::ext::make_shared<my_curve>(
-                 asofDate_, instruments, zeroDayCounter_, QuantExt::ContinuousForward(),
-                 my_curve::bootstrap_type(accuracy, globalAccuracy, dontThrow, maxAttempts, maxFactor, minFactor,
-                                          dontThrowSteps));
-         } break;
-=======
                                      CubicInterpolation::SecondDerivative, 0.0))
             break;
->>>>>>> df9d7683
+        case InterpolationMethod::Continuous:
+            PWYC(ZeroYield, QuantExt::ContinuousForward, QuantExt::ContinuousForward())
+            break;
         default:
             QL_FAIL("Interpolation method '" << interpolationMethod_[index] << "' not recognised.");
         }
