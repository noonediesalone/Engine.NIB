/*
 Copyright (C) 2016 Quaternion Risk Management Ltd
 All rights reserved.

 This file is part of ORE, a free-software/open-source library
 for transparent pricing and risk analysis - http://opensourcerisk.org

 ORE is free software: you can redistribute it and/or modify it
 under the terms of the Modified BSD License.  You should have received a
 copy of the license along with this program.
 The license is also available online at <http://opensourcerisk.org>

 This program is distributed on the basis that it will form a useful
 contribution to risk analytics and model standardisation, but WITHOUT
 ANY WARRANTY; without even the implied warranty of MERCHANTABILITY or
 FITNESS FOR A PARTICULAR PURPOSE. See the license for more details.
*/

/*! \file ored/marketdata/market.hpp
    \brief Base Market class
    \ingroup curves
*/

#pragma once

#include <ql/termstructures/yieldtermstructure.hpp>
#include <ql/indexes/iborindex.hpp>
#include <ql/indexes/swapindex.hpp>
#include <ql/indexes/inflationindex.hpp>
#include <ql/experimental/inflation/cpicapfloortermpricesurface.hpp>
#include <ql/termstructures/volatility/swaption/swaptionvolstructure.hpp>
#include <ql/termstructures/volatility/optionlet/optionletvolatilitystructure.hpp>
#include <ql/termstructures/volatility/equityfx/blackvoltermstructure.hpp>
#include <ql/termstructures/defaulttermstructure.hpp>
#include <ql/quote.hpp>
#include <ql/time/date.hpp>

using namespace QuantLib;
using std::string;

namespace ore {
namespace data {

//! Market
/*!
  Base class for central repositories containing all term structure objects
  needed in instrument pricing.

  \ingroup curves
*/
class Market {
public:
    //! Destructor
    virtual ~Market() {}

    //! Get the asof Date
    virtual Date asofDate() const = 0;

    //! \name Yield Curves
    //@{
    virtual Handle<YieldTermStructure>
    discountCurve(const string& ccy, const string& configuration = Market::defaultConfiguration) const = 0;
    virtual Handle<YieldTermStructure> yieldCurve(const string& name,
                                                  const string& configuration = Market::defaultConfiguration) const = 0;
    virtual Handle<IborIndex> iborIndex(const string& indexName,
                                        const string& configuration = Market::defaultConfiguration) const = 0;
    virtual Handle<SwapIndex> swapIndex(const string& indexName,
                                        const string& configuration = Market::defaultConfiguration) const = 0;
    //@}

    //! \name Swaptions
    //@{
    virtual Handle<SwaptionVolatilityStructure>
    swaptionVol(const string& ccy, const string& configuration = Market::defaultConfiguration) const = 0;
    virtual const string shortSwapIndexBase(const string& ccy,
                                            const string& configuration = Market::defaultConfiguration) const = 0;
    virtual const string swapIndexBase(const string& ccy,
                                       const string& configuration = Market::defaultConfiguration) const = 0;
    //@}

    //! \name Foreign Exchange
    //@{
    virtual Handle<Quote> fxSpot(const string& ccypair,
                                 const string& configuration = Market::defaultConfiguration) const = 0;
    virtual Handle<BlackVolTermStructure> fxVol(const string& ccypair,
                                                const string& configuration = Market::defaultConfiguration) const = 0;
    //@}

    //! \name Default Curves and Recovery Rates
    //@{
    virtual Handle<DefaultProbabilityTermStructure>
    defaultCurve(const string&, const string& configuration = Market::defaultConfiguration) const = 0;
    virtual Handle<Quote> recoveryRate(const string&,
                                       const string& configuration = Market::defaultConfiguration) const = 0;
    //@}

    //! \name Stripped Cap/Floor volatilities i.e. caplet/floorlet volatilities
    //@{
    virtual Handle<OptionletVolatilityStructure>
    capFloorVol(const string& ccy, const string& configuration = Market::defaultConfiguration) const = 0;
    //@}

<<<<<<< HEAD
    //! Inflation Indexes
    virtual Handle<ZeroInflationIndex>
    zeroInflationIndex(const string& indexName, const bool interpolated,
                   const string& configuration = Market::defaultConfiguration) const = 0;
    virtual Handle<YoYInflationIndex>
    yoyInflationIndex(const string& indexName, const bool interpolated,
                      const string& configuration = Market::defaultConfiguration) const = 0;

    //! Inflation Cap Floor Price Surfaces
    virtual Handle<CPICapFloorTermPriceSurface>
    inflationCapFloorPriceSurface(const string& indexName,
                                  const string& configuration = Market::defaultConfiguration) const = 0;
=======
    //! \name Equity curves
    //@{
    virtual Handle<Quote> equitySpot(const string& eqName,
                                     const string& configuration = Market::defaultConfiguration) const = 0;
    virtual Handle<YieldTermStructure>
    equityDividendCurve(const string& eqName, const string& configuration = Market::defaultConfiguration) const = 0;
    //@}

    //! \name Equity volatilities
    //@{
    virtual Handle<BlackVolTermStructure>
    equityVol(const string& eqName, const string& configuration = Market::defaultConfiguration) const = 0;
    //@}
>>>>>>> 9b2dfc37

    //! Refresh term structures for a given configuration
    virtual void refresh(const string&) {}

    //! Default configuration label
    static const string defaultConfiguration;

    //! \name BondSpreads
    //@{
    virtual Handle<Quote> securitySpread(const string& securityID,
                                         const string& configuration = Market::defaultConfiguration) const = 0;
    //@}
};
}
}<|MERGE_RESOLUTION|>--- conflicted
+++ resolved
@@ -100,7 +100,6 @@
     capFloorVol(const string& ccy, const string& configuration = Market::defaultConfiguration) const = 0;
     //@}
 
-<<<<<<< HEAD
     //! Inflation Indexes
     virtual Handle<ZeroInflationIndex>
     zeroInflationIndex(const string& indexName, const bool interpolated,
@@ -113,7 +112,7 @@
     virtual Handle<CPICapFloorTermPriceSurface>
     inflationCapFloorPriceSurface(const string& indexName,
                                   const string& configuration = Market::defaultConfiguration) const = 0;
-=======
+                                  
     //! \name Equity curves
     //@{
     virtual Handle<Quote> equitySpot(const string& eqName,
@@ -127,7 +126,6 @@
     virtual Handle<BlackVolTermStructure>
     equityVol(const string& eqName, const string& configuration = Market::defaultConfiguration) const = 0;
     //@}
->>>>>>> 9b2dfc37
 
     //! Refresh term structures for a given configuration
     virtual void refresh(const string&) {}
