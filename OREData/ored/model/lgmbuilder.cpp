--- conflicted
+++ resolved
@@ -167,11 +167,7 @@
         }
         LOG("LGM " << data_->ccy() << " calibration errors:");
         error_ = logCalibrationErrors(swaptionBasket_, parametrization_);
-<<<<<<< HEAD
-        if (data_->calibrationType() == CalibrationType::Bootstrap) {
-=======
         if (data_->calibrationType() == CalibrationType::Bootstrap && (data_->calibrateA() || data_->calibrateH())) {
->>>>>>> 2d503c0c
             QL_REQUIRE(fabs(error_) < bootstrapTolerance_,
                        "calibration error " << error_ << " exceeds tolerance " << bootstrapTolerance_);
         }
