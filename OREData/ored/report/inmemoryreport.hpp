--- conflicted
+++ resolved
@@ -75,11 +75,8 @@
     vector<ReportType> columnTypes_;
     vector<Size> columnPrecision_;
     vector<vector<ReportType>> data_;
-<<<<<<< HEAD
+    vector<string> files_;
     std::map<std::string, size_t> headersMap_;
-=======
-    vector<string> files_;
->>>>>>> c7388b75
 };
 
 //! InMemoryReport with access to plain types instead of boost::variant<>, to facilitate language bindings
