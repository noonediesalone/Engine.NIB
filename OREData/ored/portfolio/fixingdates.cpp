--- conflicted
+++ resolved
@@ -619,11 +619,6 @@
     }
 }
 
-<<<<<<< HEAD
-void FixingDateGetter::visit(PrdcFixedCoupon& c) {
-    requiredFixings_.addFixingDate(c.fxFixingDate(), IndexNameTranslator::instance().oreName(c.fxIndex()->name()),
-                                   c.date());
-=======
  void FixingDateGetter::visit(BondTRSCashFlow& bc) {
     if (bc.initialPrice() == Null<Real>() || requireFixingStartDates_) {
         requiredFixings_.addFixingDate(bc.fixingStartDate(), bc.index()->name(), 
@@ -697,9 +692,11 @@
                                            IndexNameTranslator::instance().oreName(fx->name()), bc.date(), false);
         }
     }
->>>>>>> a3285fb7
-}
-
+}
+void FixingDateGetter::visit(PrdcFixedCoupon& c) {
+    requiredFixings_.addFixingDate(c.fxFixingDate(), IndexNameTranslator::instance().oreName(c.fxIndex()->name()),
+                                   c.date());
+}
 void addToRequiredFixings(const QuantLib::Leg& leg, const boost::shared_ptr<FixingDateGetter>& fixingDateGetter) {
     for (auto const& c : leg) {
         QL_REQUIRE(c, "addToRequiredFixings(), got null cashflow, this is unexpected");
