--- conflicted
+++ resolved
@@ -843,13 +843,10 @@
         }
     }
 }
-<<<<<<< HEAD
 void FixingDateGetter::visit(PrdcFixedCoupon& c) {
     requiredFixings_.addFixingDate(c.fxFixingDate(), IndexNameTranslator::instance().oreName(c.fxIndex()->name()),
                                    c.date());
 }
-=======
-
 void FixingDateGetter::visit(InterpolatedIborCoupon& c) {
     requiredFixings_.addFixingDate(c.fixingDate(),
                                    IndexNameTranslator::instance().oreName(c.interpolatedIborIndex()->shortIndex()->name()),
@@ -859,7 +856,6 @@
                                    c.date(), true);
 }
 
->>>>>>> 1c7fb035
 void addToRequiredFixings(const QuantLib::Leg& leg, const QuantLib::ext::shared_ptr<FixingDateGetter>& fixingDateGetter) {
     for (auto const& c : leg) {
         QL_REQUIRE(c, "addToRequiredFixings(), got null cashflow, this is unexpected");
