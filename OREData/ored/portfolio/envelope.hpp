--- conflicted
+++ resolved
@@ -71,15 +71,10 @@
     //! Constructor with netting set, with additional fields
     Envelope(const string& counterparty, const string& nettingSetId, const map<string, string>& additionalFields,
              const set<string>& portfolioIds = set<string>())
-<<<<<<< HEAD
-        : counterparty_(counterparty), nettingSetDetails_(NettingSetDetails(nettingSetId)), portfolioIds_(portfolioIds),
-          additionalFields_(additionalFields) {}
-=======
         : counterparty_(counterparty), nettingSetDetails_(NettingSetDetails(nettingSetId)), portfolioIds_(portfolioIds) {
         for (const auto& addField : additionalFields)
             additionalFields_[addField.first] = addField.second;
     }
->>>>>>> 32a79a8f
 
     //! Constructor with netting set details, with additional fields
     Envelope(const string& counterparty, const NettingSetDetails& nettingSetDetails,
