--- conflicted
+++ resolved
@@ -32,74 +32,11 @@
 namespace data {
 
 void FxOption::build(const boost::shared_ptr<EngineFactory>& engineFactory) {
-<<<<<<< HEAD
-
-    Currency boughtCcy = parseCurrency(boughtCurrency_);
-    Currency soldCcy = parseCurrency(soldCurrency_);
-
-    QL_REQUIRE(tradeActions().empty(), "TradeActions not supported for FxOption");
-
-    // Payoff
-    Real strike = soldAmount_ / boughtAmount_;
-    Option::Type type = parseOptionType(option_.callPut());
-    boost::shared_ptr<StrikedTypePayoff> payoff(new PlainVanillaPayoff(type, strike));
-
-    // Only European Vanilla supported for now
-    QL_REQUIRE(option_.style() == "European", "Option Style unknown: " << option_.style());
-    QL_REQUIRE(option_.exerciseDates().size() == 1, "Invalid number of excercise dates");
-    Date expiryDate = parseDate(option_.exerciseDates().front());
-
-    // Exercise
-    boost::shared_ptr<Exercise> exercise = boost::make_shared<EuropeanExercise>(expiryDate);
-
-    // Vanilla European/American.
-    // If price adjustment is necessary we build a simple EU Option
-    boost::shared_ptr<QuantLib::Instrument> instrument;
-
-    // QL does not have an FXOption, so we add a vanilla one here and wrap
-    // it in a composite to get the notional in.
-    boost::shared_ptr<Instrument> vanilla = boost::make_shared<VanillaOption>(payoff, exercise);
-
-    // we buy foriegn with domestic(=sold ccy).
-    boost::shared_ptr<EngineBuilder> builder = engineFactory->builder(tradeType_);
-    QL_REQUIRE(builder, "No builder found for " << tradeType_);
-    boost::shared_ptr<FxOptionEngineBuilderBase> fxOptBuilder = boost::dynamic_pointer_cast<FxOptionEngineBuilderBase>(builder);
-    QL_REQUIRE(fxOptBuilder, "Expected FxOptionEngineBuidlerBase for " << tradeType_);
-
-    vanilla->setPricingEngine(fxOptBuilder->engine(boughtCcy, soldCcy));
-
-    Position::Type positionType = parsePositionType(option_.longShort());
-    Real bsInd = (positionType == QuantLib::Position::Long ? 1.0 : -1.0);
-    Real mult = boughtAmount_ * bsInd;
-
-    // If premium data is provided
-    // 1) build the fee trade and pass it to the instrument wrapper for pricing
-    // 2) add fee payment as additional trade leg for cash flow reporting
-    std::vector<boost::shared_ptr<Instrument>> additionalInstruments;
-    std::vector<Real> additionalMultipliers;
-    if (option_.premiumPayDate() != "" && option_.premiumCcy() != "") {
-        Real premiumAmount = -bsInd * option_.premium(); // pay if long, receive if short
-        Currency premiumCurrency = parseCurrency(option_.premiumCcy());
-        Date premiumDate = parseDate(option_.premiumPayDate());
-        // soldCcy is the NpvCcy, see below
-        addPayment(additionalInstruments, additionalMultipliers, premiumDate, premiumAmount, premiumCurrency, soldCcy,
-                   engineFactory, fxOptBuilder->configuration(MarketContext::pricing));
-        DLOG("option premium added for fx option " << id());
-    }
-
-    instrument_ = boost::shared_ptr<InstrumentWrapper>(
-        new VanillaInstrument(vanilla, mult, additionalInstruments, additionalMultipliers));
-
-    npvCurrency_ = soldCurrency_; // sold is the domestic
-    notional_ = soldAmount_;
-    maturity_ = expiryDate;
-=======
     VanillaOptionTrade::build(engineFactory);
     const string& ccyPairCode = assetName_ + currency_;
     Handle<BlackVolTermStructure> blackVol = engineFactory->market()->fxVol(ccyPairCode);
     LOG("Implied vol for " << tradeType_ << " on " << ccyPairCode << " with maturity " << maturity_ << " and strike " << strike_
                                         << " is " << blackVol->blackVol(maturity_, strike_));
->>>>>>> d77c2ee3
 }
 
 void FxOption::fromXML(XMLNode* node) {
