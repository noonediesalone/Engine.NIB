--- conflicted
+++ resolved
@@ -35,16 +35,12 @@
 public:
     BondRepo() : Trade("BondRepo") {}
 
-<<<<<<< HEAD
     //! Constructor taking an envelope along with bond and leg data
     BondRepo(Envelope env, const BondData& bondData, const LegData& legData)
         : Trade("BondRepo", env), originalSecurityLegData_(bondData), securityLegData_(bondData),
           cashLegData_(legData) {}
 
-    virtual void build(const boost::shared_ptr<EngineFactory>&) override;
-=======
     virtual void build(const QuantLib::ext::shared_ptr<EngineFactory>&) override;
->>>>>>> 997b6717
 
     virtual void fromXML(XMLNode* node) override;
     virtual XMLNode* toXML(XMLDocument& doc) const override;
