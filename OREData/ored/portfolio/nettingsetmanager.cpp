--- conflicted
+++ resolved
@@ -101,8 +101,6 @@
 
 QuantLib::ext::shared_ptr<NettingSetDefinition> NettingSetManager::get(const string& id) const {
     return get(NettingSetDetails(id));
-<<<<<<< HEAD
-=======
 }
 
 void NettingSetManager::loadAll() {
@@ -119,7 +117,6 @@
             QL_FAIL(err);
         }
     }
->>>>>>> df9d7683
 }
 
 void NettingSetManager::fromXML(XMLNode* node) {
