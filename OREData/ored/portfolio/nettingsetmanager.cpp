/*
 Copyright (C) 2016 Quaternion Risk Management Ltd
 All rights reserved.

 This file is part of ORE, a free-software/open-source library
 for transparent pricing and risk analysis - http://opensourcerisk.org

 ORE is free software: you can redistribute it and/or modify it
 under the terms of the Modified BSD License.  You should have received a
 copy of the license along with this program.
 The license is also available online at <http://opensourcerisk.org>

 This program is distributed on the basis that it will form a useful
 contribution to risk analytics and model standardisation, but WITHOUT
 ANY WARRANTY; without even the implied warranty of MERCHANTABILITY or
 FITNESS FOR A PARTICULAR PURPOSE. See the license for more details.
*/

#include <ored/portfolio/nettingsetmanager.hpp>
#include <ored/portfolio/structuredconfigurationwarning.hpp>
#include <ored/utilities/log.hpp>
#include <ql/errors.hpp>

namespace ore {
namespace data {

using ore::data::NettingSetDetails;

void NettingSetManager::add(const boost::shared_ptr<NettingSetDefinition>& nettingSet) {
    const NettingSetDetails& k = nettingSet->nettingSetDetails();

    std::pair<NettingSetDetails, boost::shared_ptr<NettingSetDefinition>> newNetSetDef(k, nettingSet);

    bool added = data_.insert(newNetSetDef).second;
    if (added)
        uniqueKeys_.push_back(k);

    QL_REQUIRE(data_.size() == uniqueKeys_.size(), "NettingSetManager: vector/map size mismatch");
}

bool NettingSetManager::has(const NettingSetDetails& nettingSetDetails) const {
    return data_.find(nettingSetDetails) != data_.end();
}

bool NettingSetManager::has(const string& id) const {
    return has(NettingSetDetails(id));
}

void NettingSetManager::reset() {
    data_.clear();
    uniqueKeys_.clear();
}

const bool NettingSetManager::empty() const {
    return data_.empty();
}

const bool NettingSetManager::calculateIMAmount() const { 
    for (const auto& nsd : data_) {
        if (nsd.second->activeCsaFlag() && nsd.second->csaDetails()->calculateIMAmount())
            return true;
    }
    return false;
}

const set<NettingSetDetails> NettingSetManager::calculateIMNettingSets() const {
    set<NettingSetDetails> calculateIMNettingSets = set<NettingSetDetails>();
    for (const auto& nsd : data_) {
        if (nsd.second->activeCsaFlag() && nsd.second->csaDetails()->calculateIMAmount()) {
            calculateIMNettingSets.insert(nsd.first);
        }
    }
    return calculateIMNettingSets;
}

boost::shared_ptr<NettingSetDefinition> NettingSetManager::get(const NettingSetDetails& nettingSetDetails) const {
    if (has(nettingSetDetails))
        return data_.find(nettingSetDetails)->second;
    else
        QL_FAIL("NettingSetDefinition not found in manager: " << nettingSetDetails);
}

boost::shared_ptr<NettingSetDefinition> NettingSetManager::get(const string& id) const {
<<<<<<< HEAD
    auto found =
        std::find_if(data_.begin(), data_.end(), [&](const auto& details) { return details.first.nettingSetId() == id; });
=======
    auto found = std::find_if(data_.begin(), data_.end(),
                              [&id](const auto& details) { return details.first.nettingSetId() == id; });
>>>>>>> 1e6ff0ac
    if (found != data_.end())
        return found->second;
    else
        QL_FAIL("NettingSetDefinition not found in manager: " + id);
}

void NettingSetManager::fromXML(XMLNode* node) {
    XMLUtils::checkNode(node, "NettingSetDefinitions");
    vector<XMLNode*> nettingSetNodes = XMLUtils::getChildrenNodes(node, "NettingSet");
    for (unsigned i = 0; i < nettingSetNodes.size(); i++) {
        XMLNode* child = nettingSetNodes[i];
        try {
            boost::shared_ptr<NettingSetDefinition> nettingSet(new NettingSetDefinition(child));
            add(nettingSet);
        } catch (std::exception& ex) {
            ALOG(StructuredConfigurationWarningMessage(
                "Netting set manager", "", "Netting set definnition failed to parse: " + string(ex.what())));
        }
    }
}

XMLNode* NettingSetManager::toXML(XMLDocument& doc) {
    XMLNode* node = doc.allocNode("NettingSetDefinitions");
    map<NettingSetDetails, const boost::shared_ptr<NettingSetDefinition>>::iterator it;
    for (it = data_.begin(); it != data_.end(); ++it)
        XMLUtils::appendNode(node, it->second->toXML(doc));
    return node;
}
} // namespace data
} // namespace ore<|MERGE_RESOLUTION|>--- conflicted
+++ resolved
@@ -81,13 +81,8 @@
 }
 
 boost::shared_ptr<NettingSetDefinition> NettingSetManager::get(const string& id) const {
-<<<<<<< HEAD
-    auto found =
-        std::find_if(data_.begin(), data_.end(), [&](const auto& details) { return details.first.nettingSetId() == id; });
-=======
     auto found = std::find_if(data_.begin(), data_.end(),
                               [&id](const auto& details) { return details.first.nettingSetId() == id; });
->>>>>>> 1e6ff0ac
     if (found != data_.end())
         return found->second;
     else
@@ -103,8 +98,7 @@
             boost::shared_ptr<NettingSetDefinition> nettingSet(new NettingSetDefinition(child));
             add(nettingSet);
         } catch (std::exception& ex) {
-            ALOG(StructuredConfigurationWarningMessage(
-                "Netting set manager", "", "Netting set definnition failed to parse: " + string(ex.what())));
+                                                       "Netting set definnition failed to parse", ex.what()));
         }
     }
 }
