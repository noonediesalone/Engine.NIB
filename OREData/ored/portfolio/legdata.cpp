/*
 Copyright (C) 2016 Quaternion Risk Management Ltd
 All rights reserved.

 This file is part of ORE, a free-software/open-source library
 for transparent pricing and risk analysis - http://opensourcerisk.org

 ORE is free software: you can redistribute it and/or modify it
 under the terms of the Modified BSD License.  You should have received a
 copy of the license along with this program.
 The license is also available online at <http://opensourcerisk.org>

 This program is distributed on the basis that it will form a useful
 contribution to risk analytics and model standardisation, but WITHOUT
 ANY WARRANTY; without even the implied warranty of MERCHANTABILITY or
 FITNESS FOR A PARTICULAR PURPOSE. See the license for more details.
*/

#include <ored/portfolio/bond.hpp>
#include <ored/portfolio/builders/capflooredaverageonindexedcouponleg.hpp>
#include <ored/portfolio/builders/capflooredcpileg.hpp>
#include <ored/portfolio/builders/capfloorediborleg.hpp>
#include <ored/portfolio/builders/capfloorednonstandardyoyleg.hpp>
#include <ored/portfolio/builders/capflooredovernightindexedcouponleg.hpp>
#include <ored/portfolio/builders/capflooredyoyleg.hpp>
#include <ored/portfolio/builders/cms.hpp>
#include <ored/portfolio/builders/cmsspread.hpp>
<<<<<<< HEAD
#include <ored/portfolio/builders/prdc.hpp>
=======
>>>>>>> b4d7d800
#include <ored/portfolio/forwardbond.hpp>
#include <ored/portfolio/legdata.hpp>
#include <ored/portfolio/makenonstandardlegs.hpp>
#include <ored/portfolio/referencedata.hpp>
#include <ored/portfolio/types.hpp>
#include <ored/utilities/indexnametranslator.hpp>
#include <ored/utilities/log.hpp>
#include <ored/utilities/marketdata.hpp>
#include <ored/utilities/to_string.hpp>
#include <ored/utilities/vectorutils.hpp>

<<<<<<< HEAD
#include <boost/algorithm/string.hpp>
#include <boost/make_shared.hpp>
#include <ql/cashflow.hpp>
#include <ql/cashflows/averagebmacoupon.hpp>
#include <ql/cashflows/capflooredcoupon.hpp>
#include <ql/cashflows/capflooredinflationcoupon.hpp>
#include <ql/cashflows/cashflowvectors.hpp>
#include <ql/cashflows/cpicoupon.hpp>
#include <ql/cashflows/cpicouponpricer.hpp>
#include <ql/cashflows/digitalcmscoupon.hpp>
#include <ql/cashflows/fixedratecoupon.hpp>
#include <ql/cashflows/iborcoupon.hpp>
#include <ql/cashflows/simplecashflow.hpp>
#include <ql/errors.hpp>
#include <ql/experimental/coupons/digitalcmsspreadcoupon.hpp>
#include <ql/experimental/coupons/strippedcapflooredcoupon.hpp>
#include <ql/utilities/vectors.hpp>
#include <ql/version.hpp>
=======
>>>>>>> b4d7d800
#include <qle/cashflows/averageonindexedcoupon.hpp>
#include <qle/cashflows/averageonindexedcouponpricer.hpp>
#include <qle/cashflows/brlcdicouponpricer.hpp>
#include <qle/cashflows/cmbcoupon.hpp>
#include <qle/cashflows/couponpricer.hpp>
#include <qle/cashflows/cpicoupon.hpp>
#include <qle/cashflows/cpicouponpricer.hpp>
#include <qle/cashflows/equitycoupon.hpp>
#include <qle/cashflows/floatingannuitycoupon.hpp>
#include <qle/cashflows/floatingratefxlinkednotionalcoupon.hpp>
#include <qle/cashflows/indexedcoupon.hpp>
#include <qle/cashflows/nonstandardcapflooredyoyinflationcoupon.hpp>
#include <qle/cashflows/overnightindexedcoupon.hpp>
#include <qle/cashflows/prdccoupon.cpp>
#include <qle/cashflows/strippedcapflooredcpicoupon.hpp>
#include <qle/cashflows/strippedcapflooredyoyinflationcoupon.hpp>
#include <qle/cashflows/subperiodscoupon.hpp>
#include <qle/cashflows/subperiodscouponpricer.hpp>
#include <qle/cashflows/yoyinflationcoupon.hpp>
#include <qle/cashflows/zerofixedcoupon.hpp>
#include <qle/indexes/bmaindexwrapper.hpp>
#include <qle/indexes/bondindex.hpp>
#include <qle/instruments/forwardbond.hpp>
<<<<<<< HEAD
=======

#include <ql/cashflow.hpp>
#include <ql/cashflows/averagebmacoupon.hpp>
#include <ql/cashflows/capflooredcoupon.hpp>
#include <ql/cashflows/capflooredinflationcoupon.hpp>
#include <ql/cashflows/cashflowvectors.hpp>
#include <ql/cashflows/cpicoupon.hpp>
#include <ql/cashflows/cpicouponpricer.hpp>
#include <ql/cashflows/digitalcmscoupon.hpp>
#include <ql/cashflows/fixedratecoupon.hpp>
#include <ql/cashflows/iborcoupon.hpp>
#include <ql/cashflows/simplecashflow.hpp>
#include <ql/errors.hpp>
#include <ql/experimental/coupons/digitalcmsspreadcoupon.hpp>
#include <ql/experimental/coupons/strippedcapflooredcoupon.hpp>
#include <ql/utilities/vectors.hpp>
#include <ql/version.hpp>

#include <boost/algorithm/string.hpp>
#include <boost/make_shared.hpp>
#include <boost/range/adaptor/transformed.hpp>
>>>>>>> b4d7d800

using namespace QuantLib;
using namespace QuantExt;

namespace ore {
namespace data {

bool lessThan(const string& s1, const string& s2) { return s1 < s2; }

void CashflowData::fromXML(XMLNode* node) {
    // allow for empty Cashflow legs without any payments
    if (node == nullptr)
        return;
    XMLUtils::checkNode(node, legNodeName());
    amounts_ =
        XMLUtils::getChildrenValuesWithAttributes<Real>(node, "Cashflow", "Amount", "date", dates_, &parseReal, false);

    auto p = sort_permutation(dates_, lessThan);
    apply_permutation_in_place(dates_, p);
    apply_permutation_in_place(amounts_, p);
}

XMLNode* CashflowData::toXML(XMLDocument& doc) {
    XMLNode* node = doc.allocNode(legNodeName());
    XMLUtils::addChildrenWithOptionalAttributes(doc, node, "Cashflow", "Amount", amounts_, "date", dates_);
    return node;
}

void FixedLegData::fromXML(XMLNode* node) {
    XMLUtils::checkNode(node, legNodeName());
    rates_ = XMLUtils::getChildrenValuesWithAttributes<Real>(node, "Rates", "Rate", "startDate", rateDates_, parseReal,
                                                             true);
}

XMLNode* FixedLegData::toXML(XMLDocument& doc) {
    XMLNode* node = doc.allocNode(legNodeName());
    XMLUtils::addChildrenWithOptionalAttributes(doc, node, "Rates", "Rate", rates_, "startDate", rateDates_);
    return node;
}

void ZeroCouponFixedLegData::fromXML(XMLNode* node) {
    XMLUtils::checkNode(node, legNodeName());
    rates_ = XMLUtils::getChildrenValuesWithAttributes<Real>(node, "Rates", "Rate", "startDate", rateDates_, &parseReal,
                                                             true);
    XMLNode* compNode = XMLUtils::getChildNode(node, "Compounding");
    if (compNode)
        compounding_ = XMLUtils::getChildValue(node, "Compounding", true);
    else
        compounding_ = "Compounded";
    QL_REQUIRE(compounding_ == "Compounded" || compounding_ == "Simple",
               "Compounding method " << compounding_ << " not supported");
    XMLNode* subtractNotionalNode = XMLUtils::getChildNode(node, "SubtractNotional");
    if (subtractNotionalNode)
        subtractNotional_ = XMLUtils::getChildValueAsBool(node, "SubtractNotional", true);
    else
        subtractNotional_ = true;
}

XMLNode* ZeroCouponFixedLegData::toXML(XMLDocument& doc) {
    XMLNode* node = doc.allocNode(legNodeName());
    XMLUtils::addChildrenWithOptionalAttributes(doc, node, "Rates", "Rate", rates_, "startDate", rateDates_);
    XMLUtils::addChild(doc, node, "Compounding", compounding_);
    XMLUtils::addChild(doc, node, "SubtractNotional", subtractNotional_);
    return node;
}

void FloatingLegData::fromXML(XMLNode* node) {
    XMLUtils::checkNode(node, legNodeName());
    index_ = internalIndexName(XMLUtils::getChildValue(node, "Index", true));
    indices_.insert(index_);
    // These are all optional
    spreads_ = XMLUtils::getChildrenValuesWithAttributes<Real>(node, "Spreads", "Spread", "startDate", spreadDates_,
                                                               &parseReal);
    isInArrears_ = boost::none;
    lastRecentPeriod_ = boost::none;
    isAveraged_ = hasSubPeriods_ = includeSpread_ = false;
    if (XMLNode* arrNode = XMLUtils::getChildNode(node, "IsInArrears"))
        isInArrears_ = parseBool(XMLUtils::getNodeValue(arrNode));
    if (XMLNode* lrNode = XMLUtils::getChildNode(node, "LastRecentPeriod"))
        lastRecentPeriod_ = parsePeriod(XMLUtils::getNodeValue(lrNode));
    lastRecentPeriodCalendar_ = XMLUtils::getChildValue(node, "LastRecentPeriodCalendar", false);
    if (XMLNode* avgNode = XMLUtils::getChildNode(node, "IsAveraged"))
        isAveraged_ = parseBool(XMLUtils::getNodeValue(avgNode));
    if (XMLNode* spNode = XMLUtils::getChildNode(node, "HasSubPeriods"))
        hasSubPeriods_ = parseBool(XMLUtils::getNodeValue(spNode));
    if (XMLNode* incSpNode = XMLUtils::getChildNode(node, "IncludeSpread"))
        includeSpread_ = parseBool(XMLUtils::getNodeValue(incSpNode));
    if (auto n = XMLUtils::getChildNode(node, "FixingDays"))
        fixingDays_ = parseInteger(XMLUtils::getNodeValue(n));
    else
        fixingDays_ = Null<Size>();
    if (auto n = XMLUtils::getChildNode(node, "Lookback"))
        lookback_ = parsePeriod(XMLUtils::getNodeValue(n));
    else
        lookback_ = 0 * Days;
    if (auto n = XMLUtils::getChildNode(node, "RateCutoff"))
        rateCutoff_ = parseInteger(XMLUtils::getNodeValue(n));
    else
        rateCutoff_ = Null<Size>();
    caps_ = XMLUtils::getChildrenValuesWithAttributes<Real>(node, "Caps", "Cap", "startDate", capDates_, &parseReal);
    floors_ =
        XMLUtils::getChildrenValuesWithAttributes<Real>(node, "Floors", "Floor", "startDate", floorDates_, &parseReal);
    gearings_ = XMLUtils::getChildrenValuesWithAttributes<Real>(node, "Gearings", "Gearing", "startDate", gearingDates_,
                                                                &parseReal, false);
    if (XMLUtils::getChildNode(node, "NakedOption"))
        nakedOption_ = XMLUtils::getChildValueAsBool(node, "NakedOption", false);
    else
        nakedOption_ = false;

    if (XMLUtils::getChildNode(node, "LocalCapFloor"))
        localCapFloor_ = XMLUtils::getChildValueAsBool(node, "LocalCapFloor", false);
    else
        localCapFloor_ = false;

    if (auto tmp = XMLUtils::getChildNode(node, "FixingSchedule")) {
        fixingSchedule_.fromXML(tmp);
    }
    if (auto tmp = XMLUtils::getChildNode(node, "ResetSchedule")) {
        resetSchedule_.fromXML(tmp);
    }
}

XMLNode* FloatingLegData::toXML(XMLDocument& doc) {
    XMLNode* node = doc.allocNode(legNodeName());
    XMLUtils::addChild(doc, node, "Index", index_);
    if (isInArrears_)
        XMLUtils::addChild(doc, node, "IsInArrears", *isInArrears_);
    if (lastRecentPeriod_)
        XMLUtils::addChild(doc, node, "LastRecentPeriod", *lastRecentPeriod_);
    if (!lastRecentPeriodCalendar_.empty())
        XMLUtils::addChild(doc, node, "LastRecentPeriodCalendar", lastRecentPeriodCalendar_);
    XMLUtils::addChild(doc, node, "IsAveraged", isAveraged_);
    XMLUtils::addChild(doc, node, "HasSubPeriods", hasSubPeriods_);
    XMLUtils::addChild(doc, node, "IncludeSpread", includeSpread_);
    if (fixingDays_ != Null<Size>())
        XMLUtils::addChild(doc, node, "FixingDays", static_cast<int>(fixingDays_));
    if (lookback_ != 0 * Days)
        XMLUtils::addChild(doc, node, "Lookback", ore::data::to_string(lookback_));
    if (rateCutoff_ != Null<Size>())
        XMLUtils::addChild(doc, node, "RateCutoff", static_cast<int>(rateCutoff_));
    XMLUtils::addChildrenWithOptionalAttributes(doc, node, "Caps", "Cap", caps_, "startDate", capDates_);
    XMLUtils::addChildrenWithOptionalAttributes(doc, node, "Floors", "Floor", floors_, "startDate", floorDates_);
    XMLUtils::addChildrenWithOptionalAttributes(doc, node, "Gearings", "Gearing", gearings_, "startDate",
                                                gearingDates_);
    XMLUtils::addChildrenWithOptionalAttributes(doc, node, "Spreads", "Spread", spreads_, "startDate", spreadDates_);
    XMLUtils::addChild(doc, node, "NakedOption", nakedOption_);
    if (localCapFloor_)
        XMLUtils::addChild(doc, node, "LocalCapFloor", localCapFloor_);
    if (fixingSchedule_.hasData()) {
        auto tmp = fixingSchedule_.toXML(doc);
        XMLUtils::setNodeName(doc, tmp, "FixingSchedule");
        XMLUtils::appendNode(node, tmp);
    }
    if (resetSchedule_.hasData()) {
        auto tmp = resetSchedule_.toXML(doc);
        XMLUtils::setNodeName(doc, tmp, "ResetSchedule");
        XMLUtils::appendNode(node, tmp);
    }
    return node;
}

void CPILegData::fromXML(XMLNode* node) {
    XMLUtils::checkNode(node, legNodeName());
    index_ = XMLUtils::getChildValue(node, "Index", true);
    startDate_ = XMLUtils::getChildValue(node, "StartDate", false);
    indices_.insert(index_);
    baseCPI_ = XMLUtils::getChildValueAsDouble(node, "BaseCPI", false, QuantLib::Null<QuantLib::Real>());
    observationLag_ = XMLUtils::getChildValue(node, "ObservationLag", false, "");
    // for backwards compatibility only
    if (auto c = XMLUtils::getChildNode(node, "Interpolated")) {
        QL_REQUIRE(XMLUtils::getChildNode(node, "Interpolation") == nullptr,
                   "can not have both Interpolated and Interpolation node in CPILegData");
        interpolation_ = parseBool(XMLUtils::getNodeValue(c)) ? "Linear" : "Flat";
    } else {
        interpolation_ = XMLUtils::getChildValue(node, "Interpolation", false, "");
    }
    XMLNode* subNomNode = XMLUtils::getChildNode(node, "SubtractInflationNotional");
    if (subNomNode)
        subtractInflationNominal_ = XMLUtils::getChildValueAsBool(node, "SubtractInflationNotional", true);
    else
        subtractInflationNominal_ = false;

    XMLNode* subNomCpnsNode = XMLUtils::getChildNode(node, "SubtractInflationNotionalAllCoupons");
    if (subNomCpnsNode)
        subtractInflationNominalCoupons_ =
            XMLUtils::getChildValueAsBool(node, "SubtractInflationNotionalAllCoupons", true);
    else
        subtractInflationNominalCoupons_ = false;

    rates_ = XMLUtils::getChildrenValuesWithAttributes<Real>(node, "Rates", "Rate", "startDate", rateDates_, &parseReal,
                                                             true);
    caps_ = XMLUtils::getChildrenValuesWithAttributes<Real>(node, "Caps", "Cap", "startDate", capDates_, &parseReal);
    floors_ =
        XMLUtils::getChildrenValuesWithAttributes<Real>(node, "Floors", "Floor", "startDate", floorDates_, &parseReal);

    finalFlowCap_ = Null<Real>();
    if (auto n = XMLUtils::getChildNode(node, "FinalFlowCap")) {
        string v = XMLUtils::getNodeValue(n);
        if (!v.empty())
            finalFlowCap_ = parseReal(XMLUtils::getNodeValue(n));
    }

    finalFlowFloor_ = Null<Real>();
    if (auto n = XMLUtils::getChildNode(node, "FinalFlowFloor")) {
        string v = XMLUtils::getNodeValue(n);
        if (!v.empty())
            finalFlowFloor_ = parseReal(XMLUtils::getNodeValue(n));
    }

    if (XMLUtils::getChildNode(node, "NakedOption"))
        nakedOption_ = XMLUtils::getChildValueAsBool(node, "NakedOption", false);
    else
        nakedOption_ = false;
}

XMLNode* CPILegData::toXML(XMLDocument& doc) {
    XMLNode* node = doc.allocNode(legNodeName());
    XMLUtils::addChild(doc, node, "Index", index_);
    XMLUtils::addChildrenWithOptionalAttributes(doc, node, "Rates", "Rate", rates_, "startDate", rateDates_);
    if (baseCPI_ != Null<Real>()) {
        XMLUtils::addChild(doc, node, "BaseCPI", baseCPI_);
    }
    XMLUtils::addChild(doc, node, "StartDate", startDate_);
    if (!observationLag_.empty()) {
        XMLUtils::addChild(doc, node, "ObservationLag", observationLag_);
    }
    if (!interpolation_.empty()) {
        XMLUtils::addChild(doc, node, "Interpolation", interpolation_);
    }
    XMLUtils::addChild(doc, node, "SubtractInflationNotional", subtractInflationNominal_);
    XMLUtils::addChild(doc, node, "SubtractInflationNotionalAllCoupons", subtractInflationNominalCoupons_);
    XMLUtils::addChildrenWithOptionalAttributes(doc, node, "Caps", "Cap", caps_, "startDate", capDates_);
    XMLUtils::addChildrenWithOptionalAttributes(doc, node, "Floors", "Floor", floors_, "startDate", floorDates_);
    if (finalFlowCap_ != Null<Real>())
        XMLUtils::addChild(doc, node, "FinalFlowCap", finalFlowCap_);
    if (finalFlowFloor_ != Null<Real>())
        XMLUtils::addChild(doc, node, "FinalFlowFloor", finalFlowFloor_);
    XMLUtils::addChild(doc, node, "NakedOption", nakedOption_);
    return node;
}

void YoYLegData::fromXML(XMLNode* node) {
    XMLUtils::checkNode(node, legNodeName());
    index_ = XMLUtils::getChildValue(node, "Index", true);
    indices_.insert(index_);
    fixingDays_ = XMLUtils::getChildValueAsInt(node, "FixingDays", true);
    observationLag_ = XMLUtils::getChildValue(node, "ObservationLag", false, "");
    gearings_ = XMLUtils::getChildrenValuesWithAttributes<Real>(node, "Gearings", "Gearing", "startDate", gearingDates_,
                                                                &parseReal);
    spreads_ = XMLUtils::getChildrenValuesWithAttributes<Real>(node, "Spreads", "Spread", "startDate", spreadDates_,
                                                               &parseReal);
    caps_ = XMLUtils::getChildrenValuesWithAttributes<Real>(node, "Caps", "Cap", "startDate", capDates_, &parseReal);
    floors_ =
        XMLUtils::getChildrenValuesWithAttributes<Real>(node, "Floors", "Floor", "startDate", floorDates_, &parseReal);
    if (XMLUtils::getChildNode(node, "NakedOption"))
        nakedOption_ = XMLUtils::getChildValueAsBool(node, "NakedOption", false);
    else
        nakedOption_ = false;
    if (XMLUtils::getChildNode(node, "AddInflationNotional"))
        addInflationNotional_ = XMLUtils::getChildValueAsBool(node, "AddInflationNotional", false);
    else
        addInflationNotional_ = false;
    if (XMLUtils::getChildNode(node, "IrregularYoY"))
        irregularYoY_ = XMLUtils::getChildValueAsBool(node, "IrregularYoY", false);
    else
        irregularYoY_ = false;
}

XMLNode* YoYLegData::toXML(XMLDocument& doc) {
    XMLNode* node = doc.allocNode(legNodeName());
    XMLUtils::addChild(doc, node, "Index", index_);
    if (!observationLag_.empty()) {
        XMLUtils::addChild(doc, node, "ObservationLag", observationLag_);
    }
    XMLUtils::addChild(doc, node, "FixingDays", static_cast<int>(fixingDays_));
    XMLUtils::addChildrenWithOptionalAttributes(doc, node, "Gearings", "Gearing", gearings_, "startDate",
                                                gearingDates_);
    XMLUtils::addChildrenWithOptionalAttributes(doc, node, "Spreads", "Spread", spreads_, "startDate", spreadDates_);
    XMLUtils::addChildrenWithOptionalAttributes(doc, node, "Caps", "Cap", caps_, "startDate", capDates_);
    XMLUtils::addChildrenWithOptionalAttributes(doc, node, "Floors", "Floor", floors_, "startDate", floorDates_);
    XMLUtils::addChild(doc, node, "NakedOption", nakedOption_);
    XMLUtils::addChild(doc, node, "AddInflationNotional", addInflationNotional_);
    XMLUtils::addChild(doc, node, "IrregularYoY", irregularYoY_);
    return node;
}

XMLNode* CMSLegData::toXML(XMLDocument& doc) {
    XMLNode* node = doc.allocNode(legNodeName());
    XMLUtils::addChild(doc, node, "Index", swapIndex_);
    XMLUtils::addChild(doc, node, "IsInArrears", isInArrears_);
    if (fixingDays_ != Null<Size>())
        XMLUtils::addChild(doc, node, "FixingDays", static_cast<int>(fixingDays_));
    XMLUtils::addChildrenWithOptionalAttributes(doc, node, "Caps", "Cap", caps_, "startDate", capDates_);
    XMLUtils::addChildrenWithOptionalAttributes(doc, node, "Floors", "Floor", floors_, "startDate", floorDates_);
    XMLUtils::addChildrenWithOptionalAttributes(doc, node, "Gearings", "Gearing", gearings_, "startDate",
                                                gearingDates_);
    XMLUtils::addChildrenWithOptionalAttributes(doc, node, "Spreads", "Spread", spreads_, "startDate", spreadDates_);
    XMLUtils::addChild(doc, node, "NakedOption", nakedOption_);
    return node;
}

void CMSLegData::fromXML(XMLNode* node) {
    XMLUtils::checkNode(node, legNodeName());
    swapIndex_ = XMLUtils::getChildValue(node, "Index", true);
    indices_.insert(swapIndex_);
    // These are all optional
    spreads_ = XMLUtils::getChildrenValuesWithAttributes<Real>(node, "Spreads", "Spread", "startDate", spreadDates_,
                                                               &parseReal);
    XMLNode* arrNode = XMLUtils::getChildNode(node, "IsInArrears");
    if (arrNode)
        isInArrears_ = XMLUtils::getChildValueAsBool(node, "IsInArrears", true);
    else
        isInArrears_ = false; // default to fixing-in-advance
    if (auto n = XMLUtils::getChildNode(node, "FixingDays"))
        fixingDays_ = parseInteger(XMLUtils::getNodeValue(n));
    else
        fixingDays_ = Null<Size>();
    caps_ = XMLUtils::getChildrenValuesWithAttributes<Real>(node, "Caps", "Cap", "startDate", capDates_, &parseReal);
    floors_ =
        XMLUtils::getChildrenValuesWithAttributes<Real>(node, "Floors", "Floor", "startDate", floorDates_, &parseReal);
    gearings_ = XMLUtils::getChildrenValuesWithAttributes<Real>(node, "Gearings", "Gearing", "startDate", gearingDates_,
                                                                &parseReal);
    if (XMLUtils::getChildNode(node, "NakedOption"))
        nakedOption_ = XMLUtils::getChildValueAsBool(node, "NakedOption", false);
    else
        nakedOption_ = false;
}

XMLNode* CMBLegData::toXML(XMLDocument& doc) {
    XMLNode* node = doc.allocNode(legNodeName());
    XMLUtils::addChild(doc, node, "Index", genericBond_);
    XMLUtils::addChild(doc, node, "IsInArrears", isInArrears_);
    XMLUtils::addChild(doc, node, "FixingDays", static_cast<int>(fixingDays_));
    XMLUtils::addChildrenWithOptionalAttributes(doc, node, "Caps", "Cap", caps_, "startDate", capDates_);
    XMLUtils::addChildrenWithOptionalAttributes(doc, node, "Floors", "Floor", floors_, "startDate", floorDates_);
    XMLUtils::addChildrenWithOptionalAttributes(doc, node, "Gearings", "Gearing", gearings_, "startDate",
                                                gearingDates_);
    XMLUtils::addChildrenWithOptionalAttributes(doc, node, "Spreads", "Spread", spreads_, "startDate", spreadDates_);
    XMLUtils::addChild(doc, node, "NakedOption", nakedOption_);
    XMLUtils::addChild(doc, node, "CreditRisk", hasCreditRisk_);
    return node;
}

void CMBLegData::fromXML(XMLNode* node) {
    XMLUtils::checkNode(node, legNodeName());
    genericBond_ = XMLUtils::getChildValue(node, "Index", true);
    // indices_.insert(swapIndex_);
    // These are all optional
    spreads_ = XMLUtils::getChildrenValuesWithAttributes<Real>(node, "Spreads", "Spread", "startDate", spreadDates_,
                                                               &parseReal);
    XMLNode* arrNode = XMLUtils::getChildNode(node, "IsInArrears");
    if (arrNode)
        isInArrears_ = XMLUtils::getChildValueAsBool(node, "IsInArrears", true);
    else
        isInArrears_ = false; // default to fixing-in-advance
    fixingDays_ = XMLUtils::getChildValueAsInt(node, "FixingDays", true);
    caps_ = XMLUtils::getChildrenValuesWithAttributes<Real>(node, "Caps", "Cap", "startDate", capDates_, &parseReal);
    floors_ =
        XMLUtils::getChildrenValuesWithAttributes<Real>(node, "Floors", "Floor", "startDate", floorDates_, &parseReal);
    gearings_ = XMLUtils::getChildrenValuesWithAttributes<Real>(node, "Gearings", "Gearing", "startDate", gearingDates_,
                                                                &parseReal);
    if (XMLUtils::getChildNode(node, "NakedOption"))
        nakedOption_ = XMLUtils::getChildValueAsBool(node, "NakedOption", false);
    else
        nakedOption_ = false;

    if (XMLUtils::getChildNode(node, "CreditRisk"))
        hasCreditRisk_ = XMLUtils::getChildValueAsBool(node, "CreditRisk", false);
    else
        hasCreditRisk_ = true;
}

XMLNode* DigitalCMSLegData::toXML(XMLDocument& doc) {
    XMLNode* node = doc.allocNode(legNodeName());
    XMLUtils::appendNode(node, underlying_->toXML(doc));

    if (callStrikes_.size() > 0) {
        XMLUtils::addChild(doc, node, "CallPosition", to_string(callPosition_));
        XMLUtils::addChild(doc, node, "IsCallATMIncluded", isCallATMIncluded_);
        XMLUtils::addChildren(doc, node, "CallStrikes", "Strike", callStrikes_);
        XMLUtils::addChildren(doc, node, "CallPayoffs", "Payoff", callPayoffs_);
    }

    if (putStrikes_.size() > 0) {
        XMLUtils::addChild(doc, node, "PutPosition", to_string(putPosition_));
        XMLUtils::addChild(doc, node, "IsPutATMIncluded", isPutATMIncluded_);
        XMLUtils::addChildren(doc, node, "PutStrikes", "Strike", putStrikes_);
        XMLUtils::addChildren(doc, node, "PutPayoffs", "Payoff", putPayoffs_);
    }

    return node;
}

void DigitalCMSLegData::fromXML(XMLNode* node) {
    XMLUtils::checkNode(node, legNodeName());

    XMLNode* underlyingNode = XMLUtils::getChildNode(node, "CMSLegData");
    underlying_ = boost::make_shared<CMSLegData>();
    underlying_->fromXML(underlyingNode);
    indices_ = underlying_->indices();

    callStrikes_ = XMLUtils::getChildrenValuesWithAttributes<Real>(node, "CallStrikes", "Strike", "startDate",
                                                                   callStrikeDates_, &parseReal);
    if (callStrikes_.size() > 0) {
        string cp = XMLUtils::getChildValue(node, "CallPosition", true);
        callPosition_ = parsePositionType(cp);
        isCallATMIncluded_ = XMLUtils::getChildValueAsBool(node, "IsCallATMIncluded", true);
        callPayoffs_ = XMLUtils::getChildrenValuesWithAttributes<Real>(node, "CallPayoffs", "Payoff", "startDate",
                                                                       callPayoffDates_, &parseReal);
    }

    putStrikes_ = XMLUtils::getChildrenValuesWithAttributes<Real>(node, "PutStrikes", "Strike", "startDate",
                                                                  putStrikeDates_, &parseReal);
    if (putStrikes_.size() > 0) {
        string pp = XMLUtils::getChildValue(node, "PutPosition", true);
        putPosition_ = parsePositionType(pp);
        isPutATMIncluded_ = XMLUtils::getChildValueAsBool(node, "IsPutATMIncluded", true);
        putPayoffs_ = XMLUtils::getChildrenValuesWithAttributes<Real>(node, "PutPayoffs", "Payoff", "startDate",
                                                                      putPayoffDates_, &parseReal);
    }
}

XMLNode* CMSSpreadLegData::toXML(XMLDocument& doc) {
    XMLNode* node = doc.allocNode(legNodeName());
    XMLUtils::addChild(doc, node, "Index1", swapIndex1_);
    XMLUtils::addChild(doc, node, "Index2", swapIndex2_);
    XMLUtils::addChild(doc, node, "IsInArrears", isInArrears_);
    if (fixingDays_ != Null<Size>())
        XMLUtils::addChild(doc, node, "FixingDays", static_cast<int>(fixingDays_));
    XMLUtils::addChildrenWithOptionalAttributes(doc, node, "Spreads", "Spread", spreads_, "startDate", spreadDates_);
    XMLUtils::addChildrenWithOptionalAttributes(doc, node, "Caps", "Cap", caps_, "startDate", capDates_);
    XMLUtils::addChildrenWithOptionalAttributes(doc, node, "Floors", "Floor", floors_, "startDate", floorDates_);
    XMLUtils::addChildrenWithOptionalAttributes(doc, node, "Gearings", "Gearing", gearings_, "startDate",
                                                gearingDates_);
    XMLUtils::addChild(doc, node, "NakedOption", nakedOption_);
    return node;
}

void CMSSpreadLegData::fromXML(XMLNode* node) {
    XMLUtils::checkNode(node, legNodeName());
    swapIndex1_ = XMLUtils::getChildValue(node, "Index1", true);
    swapIndex2_ = XMLUtils::getChildValue(node, "Index2", true);
    indices_.insert(swapIndex1_);
    indices_.insert(swapIndex2_);
    // These are all optional
    spreads_ = XMLUtils::getChildrenValuesWithAttributes<Real>(node, "Spreads", "Spread", "startDate", spreadDates_,
                                                               &parseReal);
    XMLNode* arrNode = XMLUtils::getChildNode(node, "IsInArrears");
    if (arrNode)
        isInArrears_ = XMLUtils::getChildValueAsBool(node, "IsInArrears", true);
    else
        isInArrears_ = false; // default to fixing-in-advance
    if (auto n = XMLUtils::getChildNode(node, "FixingDays"))
        fixingDays_ = parseInteger(XMLUtils::getNodeValue(n));
    else
        fixingDays_ = Null<Size>();
    caps_ = XMLUtils::getChildrenValuesWithAttributes<Real>(node, "Caps", "Cap", "startDate", capDates_, &parseReal);
    floors_ =
        XMLUtils::getChildrenValuesWithAttributes<Real>(node, "Floors", "Floor", "startDate", floorDates_, &parseReal);
    gearings_ = XMLUtils::getChildrenValuesWithAttributes<Real>(node, "Gearings", "Gearing", "startDate", gearingDates_,
                                                                &parseReal);
    if (XMLUtils::getChildNode(node, "NakedOption"))
        nakedOption_ = XMLUtils::getChildValueAsBool(node, "NakedOption", false);
    else
        nakedOption_ = false;
}

XMLNode* DigitalCMSSpreadLegData::toXML(XMLDocument& doc) {
    XMLNode* node = doc.allocNode(legNodeName());
    XMLUtils::appendNode(node, underlying_->toXML(doc));

    if (callStrikes_.size() > 0) {
        XMLUtils::addChild(doc, node, "CallPosition", to_string(callPosition_));
        XMLUtils::addChild(doc, node, "IsCallATMIncluded", isCallATMIncluded_);
        XMLUtils::addChildren(doc, node, "CallStrikes", "Strike", callStrikes_);
        XMLUtils::addChildren(doc, node, "CallPayoffs", "Payoff", callPayoffs_);
    }

    if (putStrikes_.size() > 0) {
        XMLUtils::addChild(doc, node, "PutPosition", to_string(putPosition_));
        XMLUtils::addChild(doc, node, "IsPutATMIncluded", isPutATMIncluded_);
        XMLUtils::addChildren(doc, node, "PutStrikes", "Strike", putStrikes_);
        XMLUtils::addChildren(doc, node, "PutPayoffs", "Payoff", putPayoffs_);
    }

    return node;
}

void DigitalCMSSpreadLegData::fromXML(XMLNode* node) {
    XMLUtils::checkNode(node, legNodeName());

    XMLNode* underlyingNode = XMLUtils::getChildNode(node, "CMSSpreadLegData");
    underlying_ = boost::make_shared<CMSSpreadLegData>();
    underlying_->fromXML(underlyingNode);
    indices_ = underlying_->indices();

    callStrikes_ = XMLUtils::getChildrenValuesWithAttributes<Real>(node, "CallStrikes", "Strike", "startDate",
                                                                   callStrikeDates_, &parseReal);
    if (callStrikes_.size() > 0) {
        string cp = XMLUtils::getChildValue(node, "CallPosition", true);
        callPosition_ = parsePositionType(cp);
        isCallATMIncluded_ = XMLUtils::getChildValueAsBool(node, "IsCallATMIncluded", true);
        callPayoffs_ = XMLUtils::getChildrenValuesWithAttributes<Real>(node, "CallPayoffs", "Payoff", "startDate",
                                                                       callPayoffDates_, &parseReal);
    }

    putStrikes_ = XMLUtils::getChildrenValuesWithAttributes<Real>(node, "PutStrikes", "Strike", "startDate",
                                                                  putStrikeDates_, &parseReal);
    if (putStrikes_.size() > 0) {
        string pp = XMLUtils::getChildValue(node, "PutPosition", true);
        putPosition_ = parsePositionType(pp);
        isPutATMIncluded_ = XMLUtils::getChildValueAsBool(node, "IsPutATMIncluded", true);
        putPayoffs_ = XMLUtils::getChildrenValuesWithAttributes<Real>(node, "PutPayoffs", "Payoff", "startDate",
                                                                      putPayoffDates_, &parseReal);
    }
}

void EquityLegData::fromXML(XMLNode* node) {
    XMLUtils::checkNode(node, legNodeName());
    returnType_ = parseEquityReturnType(XMLUtils::getChildValue(node, "ReturnType"));
    if (returnType_ == EquityReturnType::Total && XMLUtils::getChildNode(node, "DividendFactor"))
        dividendFactor_ = XMLUtils::getChildValueAsDouble(node, "DividendFactor", true);
    else
        dividendFactor_ = 1.0;
    XMLNode* utmp = XMLUtils::getChildNode(node, "Underlying");
    if (!utmp)
        utmp = XMLUtils::getChildNode(node, "Name");
    equityUnderlying_.fromXML(utmp);
    indices_.insert("EQ-" + eqName());
    if (XMLUtils::getChildNode(node, "InitialPrice"))
        initialPrice_ = XMLUtils::getChildValueAsDouble(node, "InitialPrice");
    else
        initialPrice_ = Null<Real>();
    initialPriceCurrency_ = XMLUtils::getChildValue(node, "InitialPriceCurrency", false);
    fixingDays_ = XMLUtils::getChildValueAsInt(node, "FixingDays");
    XMLNode* tmp = XMLUtils::getChildNode(node, "ValuationSchedule");
    if (tmp)
        valuationSchedule_.fromXML(tmp);
    if (XMLUtils::getChildNode(node, "NotionalReset"))
        notionalReset_ = XMLUtils::getChildValueAsBool(node, "NotionalReset");
    else
        notionalReset_ = true;

    XMLNode* fxt = XMLUtils::getChildNode(node, "FXTerms");
    if (fxt) {
        eqCurrency_ = XMLUtils::getChildValue(fxt, "EquityCurrency", false);
        fxIndex_ = XMLUtils::getChildValue(fxt, "FXIndex", true);
        if (XMLUtils::getChildNode(fxt, "FXIndexFixingDays")) {
            WLOG("EquityLegData::fromXML, node FXIndexFixingDays has been deprecated, fixing days are "
                 "taken from conventions.");
        }
        if (XMLUtils::getChildNode(fxt, "FXIndexCalendar")) {
            WLOG("EquityLegData::fromXML, node FXIndexCalendar has been deprecated, fixing calendar is "
                 "taken from conventions.");
        }
        indices_.insert(fxIndex_);
    }

    if (XMLNode* qty = XMLUtils::getChildNode(node, "Quantity"))
        quantity_ = parseReal(XMLUtils::getNodeValue(qty));
    else
        quantity_ = Null<Real>();
}

XMLNode* EquityLegData::toXML(XMLDocument& doc) {
    XMLNode* node = doc.allocNode(legNodeName());
    if (quantity_ != Null<Real>())
        XMLUtils::addChild(doc, node, "Quantity", quantity_);

    XMLUtils::addChild(doc, node, "ReturnType", to_string(returnType_));
    if (returnType_ == EquityReturnType::Total)
        XMLUtils::addChild(doc, node, "DividendFactor", dividendFactor_);

    XMLUtils::appendNode(node, equityUnderlying_.toXML(doc));
    if (initialPrice_ != Null<Real>())
        XMLUtils::addChild(doc, node, "InitialPrice", initialPrice_);
    if (!initialPriceCurrency_.empty())
        XMLUtils::addChild(doc, node, "InitialPriceCurrency", initialPriceCurrency_);
    XMLUtils::addChild(doc, node, "NotionalReset", notionalReset_);

    if (valuationSchedule_.hasData()) {
        XMLNode* schedNode = valuationSchedule_.toXML(doc);
        XMLUtils::setNodeName(doc, schedNode, "ValuationSchedule");
        XMLUtils::appendNode(node, schedNode);
    } else {
        XMLUtils::addChild(doc, node, "FixingDays", static_cast<Integer>(fixingDays_));
    }

    if (fxIndex_ != "") {
        XMLNode* fxNode = doc.allocNode("FXTerms");
        XMLUtils::addChild(doc, fxNode, "EquityCurrency", eqCurrency_);
        XMLUtils::addChild(doc, fxNode, "FXIndex", fxIndex_);
        XMLUtils::appendNode(node, fxNode);
    }
    return node;
}

XMLNode* PRDCLegData::toXML(XMLDocument& doc) {
    XMLNode* node = doc.allocNode(legNodeName());
    XMLUtils::addChild(doc, node, "FxIndex", fxIndex_);
    if (!fixingCalendar_.empty())
        XMLUtils::addChild(doc, node, "FixingCalendar", fixingCalendar_);
    if (!fixingConvention_.empty())
        XMLUtils::addChild(doc, node, "FixingConvention", fixingConvention_);
    if (fixingDays_ != Null<Size>())
        XMLUtils::addChild(doc, node, "FixingDays", static_cast<int>(fixingDays_));
    XMLUtils::addChild(doc, node, "IsInArrears", isInArrears_);
    XMLUtils::addChildrenWithOptionalAttributes(doc, node, "DomesticRates", "DomesticRate", domesticRates_, "startDate",
                                                domesticDates_);
    XMLUtils::addChildrenWithOptionalAttributes(doc, node, "ForeignRates", "ForeignRate", foreignRates_, "startDate",
                                                foreignDates_);
    XMLUtils::addChildrenWithOptionalAttributes(doc, node, "Caps", "Cap", caps_, "startDate", capDates_);
    XMLUtils::addChildrenWithOptionalAttributes(doc, node, "Floors", "Floor", floors_, "startDate", floorDates_);
    return node;
}

void PRDCLegData::fromXML(XMLNode* node) {
    XMLUtils::checkNode(node, legNodeName());
    fxIndex_ = XMLUtils::getChildValue(node, "FxIndex", true);

    domesticRates_ = XMLUtils::getChildrenValuesWithAttributes<Real>(node, "DomesticRates", "DomesticRate", "startDate",
                                                                     domesticDates_, &parseReal);
    foreignRates_ = XMLUtils::getChildrenValuesWithAttributes<Real>(node, "ForeignRates", "ForeignRate", "startDate",
                                                                    foreignDates_, &parseReal);

    // These are all optional
    fixingCalendar_ = XMLUtils::getChildValue(node, "FixingCalendar", false);
    fixingConvention_ = XMLUtils::getChildValue(node, "FixingConvention", false);
    if (auto n = XMLUtils::getChildNode(node, "FixingDays"))
        fixingDays_ = parseInteger(XMLUtils::getNodeValue(n));
    else
        fixingDays_ = Null<Size>();
    if (auto* n = XMLUtils::getChildNode(node, "IsInArrears"))
        isInArrears_ = parseBool(XMLUtils::getNodeValue(n));
    else
        isInArrears_ = true;

    caps_ = XMLUtils::getChildrenValuesWithAttributes<Real>(node, "Caps", "Cap", "startDate", capDates_, &parseReal);
    floors_ =
        XMLUtils::getChildrenValuesWithAttributes<Real>(node, "Floors", "Floor", "startDate", floorDates_, &parseReal);
}

void AmortizationData::fromXML(XMLNode* node) {
    XMLUtils::checkNode(node, "AmortizationData");
    type_ = XMLUtils::getChildValue(node, "Type");
    value_ = XMLUtils::getChildValueAsDouble(node, "Value", false, Null<Real>());
    startDate_ = XMLUtils::getChildValue(node, "StartDate", false);
    endDate_ = XMLUtils::getChildValue(node, "EndDate", false);
    frequency_ = XMLUtils::getChildValue(node, "Frequency", false);
    underflow_ = XMLUtils::getChildValueAsBool(node, "Underflow", false, false);
    initialized_ = true;
    validate();
}

XMLNode* AmortizationData::toXML(XMLDocument& doc) {
    XMLNode* node = doc.allocNode("AmortizationData");
    XMLUtils::addChild(doc, node, "Type", type_);
    if (value_ != Null<Real>())
        XMLUtils::addChild(doc, node, "Value", value_);
    if (!startDate_.empty())
        XMLUtils::addChild(doc, node, "StartDate", startDate_);
    if (!endDate_.empty())
        XMLUtils::addChild(doc, node, "EndDate", endDate_);
    if (!frequency_.empty())
        XMLUtils::addChild(doc, node, "Frequency", frequency_);
    XMLUtils::addChild(doc, node, "Underflow", underflow_);
    return node;
}

void AmortizationData::validate() const {
    QL_REQUIRE(type_ == "LinearToMaturity" || value_ != Null<Real>(), "AmortizationData requires Value");
    QL_REQUIRE(type_ == "LinearToMaturity" || value_ != Null<Real>(), "AmortizationData requires Underflow");
}

LegData::LegData(const boost::shared_ptr<LegAdditionalData>& concreteLegData, bool isPayer, const string& currency,
                 const ScheduleData& scheduleData, const string& dayCounter, const std::vector<double>& notionals,
                 const std::vector<string>& notionalDates, const string& paymentConvention,
                 const bool notionalInitialExchange, const bool notionalFinalExchange,
                 const bool notionalAmortizingExchange, const bool isNotResetXCCY, const string& foreignCurrency,
                 const double foreignAmount, const string& fxIndex,
                 const std::vector<AmortizationData>& amortizationData, const string& paymentLag,
                 const string& paymentCalendar, const vector<string>& paymentDates,
                 const std::vector<Indexing>& indexing, const bool indexingFromAssetLeg,
                 const string& lastPeriodDayCounter)
    : concreteLegData_(concreteLegData), isPayer_(isPayer), currency_(currency), schedule_(scheduleData),
      dayCounter_(dayCounter), notionals_(notionals), notionalDates_(notionalDates),
      paymentConvention_(paymentConvention), notionalInitialExchange_(notionalInitialExchange),
      notionalFinalExchange_(notionalFinalExchange), notionalAmortizingExchange_(notionalAmortizingExchange),
      isNotResetXCCY_(isNotResetXCCY), foreignCurrency_(foreignCurrency), foreignAmount_(foreignAmount),
      fxIndex_(fxIndex), amortizationData_(amortizationData), paymentLag_(paymentLag),
      paymentCalendar_(paymentCalendar), paymentDates_(paymentDates), indexing_(indexing),
      indexingFromAssetLeg_(indexingFromAssetLeg), lastPeriodDayCounter_(lastPeriodDayCounter) {

    indices_ = concreteLegData_->indices();

    if (!fxIndex_.empty())
        indices_.insert(fxIndex_);

    for (auto const& i : indexing)
        if (i.hasData())
            indices_.insert(i.index());
}

void LegData::fromXML(XMLNode* node) {
    XMLUtils::checkNode(node, "LegData");
    string legType = XMLUtils::getChildValue(node, "LegType", true);
    isPayer_ = XMLUtils::getChildValueAsBool(node, "Payer");
    currency_ = XMLUtils::getChildValue(node, "Currency", false);
    dayCounter_ = XMLUtils::getChildValue(node, "DayCounter"); // optional
    paymentConvention_ = XMLUtils::getChildValue(node, "PaymentConvention");
    paymentLag_ = XMLUtils::getChildValue(node, "PaymentLag");
    paymentCalendar_ = XMLUtils::getChildValue(node, "PaymentCalendar", false);
    // if not given, default of getChildValueAsBool is true, which fits our needs here
    notionals_ = XMLUtils::getChildrenValuesWithAttributes<Real>(node, "Notionals", "Notional", "startDate",
                                                                 notionalDates_, &parseReal);
    isNotResetXCCY_ = true;
    notionalInitialExchange_ = false;
    notionalFinalExchange_ = false;
    notionalAmortizingExchange_ = false;
    if (auto tmp = XMLUtils::getChildNode(node, "Notionals")) {
        XMLNode* fxResetNode = XMLUtils::getChildNode(tmp, "FXReset");
        if (fxResetNode) {
            isNotResetXCCY_ = false;
            foreignCurrency_ = XMLUtils::getChildValue(fxResetNode, "ForeignCurrency", true);
            foreignAmount_ = XMLUtils::getChildValueAsDouble(fxResetNode, "ForeignAmount", true);
            fxIndex_ = XMLUtils::getChildValue(fxResetNode, "FXIndex", true);
            indices_.insert(fxIndex_);
            if (XMLUtils::getChildNode(node, "FixingDays")) {
                WLOG("LegData::fromXML, node FixingDays has been deprecated, fixing days are "
                     "taken from conventions.");
            }
            if (XMLUtils::getChildNode(node, "FixingCalendar")) {
                WLOG("LegData::fromXML, node FixingCalendar has been deprecated, fixing calendar is "
                     "taken from conventions.");
            }
            // TODO add schedule
        }
        XMLNode* exchangeNode = XMLUtils::getChildNode(tmp, "Exchanges");
        if (exchangeNode) {

            notionalInitialExchange_ = XMLUtils::getChildValueAsBool(exchangeNode, "NotionalInitialExchange");
            notionalFinalExchange_ = XMLUtils::getChildValueAsBool(exchangeNode, "NotionalFinalExchange");
            if (XMLUtils::getChildNode(exchangeNode, "NotionalAmortizingExchange"))
                notionalAmortizingExchange_ = XMLUtils::getChildValueAsBool(exchangeNode, "NotionalAmortizingExchange");
        }
    }

    XMLNode* amortizationParentNode = XMLUtils::getChildNode(node, "Amortizations");
    if (amortizationParentNode) {
        auto adNodes = XMLUtils::getChildrenNodes(amortizationParentNode, "AmortizationData");
        for (auto const& a : adNodes) {
            amortizationData_.push_back(AmortizationData());
            amortizationData_.back().fromXML(a);
        }
    }

    if (auto tmp = XMLUtils::getChildNode(node, "ScheduleData"))
        schedule_.fromXML(tmp);

    paymentDates_ = XMLUtils::getChildrenValues(node, "PaymentDates", "PaymentDate", false);
    if (!paymentDates_.empty()) {
        WLOG("Usage of PaymentDates is deprecated, use PaymentSchedule instead.");
    }

    strictNotionalDates_ = XMLUtils::getChildValueAsBool(node, "StrictNotionalDates", false, false);

    if (auto tmp = XMLUtils::getChildNode(node, "PaymentSchedule")) {
        paymentSchedule_.fromXML(tmp);
        QL_REQUIRE(paymentDates_.empty(), "Both PaymentDates and PaymentSchedule is given. Remove one of them. "
                                          "PaymentDates is deprecated, so preferably use PaymentSchedule.");
    }

    if (auto tmp = XMLUtils::getChildNode(node, "Indexings")) {
        if (auto n = XMLUtils::getChildNode(tmp, "FromAssetLeg")) {
            indexingFromAssetLeg_ = parseBool(XMLUtils::getNodeValue(n));
        } else {
            indexingFromAssetLeg_ = false;
        }
        auto indexings = XMLUtils::getChildrenNodes(tmp, "Indexing");
        for (auto const& i : indexings) {
            indexing_.push_back(Indexing());
            indexing_.back().fromXML(i);
        }
    }

    lastPeriodDayCounter_ = XMLUtils::getChildValue(node, "LastPeriodDayCounter", false);

    concreteLegData_ = initialiseConcreteLegData(legType);
    concreteLegData_->fromXML(XMLUtils::getChildNode(node, concreteLegData_->legNodeName()));

    indices_.insert(concreteLegData_->indices().begin(), concreteLegData_->indices().end());
}

boost::shared_ptr<LegAdditionalData> LegData::initialiseConcreteLegData(const string& legType) {
    auto legData = LegDataFactory::instance().build(legType);
    QL_REQUIRE(legData, "Leg type " << legType << " has not been registered with the leg data factory.");
    return legData;
}

XMLNode* LegData::toXML(XMLDocument& doc) {
    XMLNode* node = doc.allocNode("LegData");
    QL_REQUIRE(node, "Failed to create LegData node");
    XMLUtils::addChild(doc, node, "LegType", legType());
    XMLUtils::addChild(doc, node, "Payer", isPayer_);
    XMLUtils::addChild(doc, node, "Currency", currency_);
    if (paymentConvention_ != "")
        XMLUtils::addChild(doc, node, "PaymentConvention", paymentConvention_);
    if (!paymentLag_.empty())
        XMLUtils::addChild(doc, node, "PaymentLag", paymentLag_);
    if (!paymentCalendar_.empty())
        XMLUtils::addChild(doc, node, "PaymentCalendar", paymentCalendar_);
    if (dayCounter_ != "")
        XMLUtils::addChild(doc, node, "DayCounter", dayCounter_);
    XMLUtils::addChildrenWithOptionalAttributes(doc, node, "Notionals", "Notional", notionals_, "startDate",
                                                notionalDates_);
    XMLNode* notionalsNodePtr = XMLUtils::getChildNode(node, "Notionals");

    if (!isNotResetXCCY_) {
        XMLNode* resetNode = doc.allocNode("FXReset");
        XMLUtils::addChild(doc, resetNode, "ForeignCurrency", foreignCurrency_);
        XMLUtils::addChild(doc, resetNode, "ForeignAmount", foreignAmount_);
        XMLUtils::addChild(doc, resetNode, "FXIndex", fxIndex_);
        XMLUtils::appendNode(notionalsNodePtr, resetNode);
    }

    XMLNode* exchangeNode = doc.allocNode("Exchanges");
    XMLUtils::addChild(doc, exchangeNode, "NotionalInitialExchange", notionalInitialExchange_);
    XMLUtils::addChild(doc, exchangeNode, "NotionalFinalExchange", notionalFinalExchange_);
    XMLUtils::addChild(doc, exchangeNode, "NotionalAmortizingExchange", notionalAmortizingExchange_);
    XMLUtils::appendNode(notionalsNodePtr, exchangeNode);

    XMLUtils::appendNode(node, schedule_.toXML(doc));

    if (!paymentDates_.empty())
        XMLUtils::addChildren(doc, node, "PaymentDates", "PaymentDate", paymentDates_);

    if (!amortizationData_.empty()) {
        XMLNode* amortisationsParentNode = doc.allocNode("Amortizations");
        for (auto& amort : amortizationData_) {
            if (amort.initialized()) {
                XMLUtils::appendNode(amortisationsParentNode, amort.toXML(doc));
            }
        }
        XMLUtils::appendNode(node, amortisationsParentNode);
    }

    if (strictNotionalDates_) {
        XMLUtils::addChild(doc, node, "StrictNotionalDates", strictNotionalDates_);
    }

    if (paymentSchedule_.hasData()) {
        auto tmp = paymentSchedule_.toXML(doc);
        XMLUtils::setNodeName(doc, tmp, "PaymentSchedule");
        XMLUtils::appendNode(node, tmp);
    }

    if (!indexing_.empty() || indexingFromAssetLeg_) {
        XMLNode* indexingsNode = doc.allocNode("Indexings");
        if (indexingFromAssetLeg_)
            XMLUtils::addChild(doc, indexingsNode, "FromAssetLeg", indexingFromAssetLeg_);
        for (auto& i : indexing_) {
            if (i.hasData())
                XMLUtils::appendNode(indexingsNode, i.toXML(doc));
        }
        XMLUtils::appendNode(node, indexingsNode);
    }

    if (!lastPeriodDayCounter_.empty())
        XMLUtils::addChild(doc, node, "LastPeriodDayCounter", lastPeriodDayCounter_);

    XMLUtils::appendNode(node, concreteLegData_->toXML(doc));
    return node;
}

// Functions
Leg makeSimpleLeg(const LegData& data) {
    boost::shared_ptr<CashflowData> cashflowData = boost::dynamic_pointer_cast<CashflowData>(data.concreteLegData());
    QL_REQUIRE(cashflowData, "Wrong LegType, expected CashFlow, got " << data.legType());

    const vector<double>& amounts = cashflowData->amounts();
    const vector<string>& dates = cashflowData->dates();
    QL_REQUIRE(amounts.size() == dates.size(), "Amounts / Date size mismatch in makeSimpleLeg."
                                                   << "Amounts:" << amounts.size() << ", Dates:" << dates.size());
    Leg leg;
    for (Size i = 0; i < dates.size(); i++) {
        Date d = parseDate(dates[i]);
        leg.push_back(boost::shared_ptr<CashFlow>(new SimpleCashFlow(amounts[i], d)));
    }
    return leg;
}

Leg makeFixedLeg(const LegData& data, const QuantLib::Date& openEndDateReplacement) {

    boost::shared_ptr<FixedLegData> fixedLegData = boost::dynamic_pointer_cast<FixedLegData>(data.concreteLegData());
    QL_REQUIRE(fixedLegData, "Wrong LegType, expected Fixed, got " << data.legType());

    // build schedules

    Schedule schedule;
    Schedule paymentSchedule;
    ScheduleBuilder scheduleBuilder;
    scheduleBuilder.add(schedule, data.schedule());
    scheduleBuilder.add(paymentSchedule, data.paymentSchedule());
    scheduleBuilder.makeSchedules(openEndDateReplacement);

    // Get explicit payment dates, if given

    vector<Date> paymentDates;

    if (!paymentSchedule.empty()) {
        paymentDates = paymentSchedule.dates();
    } else if (!data.paymentDates().empty()) {
        BusinessDayConvention paymentDatesConvention =
            data.paymentConvention().empty() ? Unadjusted : parseBusinessDayConvention(data.paymentConvention());
        Calendar paymentDatesCalendar =
            data.paymentCalendar().empty() ? NullCalendar() : parseCalendar(data.paymentCalendar());
        paymentDates = parseVectorOfValues<Date>(data.paymentDates(), &parseDate);
        for (Size i = 0; i < paymentDates.size(); i++)
            paymentDates[i] = paymentDatesCalendar.adjust(paymentDates[i], paymentDatesConvention);
    }

    // set payment calendar

    Calendar paymentCalendar;
    if (!data.paymentCalendar().empty())
        paymentCalendar = parseCalendar(data.paymentCalendar());
    else if (!paymentSchedule.calendar().empty())
        paymentCalendar = paymentSchedule.calendar();
    else if (!schedule.calendar().empty())
        paymentCalendar = schedule.calendar();

    // set day counter and bdc

    DayCounter dc = parseDayCounter(data.dayCounter());
    BusinessDayConvention bdc = parseBusinessDayConvention(data.paymentConvention());

    // build standard schedules (for non-strict notional dates)

    vector<double> rates = buildScheduledVector(fixedLegData->rates(), fixedLegData->rateDates(), schedule);
    vector<double> notionals = buildScheduledVector(data.notionals(), data.notionalDates(), schedule);

    // parse payment lag

    PaymentLag paymentLag = parsePaymentLag(data.paymentLag());

    // apply amortization

    applyAmortization(notionals, data, schedule, true, rates);

    // build leg

    if (!data.strictNotionalDates()) {

        // no strict notional dates

        Leg leg = FixedRateLeg(schedule)
                      .withNotionals(notionals)
                      .withCouponRates(rates, dc)
                      .withPaymentAdjustment(bdc)
                      .withPaymentLag(boost::apply_visitor(PaymentLagInteger(), paymentLag))
                      .withPaymentCalendar(paymentCalendar)
                      .withLastPeriodDayCounter(data.lastPeriodDayCounter().empty()
                                                    ? DayCounter()
                                                    : parseDayCounter(data.lastPeriodDayCounter()))
                      .withPaymentDates(paymentDates);
        return leg;

    } else {

        // strict notional dates

        std::vector<Date> notionalDatesAsDates;
        std::vector<Date> rateDatesAsDates;

        for (auto const& d : data.notionalDates()) {
            if (!d.empty())
                notionalDatesAsDates.push_back(parseDate(d));
        }

        for (auto const& d : fixedLegData->rateDates()) {
            if (!d.empty())
                rateDatesAsDates.push_back(parseDate(d));
        }

        return makeNonStandardFixedLeg(schedule.dates(), paymentDates, data.notionals(), notionalDatesAsDates,
                                       fixedLegData->rates(), rateDatesAsDates, data.strictNotionalDates(), dc,
                                       paymentCalendar, bdc, boost::apply_visitor(PaymentLagPeriod(), paymentLag));
    }
}

Leg makeZCFixedLeg(const LegData& data, const QuantLib::Date& openEndDateReplacement) {
    boost::shared_ptr<ZeroCouponFixedLegData> zcFixedLegData =
        boost::dynamic_pointer_cast<ZeroCouponFixedLegData>(data.concreteLegData());
    QL_REQUIRE(zcFixedLegData, "Wrong LegType, expected Zero Coupon Fixed, got " << data.legType());

    Schedule schedule = makeSchedule(data.schedule(), openEndDateReplacement);

    Calendar paymentCalendar;
    if (data.paymentCalendar().empty())
        paymentCalendar = schedule.calendar();
    else
        paymentCalendar = parseCalendar(data.paymentCalendar());

    BusinessDayConvention payConvention = parseBusinessDayConvention(data.paymentConvention());

    DayCounter dc = parseDayCounter(data.dayCounter());

    Size numNotionals = data.notionals().size();
    Size numRates = zcFixedLegData->rates().size();
    Size numDates = schedule.size();

    QL_REQUIRE(numDates >= 2, "Incorrect number of schedule dates entered, expected at least 2, got " << numDates);
    QL_REQUIRE(numNotionals >= 1,
               "Incorrect number of notional values entered, expected at least1, got " << numNotionals);
    QL_REQUIRE(numRates >= 1, "Incorrect number of rate values entered, expected at least 1, got " << numRates);

    vector<Date> dates = schedule.dates();

    vector<double> rates = buildScheduledVector(zcFixedLegData->rates(), zcFixedLegData->rateDates(), schedule);
    vector<double> notionals = buildScheduledVectorNormalised(data.notionals(), data.notionalDates(), schedule, 0.0);

    Compounding comp = parseCompounding(zcFixedLegData->compounding());
    QL_REQUIRE(comp == QuantLib::Compounded || comp == QuantLib::Simple,
               "Compounding method " << zcFixedLegData->compounding() << " not supported");

    Leg leg;
    vector<Date> cpnDates;
    cpnDates.push_back(dates.front());

    for (Size i = 0; i < numDates - 1; i++) {

        double currentNotional = i < notionals.size() ? notionals[i] : notionals.back();
        double currentRate = i < rates.size() ? rates[i] : rates.back();
        cpnDates.push_back(dates[i + 1]);
        Date paymentDate = paymentCalendar.adjust(dates[i + 1], payConvention);
        leg.push_back(boost::make_shared<ZeroFixedCoupon>(paymentDate, currentNotional, currentRate, dc, cpnDates, comp,
                                                          zcFixedLegData->subtractNotional()));
    }
    return leg;
}

Leg makeIborLeg(const LegData& data, const boost::shared_ptr<IborIndex>& index,
                const boost::shared_ptr<EngineFactory>& engineFactory, const bool attachPricer,
                const QuantLib::Date& openEndDateReplacement) {

    boost::shared_ptr<FloatingLegData> floatData = boost::dynamic_pointer_cast<FloatingLegData>(data.concreteLegData());
    QL_REQUIRE(floatData, "Wrong LegType, expected Floating, got " << data.legType());

    // build schedules

    Schedule schedule;
    Schedule fixingSchedule;
    Schedule resetSchedule;
    Schedule paymentSchedule;
    ScheduleBuilder scheduleBuilder;
    scheduleBuilder.add(schedule, data.schedule());
    scheduleBuilder.add(fixingSchedule, floatData->fixingSchedule());
    scheduleBuilder.add(resetSchedule, floatData->resetSchedule());
    scheduleBuilder.add(paymentSchedule, data.paymentSchedule());
    scheduleBuilder.makeSchedules(openEndDateReplacement);

    // Get explicit payment dates, if given

    vector<Date> paymentDates;

    if (!paymentSchedule.empty()) {
        paymentDates = paymentSchedule.dates();
    } else if (!data.paymentDates().empty()) {
        BusinessDayConvention paymentDatesConvention =
            data.paymentConvention().empty() ? Unadjusted : parseBusinessDayConvention(data.paymentConvention());
        Calendar paymentDatesCalendar =
            data.paymentCalendar().empty() ? NullCalendar() : parseCalendar(data.paymentCalendar());
        paymentDates = parseVectorOfValues<Date>(data.paymentDates(), &parseDate);
        for (Size i = 0; i < paymentDates.size(); i++)
            paymentDates[i] = paymentDatesCalendar.adjust(paymentDates[i], paymentDatesConvention);
    }

    // set payment calendar

    Calendar paymentCalendar;
    if (!data.paymentCalendar().empty())
        paymentCalendar = parseCalendar(data.paymentCalendar());
    else if (!paymentSchedule.calendar().empty())
        paymentCalendar = paymentSchedule.calendar();
    else if (!schedule.calendar().empty())
        paymentCalendar = schedule.calendar();

    // set day counter and bdc

    DayCounter dc = parseDayCounter(data.dayCounter());
    BusinessDayConvention bdc = parseBusinessDayConvention(data.paymentConvention());

    // flag whether caps / floors are present

    bool hasCapsFloors = floatData->caps().size() > 0 || floatData->floors().size() > 0;

    // build standard schedules (for non-strict notional dates)

    vector<double> notionals = buildScheduledVectorNormalised(data.notionals(), data.notionalDates(), schedule, 0.0);
    vector<double> spreads =
        buildScheduledVectorNormalised(floatData->spreads(), floatData->spreadDates(), schedule, 0.0);
    vector<double> gearings =
        buildScheduledVectorNormalised(floatData->gearings(), floatData->gearingDates(), schedule, 1.0);

    // set fixing days and in arrears flag

    Size fixingDays = floatData->fixingDays() == Null<Size>() ? index->fixingDays() : floatData->fixingDays();
    bool isInArrears = floatData->isInArrears() ? *floatData->isInArrears() : false;

    // apply amortization

    applyAmortization(notionals, data, schedule, true);

    // handle float annuity, which is not done in applyAmortization, for this we can only have one block

    if (!data.amortizationData().empty()) {
        AmortizationType amortizationType = parseAmortizationType(data.amortizationData().front().type());
        if (amortizationType == AmortizationType::Annuity) {
            LOG("Build floating annuity notional schedule");
            QL_REQUIRE(data.amortizationData().size() == 1,
                       "Can have one AmortizationData block only for floating leg annuities");
            QL_REQUIRE(!hasCapsFloors, "Caps/Floors not supported in floating annuity coupons");
            QL_REQUIRE(floatData->gearings().size() == 0, "Gearings not supported in floating annuity coupons");
            DayCounter dc = index->dayCounter();
            Date startDate = data.amortizationData().front().startDate().empty()
                                 ? Date::minDate()
                                 : parseDate(data.amortizationData().front().startDate());
            double annuity = data.amortizationData().front().value();
            bool underflow = data.amortizationData().front().underflow();
            vector<boost::shared_ptr<Coupon>> coupons;
            for (Size i = 0; i < schedule.size() - 1; i++) {
                Date paymentDate = paymentCalendar.adjust(schedule[i + 1], bdc);
                if (schedule[i] < startDate || i == 0) {
                    boost::shared_ptr<FloatingRateCoupon> coupon;
                    if (!floatData->hasSubPeriods()) {
                        coupon = boost::make_shared<IborCoupon>(paymentDate, notionals[i], schedule[i], schedule[i + 1],
                                                                fixingDays, index, gearings[i], spreads[i], Date(),
                                                                Date(), dc, isInArrears);
                        coupon->setPricer(boost::make_shared<BlackIborCouponPricer>());
                    } else {
                        coupon = boost::make_shared<QuantExt::SubPeriodsCoupon1>(
                            paymentDate, notionals[i], schedule[i], schedule[i + 1], index,
                            floatData->isAveraged() ? QuantExt::SubPeriodsCoupon1::Averaging
                                                    : QuantExt::SubPeriodsCoupon1::Compounding,
                            index->businessDayConvention(), spreads[i], dc, floatData->includeSpread(), gearings[i]);
                        coupon->setPricer(boost::make_shared<QuantExt::SubPeriodsCouponPricer1>());
                    }
                    coupons.push_back(coupon);
                    LOG("FloatingAnnuityCoupon: " << i << " " << coupon->nominal() << " " << coupon->amount());
                } else {
                    QL_REQUIRE(coupons.size() > 0,
                               "FloatingAnnuityCoupon needs at least one predecessor, e.g. a plain IborCoupon");
                    LOG("FloatingAnnuityCoupon, previous nominal/coupon: " << i << " " << coupons.back()->nominal()
                                                                           << " " << coupons.back()->amount());
                    boost::shared_ptr<QuantExt::FloatingAnnuityCoupon> coupon =
                        boost::make_shared<QuantExt::FloatingAnnuityCoupon>(
                            annuity, underflow, coupons.back(), paymentDate, schedule[i], schedule[i + 1], fixingDays,
                            index, gearings[i], spreads[i], Date(), Date(), dc, isInArrears);
                    coupons.push_back(coupon);
                    LOG("FloatingAnnuityCoupon: " << i << " " << coupon->nominal() << " " << coupon->amount());
                }
            }
            Leg leg;
            for (Size i = 0; i < coupons.size(); i++)
                leg.push_back(coupons[i]);
            LOG("Floating annuity notional schedule done");
            return leg;
        }
    }

    // handle sub periods leg

    if (floatData->hasSubPeriods()) {
        QL_REQUIRE(floatData->caps().empty() && floatData->floors().empty(),
                   "SubPeriodsLegs does not support caps or floors");
        QL_REQUIRE(!isInArrears, "SubPeriodLegs do not support in arrears fixings");
        Leg leg = QuantExt::SubPeriodsLeg1(schedule, index)
                      .withNotionals(notionals)
                      .withPaymentDayCounter(dc)
                      .withPaymentAdjustment(bdc)
                      .withGearings(gearings)
                      .withSpreads(spreads)
                      .withType(floatData->isAveraged() ? QuantExt::SubPeriodsCoupon1::Averaging
                                                        : QuantExt::SubPeriodsCoupon1::Compounding)
                      .includeSpread(floatData->includeSpread());
        QuantExt::setCouponPricer(leg, boost::make_shared<QuantExt::SubPeriodsCouponPricer1>());
        return leg;
    }

    // parse payment lag

    PaymentLag paymentLag = parsePaymentLag(data.paymentLag());

    // handle ibor leg

    Leg tmpLeg;
    bool isNonStandard;

    if (!data.strictNotionalDates() && fixingSchedule.empty() && resetSchedule.empty()) {

        // no strict notional dates, no fixing or reset schedule

        IborLeg iborLeg = IborLeg(schedule, index)
                              .withNotionals(notionals)
                              .withSpreads(spreads)
                              .withPaymentCalendar(paymentCalendar)
                              .withPaymentDayCounter(dc)
                              .withPaymentAdjustment(bdc)
                              .withFixingDays(fixingDays)
                              .inArrears(isInArrears)
                              .withGearings(gearings)
                              .withPaymentLag(boost::apply_visitor(PaymentLagInteger(), paymentLag))
                              .withPaymentDates(paymentDates);
        if (floatData->caps().size() > 0)
            iborLeg.withCaps(buildScheduledVector(floatData->caps(), floatData->capDates(), schedule));
        if (floatData->floors().size() > 0)
            iborLeg.withFloors(buildScheduledVector(floatData->floors(), floatData->floorDates(), schedule));

        tmpLeg = iborLeg;
        isNonStandard = false;

    } else {

        // strict notional dates, fixing or reset schedule present

        QL_REQUIRE(!hasCapsFloors, "Ibor leg with strict notional or reset dates, explicit fixing or reset schedule "
                                   "does not support cap / floors");

        std::vector<Date> notionalDatesAsDates;
        std::vector<Date> spreadDatesAsDates;
        std::vector<Date> gearingDatesAsDates;

        for (auto const& d : data.notionalDates()) {
            if (!d.empty())
                notionalDatesAsDates.push_back(parseDate(d));
        }

        for (auto const& d : floatData->spreadDates()) {
            if (!d.empty())
                spreadDatesAsDates.push_back(parseDate(d));
        }

        for (auto const& d : floatData->gearingDates()) {
            if (!d.empty())
                gearingDatesAsDates.push_back(parseDate(d));
        }

        tmpLeg = makeNonStandardIborLeg(index, schedule.dates(), paymentDates, fixingSchedule.dates(),
                                        resetSchedule.dates(), fixingDays, data.notionals(), notionalDatesAsDates,
                                        floatData->spreads(), spreadDatesAsDates, floatData->gearings(),
                                        gearingDatesAsDates, data.strictNotionalDates(), dc, paymentCalendar, bdc,
                                        boost::apply_visitor(PaymentLagPeriod(), paymentLag), isInArrears);

        isNonStandard = true;
    }

    if (attachPricer && (hasCapsFloors || isInArrears || isNonStandard)) {
        auto builder = engineFactory->builder("CapFlooredIborLeg");
        QL_REQUIRE(builder, "No builder found for CapFlooredIborLeg");
        auto cappedFlooredIborBuilder = boost::dynamic_pointer_cast<CapFlooredIborLegEngineBuilder>(builder);
        auto couponPricer = cappedFlooredIborBuilder->engine(IndexNameTranslator::instance().oreName(index->name()));
        QuantLib::setCouponPricer(tmpLeg, couponPricer);
    }

    // build naked option leg if required

    if (floatData->nakedOption()) {
        tmpLeg = StrippedCappedFlooredCouponLeg(tmpLeg);
    }

    // return the leg

    return tmpLeg;
}

Leg makeOISLeg(const LegData& data, const boost::shared_ptr<OvernightIndex>& index,
               const boost::shared_ptr<EngineFactory>& engineFactory, const bool attachPricer,
               const QuantLib::Date& openEndDateReplacement) {
    boost::shared_ptr<FloatingLegData> floatData = boost::dynamic_pointer_cast<FloatingLegData>(data.concreteLegData());
    QL_REQUIRE(floatData, "Wrong LegType, expected Floating, got " << data.legType());

    auto tmp = data.schedule();

<<<<<<< HEAD
    for (auto& r : tmp.modifyRules()) { // For schedules with 1D tenor, this ensures that the index calendar supersedes
                                        // the calendar provided
        if (r.tenor() == "1D")          // in the trade XML, to avoid differing holidays when building the schedule
=======
    /* For schedules with 1D tenor, this ensures that the index calendar supersedes the calendar provided
     in the trade XML and using "following" rolling conventions to avoid differing calendars and subsequent
     "degenerate schedule" errors in the building of the overnight coupon value date schedules.
     Generally, "1D" is an unusual tenor to use (and often just an error in the input data), but we want to
     make sure that this edge case works technically. */
    for (auto& r : tmp.modifyRules()) {
        if (r.tenor() == "1D") {
>>>>>>> b4d7d800
            r.modifyCalendar() = to_string(index->fixingCalendar());
            r.modifyConvention() = "F";
            r.modifyTermConvention() = "F";
        }
    }

    Schedule schedule = makeSchedule(tmp, openEndDateReplacement);
    DayCounter dc = parseDayCounter(data.dayCounter());
    BusinessDayConvention bdc = parseBusinessDayConvention(data.paymentConvention());
    PaymentLag paymentLag = parsePaymentLag(data.paymentLag());

    // Get explicit payment dates which in most cases should be empty
    vector<Date> paymentDates;
    if (!data.paymentDates().empty()) {
        BusinessDayConvention paymentDatesConvention =
            data.paymentConvention().empty() ? Unadjusted : parseBusinessDayConvention(data.paymentConvention());
        Calendar paymentDatesCalendar =
            data.paymentCalendar().empty() ? NullCalendar() : parseCalendar(data.paymentCalendar());
        paymentDates = parseVectorOfValues<Date>(data.paymentDates(), &parseDate);
        for (Size i = 0; i < paymentDates.size(); i++)
            paymentDates[i] = paymentDatesCalendar.adjust(paymentDates[i], paymentDatesConvention);
    }

    // try to set the rate computation period based on the schedule tenor
    Period rateComputationPeriod = 0 * Days;
    if (!tmp.rules().empty() && !tmp.rules().front().tenor().empty())
        rateComputationPeriod = parsePeriod(tmp.rules().front().tenor());
    else if (!tmp.dates().empty() && !tmp.dates().front().tenor().empty())
        rateComputationPeriod = parsePeriod(tmp.dates().front().tenor());

    Calendar paymentCalendar;
    if (data.paymentCalendar().empty())
        paymentCalendar = index->fixingCalendar();
    else
        paymentCalendar = parseCalendar(data.paymentCalendar());

    vector<double> notionals = buildScheduledVectorNormalised(data.notionals(), data.notionalDates(), schedule, 0.0);
    vector<double> spreads =
        buildScheduledVectorNormalised(floatData->spreads(), floatData->spreadDates(), schedule, 0.0);
    vector<double> gearings =
        buildScheduledVectorNormalised(floatData->gearings(), floatData->gearingDates(), schedule, 1.0);
    bool isInArrears = floatData->isInArrears() ? *floatData->isInArrears() : true;

    applyAmortization(notionals, data, schedule, false);

    if (floatData->isAveraged()) {

        boost::shared_ptr<QuantExt::AverageONIndexedCouponPricer> couponPricer =
            boost::make_shared<QuantExt::AverageONIndexedCouponPricer>();

        boost::shared_ptr<QuantExt::CapFlooredAverageONIndexedCouponPricer> cfCouponPricer;
        if (attachPricer && (floatData->caps().size() > 0 || floatData->floors().size() > 0)) {
            auto builder = boost::dynamic_pointer_cast<CapFlooredAverageONIndexedCouponLegEngineBuilder>(
                engineFactory->builder("CapFlooredAverageONIndexedCouponLeg"));
            QL_REQUIRE(builder, "No builder found for CapFlooredAverageONIndexedCouponLeg");
            cfCouponPricer = boost::dynamic_pointer_cast<CapFlooredAverageONIndexedCouponPricer>(
                builder->engine(IndexNameTranslator::instance().oreName(index->name()), rateComputationPeriod));
            QL_REQUIRE(cfCouponPricer, "internal error, could not cast to CapFlooredAverageONIndexedCouponPricer");
        }

        QuantExt::AverageONLeg leg =
            QuantExt::AverageONLeg(schedule, index)
                .withNotionals(notionals)
                .withSpreads(spreads)
                .withPaymentCalendar(paymentCalendar)
                .withGearings(gearings)
                .withPaymentDayCounter(dc)
                .withPaymentAdjustment(bdc)
                .withPaymentLag(boost::apply_visitor(PaymentLagInteger(), paymentLag))
                .withInArrears(isInArrears)
                .withLastRecentPeriod(floatData->lastRecentPeriod())
                .withLastRecentPeriodCalendar(floatData->lastRecentPeriodCalendar().empty()
                                                  ? Calendar()
                                                  : parseCalendar(floatData->lastRecentPeriodCalendar()))
                .withLookback(floatData->lookback())
                .withRateCutoff(floatData->rateCutoff() == Null<Size>() ? 0 : floatData->rateCutoff())
                .withFixingDays(floatData->fixingDays())
                .withCaps(buildScheduledVectorNormalised<Real>(floatData->caps(), floatData->capDates(), schedule,
                                                               Null<Real>()))
                .withFloors(buildScheduledVectorNormalised<Real>(floatData->floors(), floatData->capDates(), schedule,
                                                                 Null<Real>()))
                .withNakedOption(floatData->nakedOption())
                .includeSpreadInCapFloors(floatData->includeSpread())
                .withLocalCapFloor(floatData->localCapFloor())
                .withAverageONIndexedCouponPricer(couponPricer)
                .withCapFlooredAverageONIndexedCouponPricer(cfCouponPricer)
                .withTelescopicValueDates(floatData->telescopicValueDates())
                .withPaymentDates(paymentDates);
        return leg;

    } else {

        boost::shared_ptr<QuantExt::OvernightIndexedCouponPricer> couponPricer =
            boost::make_shared<QuantExt::OvernightIndexedCouponPricer>();

        boost::shared_ptr<QuantExt::CappedFlooredOvernightIndexedCouponPricer> cfCouponPricer;
        if (attachPricer && (floatData->caps().size() > 0 || floatData->floors().size() > 0)) {
            auto builder = boost::dynamic_pointer_cast<CapFlooredOvernightIndexedCouponLegEngineBuilder>(
                engineFactory->builder("CapFlooredOvernightIndexedCouponLeg"));
            QL_REQUIRE(builder, "No builder found for CapFlooredOvernightIndexedCouponLeg");
            cfCouponPricer = boost::dynamic_pointer_cast<QuantExt::CappedFlooredOvernightIndexedCouponPricer>(
                builder->engine(IndexNameTranslator::instance().oreName(index->name()), rateComputationPeriod));
            QL_REQUIRE(cfCouponPricer, "internal error, could not cast to CapFlooredAverageONIndexedCouponPricer");
        }

        Leg leg = QuantExt::OvernightLeg(schedule, index)
                      .withNotionals(notionals)
                      .withSpreads(spreads)
                      .withPaymentDayCounter(dc)
                      .withPaymentAdjustment(bdc)
                      .withPaymentCalendar(paymentCalendar)
                      .withPaymentLag(boost::apply_visitor(PaymentLagInteger(), paymentLag))
                      .withGearings(gearings)
                      .withInArrears(isInArrears)
                      .withLastRecentPeriod(floatData->lastRecentPeriod())
                      .withLastRecentPeriodCalendar(floatData->lastRecentPeriodCalendar().empty()
                                                        ? Calendar()
                                                        : parseCalendar(floatData->lastRecentPeriodCalendar()))
                      .includeSpread(floatData->includeSpread())
                      .withLookback(floatData->lookback())
                      .withFixingDays(floatData->fixingDays())
                      .withRateCutoff(floatData->rateCutoff() == Null<Size>() ? 0 : floatData->rateCutoff())
                      .withCaps(buildScheduledVectorNormalised<Real>(floatData->caps(), floatData->capDates(), schedule,
                                                                     Null<Real>()))
                      .withFloors(buildScheduledVectorNormalised<Real>(floatData->floors(), floatData->capDates(),
                                                                       schedule, Null<Real>()))
                      .withNakedOption(floatData->nakedOption())
                      .withLocalCapFloor(floatData->localCapFloor())
                      .withOvernightIndexedCouponPricer(couponPricer)
                      .withCapFlooredOvernightIndexedCouponPricer(cfCouponPricer)
                      .withTelescopicValueDates(floatData->telescopicValueDates())
                      .withPaymentDates(paymentDates);

        // If the overnight index is BRL CDI, we need a special coupon pricer
        boost::shared_ptr<BRLCdi> brlCdiIndex = boost::dynamic_pointer_cast<BRLCdi>(index);
        if (brlCdiIndex)
            QuantExt::setCouponPricer(leg, boost::make_shared<BRLCdiCouponPricer>());

        return leg;
    }
}

Leg makeBMALeg(const LegData& data, const boost::shared_ptr<QuantExt::BMAIndexWrapper>& indexWrapper,
               const QuantLib::Date& openEndDateReplacement) {
    boost::shared_ptr<FloatingLegData> floatData = boost::dynamic_pointer_cast<FloatingLegData>(data.concreteLegData());
    QL_REQUIRE(floatData, "Wrong LegType, expected Floating, got " << data.legType());
    boost::shared_ptr<BMAIndex> index = indexWrapper->bma();

    if (floatData->caps().size() > 0 || floatData->floors().size() > 0)
        QL_FAIL("Caps and floors are not supported for BMA legs");

    Schedule schedule = makeSchedule(data.schedule(), openEndDateReplacement);
    DayCounter dc = parseDayCounter(data.dayCounter());
    BusinessDayConvention bdc = parseBusinessDayConvention(data.paymentConvention());
    Calendar paymentCalendar;

    if (data.paymentCalendar().empty())
        paymentCalendar = schedule.calendar();
    else
        paymentCalendar = parseCalendar(data.paymentCalendar());

    vector<Real> notionals = buildScheduledVectorNormalised(data.notionals(), data.notionalDates(), schedule, 0.0);
    vector<Real> spreads = buildScheduledVector(floatData->spreads(), floatData->spreadDates(), schedule);
    vector<Real> gearings = buildScheduledVector(floatData->gearings(), floatData->gearingDates(), schedule);

    applyAmortization(notionals, data, schedule, false);

    AverageBMALeg leg = AverageBMALeg(schedule, index)
                            .withNotionals(notionals)
                            .withSpreads(spreads)
                            .withPaymentDayCounter(dc)
                            .withPaymentCalendar(paymentCalendar)
                            .withPaymentAdjustment(bdc)
                            .withGearings(gearings);

    return leg;
}

Leg makeNotionalLeg(const Leg& refLeg, const bool initNomFlow, const bool finalNomFlow, const bool amortNomFlow,
                    const Natural paymentLag, const BusinessDayConvention paymentConvention,
                    const Calendar paymentCalendar, const bool excludeIndexing) {

    // Assumption - Cashflows on Input Leg are all coupons
    // This is the Leg to be populated
    Leg leg;

    // Initial Flow Amount
    if (initNomFlow) {
        auto coupon = boost::dynamic_pointer_cast<QuantLib::Coupon>(refLeg[0]);
        QL_REQUIRE(coupon, "makeNotionalLeg does not support non-coupon legs");
        double initFlowAmt = (excludeIndexing ? unpackIndexedCoupon(coupon) : coupon)->nominal();
        Date initDate = coupon->accrualStartDate();
        initDate = paymentCalendar.advance(initDate, paymentLag, Days, paymentConvention);
        if (initFlowAmt != 0)
            leg.push_back(boost::shared_ptr<CashFlow>(new SimpleCashFlow(-initFlowAmt, initDate)));
    }

    // Amortization Flows
    if (amortNomFlow) {
        for (Size i = 1; i < refLeg.size(); i++) {
            auto coupon = boost::dynamic_pointer_cast<QuantLib::Coupon>(refLeg[i]);
            QL_REQUIRE(coupon, "makeNotionalLeg does not support non-coupon legs");
            auto coupon2 = boost::dynamic_pointer_cast<QuantLib::Coupon>(refLeg[i - 1]);
            QL_REQUIRE(coupon, "makeNotionalLeg does not support non-coupon legs");
            Date flowDate = coupon->accrualStartDate();
            flowDate = paymentCalendar.advance(flowDate, paymentLag, Days, paymentConvention);
            Real initNom = (excludeIndexing ? unpackIndexedCoupon(coupon2) : coupon2)->nominal();
            Real newNom = (excludeIndexing ? unpackIndexedCoupon(coupon) : coupon)->nominal();
            Real flow = initNom - newNom;
            if (flow != 0)
                leg.push_back(boost::shared_ptr<CashFlow>(new SimpleCashFlow(flow, flowDate)));
        }
    }

    // Final Nominal Return at Maturity
    if (finalNomFlow) {
        auto coupon = boost::dynamic_pointer_cast<QuantLib::Coupon>(refLeg.back());
        QL_REQUIRE(coupon, "makeNotionalLeg does not support non-coupon legs");
        double finalNomFlow = (excludeIndexing ? unpackIndexedCoupon(coupon) : coupon)->nominal();
        Date finalDate = coupon->accrualEndDate();
        finalDate = paymentCalendar.advance(finalDate, paymentLag, Days, paymentConvention);
        if (finalNomFlow != 0)
            leg.push_back(boost::shared_ptr<CashFlow>(new SimpleCashFlow(finalNomFlow, finalDate)));
    }

    return leg;
}

Leg makeCPILeg(const LegData& data, const boost::shared_ptr<ZeroInflationIndex>& index,
               const boost::shared_ptr<EngineFactory>& engineFactory, const QuantLib::Date& openEndDateReplacement) {

    boost::shared_ptr<CPILegData> cpiLegData = boost::dynamic_pointer_cast<CPILegData>(data.concreteLegData());
    QL_REQUIRE(cpiLegData, "Wrong LegType, expected CPI, got " << data.legType());

    Schedule schedule = makeSchedule(data.schedule(), openEndDateReplacement);
    DayCounter dc = parseDayCounter(data.dayCounter());
    Calendar paymentCalendar;

    if (data.paymentCalendar().empty())
        paymentCalendar = schedule.calendar();
    else
        paymentCalendar = parseCalendar(data.paymentCalendar());
    BusinessDayConvention bdc = parseBusinessDayConvention(data.paymentConvention());

    boost::shared_ptr<InflationSwapConvention> cpiSwapConvention = nullptr;

    auto inflationConventions = InstrumentConventions::instance().conventions()->get(
        cpiLegData->index() + "_INFLATIONSWAP", Convention::Type::InflationSwap);

    if (inflationConventions.first)
        cpiSwapConvention = boost::dynamic_pointer_cast<InflationSwapConvention>(inflationConventions.second);

    Period observationLag;
    if (cpiLegData->observationLag().empty()) {
        QL_REQUIRE(cpiSwapConvention, "observationLag is not specified in legData and couldn't find convention for "
                                          << cpiLegData->index()
                                          << ". Please add field to trade xml or add convention");
        DLOG("Build CPI Leg and use observation lag from standard inflationswap convention");
        observationLag = cpiSwapConvention->observationLag();
    } else {
        observationLag = parsePeriod(cpiLegData->observationLag());
    }

    CPI::InterpolationType interpolationMethod;
    if (cpiLegData->interpolation().empty()) {
        QL_REQUIRE(cpiSwapConvention, "observationLag is not specified in legData and couldn't find convention for "
                                          << cpiLegData->index()
                                          << ". Please add field to trade xml or add convention");
        DLOG("Build CPI Leg and use observation lag from standard inflationswap convention");
        interpolationMethod = cpiSwapConvention->interpolated() ? CPI::Linear : CPI::Flat;
    } else {
        interpolationMethod = parseObservationInterpolation(cpiLegData->interpolation());
    }

    vector<double> rates = buildScheduledVector(cpiLegData->rates(), cpiLegData->rateDates(), schedule);
    vector<double> notionals = buildScheduledVector(data.notionals(), data.notionalDates(), schedule);
    bool couponCap = cpiLegData->caps().size() > 0;
    bool couponFloor = cpiLegData->floors().size() > 0;
    bool couponCapFloor = cpiLegData->caps().size() > 0 || cpiLegData->floors().size() > 0;
    bool finalFlowCapFloor = cpiLegData->finalFlowCap() != Null<Real>() || cpiLegData->finalFlowFloor() != Null<Real>();

    applyAmortization(notionals, data, schedule, false);

    QuantExt::CPILeg cpiLeg =
        QuantExt::CPILeg(schedule, index,
                         engineFactory->market()->discountCurve(data.currency(),
                                                                engineFactory->configuration(MarketContext::pricing)),
                         cpiLegData->baseCPI(), observationLag)
            .withNotionals(notionals)
            .withPaymentDayCounter(dc)
            .withPaymentAdjustment(bdc)
            .withPaymentCalendar(paymentCalendar)
            .withFixedRates(rates)
            .withObservationInterpolation(interpolationMethod)
            .withSubtractInflationNominal(cpiLegData->subtractInflationNominal())
            .withSubtractInflationNominalAllCoupons(cpiLegData->subtractInflationNominalCoupons());

    // the cpi leg uses the first schedule date as the start date, which only makes sense if there are at least
    // two dates in the schedule, otherwise the only date in the schedule is the pay date of the cf and a separate
    // start date is expected; if both the separate start date and a schedule with more than one date is given
    const string& start = cpiLegData->startDate();
    if (schedule.size() < 2) {
        QL_REQUIRE(!start.empty(), "makeCPILeg(): only one schedule date, a 'StartDate' must be given.");
        cpiLeg.withStartDate(parseDate(start));
    } else if (!start.empty()) {
        DLOG("Schedule with more than 2 dates was provided. The first schedule date "

             << io::iso_date(schedule.dates().front()) << " is used as the start date. The 'StartDate' of " << start
             << " is not used.");
    }
    if (couponCap)
        cpiLeg.withCaps(buildScheduledVector(cpiLegData->caps(), cpiLegData->capDates(), schedule));

    if (couponFloor)
        cpiLeg.withFloors(buildScheduledVector(cpiLegData->floors(), cpiLegData->floorDates(), schedule));

    if (cpiLegData->finalFlowCap() != Null<Real>())
        cpiLeg.withFinalFlowCap(cpiLegData->finalFlowCap());

    if (cpiLegData->finalFlowFloor() != Null<Real>())
        cpiLeg.withFinalFlowFloor(cpiLegData->finalFlowFloor());

    Leg leg = cpiLeg.operator Leg();
    Size n = leg.size();
    QL_REQUIRE(n > 0, "Empty CPI Leg");

    if (couponCapFloor || finalFlowCapFloor) {

        string indexName = cpiLegData->index();

        // get a coupon pricer for the leg
        boost::shared_ptr<EngineBuilder> cpBuilder = engineFactory->builder("CappedFlooredCpiLegCoupons");
        QL_REQUIRE(cpBuilder, "No builder found for CappedFlooredCpiLegCoupons");
        boost::shared_ptr<CapFlooredCpiLegCouponEngineBuilder> cappedFlooredCpiCouponBuilder =
            boost::dynamic_pointer_cast<CapFlooredCpiLegCouponEngineBuilder>(cpBuilder);
        boost::shared_ptr<InflationCouponPricer> couponPricer = cappedFlooredCpiCouponBuilder->engine(indexName);

        // get a cash flow pricer for the leg
        boost::shared_ptr<EngineBuilder> cfBuilder = engineFactory->builder("CappedFlooredCpiLegCashFlows");
        QL_REQUIRE(cfBuilder, "No builder found for CappedFlooredCpiLegCashFLows");
        boost::shared_ptr<CapFlooredCpiLegCashFlowEngineBuilder> cappedFlooredCpiCashFlowBuilder =
            boost::dynamic_pointer_cast<CapFlooredCpiLegCashFlowEngineBuilder>(cfBuilder);
        boost::shared_ptr<InflationCashFlowPricer> cashFlowPricer = cappedFlooredCpiCashFlowBuilder->engine(indexName);

        // set coupon pricer for the leg
        for (Size i = 0; i < leg.size(); i++) {
            // nothing to do for the plain CPI Coupon, because the pricer is already set when the leg builder is called
            // nothing to do for the plain CPI CashFlow either, because it does not require a pricer

            boost::shared_ptr<CappedFlooredCPICoupon> cfCpiCoupon =
                boost::dynamic_pointer_cast<CappedFlooredCPICoupon>(leg[i]);
            if (cfCpiCoupon && couponCapFloor) {
                cfCpiCoupon->setPricer(couponPricer);
            }

            boost::shared_ptr<CappedFlooredCPICashFlow> cfCpiCashFlow =
                boost::dynamic_pointer_cast<CappedFlooredCPICashFlow>(leg[i]);
            if (cfCpiCashFlow && finalFlowCapFloor && i == (leg.size() - 1)) {
                cfCpiCashFlow->setPricer(cashFlowPricer);
            }
        }
    }

    // QuantLib CPILeg automatically adds a Notional Cashflow at maturity date on a CPI swap
    if (!data.notionalFinalExchange()) {
        leg.pop_back();
    }

    // build naked option leg if required and we have at least one cap/floor present in the coupon or the final flow
    if ((couponCapFloor || finalFlowCapFloor) && cpiLegData->nakedOption()) {
        leg = StrippedCappedFlooredCPICouponLeg(leg);
    }

    return leg;
}

Leg makeYoYLeg(const LegData& data, const boost::shared_ptr<InflationIndex>& index,
               const boost::shared_ptr<EngineFactory>& engineFactory, const QuantLib::Date& openEndDateReplacement) {
    boost::shared_ptr<YoYLegData> yoyLegData = boost::dynamic_pointer_cast<YoYLegData>(data.concreteLegData());
    QL_REQUIRE(yoyLegData, "Wrong LegType, expected YoY, got " << data.legType());

    Schedule schedule = makeSchedule(data.schedule(), openEndDateReplacement);
    DayCounter dc = parseDayCounter(data.dayCounter());
    BusinessDayConvention bdc = parseBusinessDayConvention(data.paymentConvention());
    Calendar paymentCalendar;

    boost::shared_ptr<InflationSwapConvention> cpiSwapConvention = nullptr;

    auto inflationConventions = InstrumentConventions::instance().conventions()->get(
        yoyLegData->index() + "_INFLATIONSWAP", Convention::Type::InflationSwap);

    if (inflationConventions.first)
        cpiSwapConvention = boost::dynamic_pointer_cast<InflationSwapConvention>(inflationConventions.second);

    Period observationLag;
    if (yoyLegData->observationLag().empty()) {
        QL_REQUIRE(cpiSwapConvention, "observationLag is not specified in legData and couldn't find convention for "
                                          << yoyLegData->index()
                                          << ". Please add field to trade xml or add convention");
        DLOG("Build CPI Leg and use observation lag from standard inflationswap convention");
        observationLag = cpiSwapConvention->observationLag();
    } else {
        observationLag = parsePeriod(yoyLegData->observationLag());
    }

    if (data.paymentCalendar().empty())
        paymentCalendar = schedule.calendar();
    else
        paymentCalendar = parseCalendar(data.paymentCalendar());

    vector<double> gearings =
        buildScheduledVectorNormalised(yoyLegData->gearings(), yoyLegData->gearingDates(), schedule, 1.0);
    vector<double> spreads =
        buildScheduledVectorNormalised(yoyLegData->spreads(), yoyLegData->spreadDates(), schedule, 0.0);
    vector<double> notionals = buildScheduledVectorNormalised(data.notionals(), data.notionalDates(), schedule, 0.0);

    bool irregularYoY = yoyLegData->irregularYoY();
    bool couponCap = yoyLegData->caps().size() > 0;
    bool couponFloor = yoyLegData->floors().size() > 0;
    bool couponCapFloor = yoyLegData->caps().size() > 0 || yoyLegData->floors().size() > 0;
    bool addInflationNotional = yoyLegData->addInflationNotional();

    applyAmortization(notionals, data, schedule, false);
    Leg leg;
    if (!irregularYoY) {
        auto yoyIndex = boost::dynamic_pointer_cast<YoYInflationIndex>(index);
        QL_REQUIRE(yoyIndex, "Need a YoY Inflation Index");
        QuantExt::yoyInflationLeg yoyLeg =
            QuantExt::yoyInflationLeg(schedule, paymentCalendar, yoyIndex, observationLag)
                .withNotionals(notionals)
                .withPaymentDayCounter(dc)
                .withPaymentAdjustment(bdc)
                .withFixingDays(yoyLegData->fixingDays())
                .withGearings(gearings)
                .withSpreads(spreads)
                .withInflationNotional(addInflationNotional)
                .withRateCurve(engineFactory->market()->discountCurve(
                    data.currency(), engineFactory->configuration(MarketContext::pricing)));

        if (couponCap)
            yoyLeg.withCaps(buildScheduledVector(yoyLegData->caps(), yoyLegData->capDates(), schedule));

        if (couponFloor)
            yoyLeg.withFloors(buildScheduledVector(yoyLegData->floors(), yoyLegData->floorDates(), schedule));

        leg = yoyLeg.operator Leg();

        if (couponCapFloor) {
            // get a coupon pricer for the leg
            boost::shared_ptr<EngineBuilder> builder = engineFactory->builder("CapFlooredYYLeg");
            QL_REQUIRE(builder, "No builder found for CapFlooredYYLeg");
            boost::shared_ptr<CapFlooredYoYLegEngineBuilder> cappedFlooredYoYBuilder =
                boost::dynamic_pointer_cast<CapFlooredYoYLegEngineBuilder>(builder);
            string indexname = yoyLegData->index();
            boost::shared_ptr<InflationCouponPricer> couponPricer =
                cappedFlooredYoYBuilder->engine(indexname.replace(indexname.find(" ", 0), 1, ""));

            // set coupon pricer for the leg

            for (Size i = 0; i < leg.size(); i++) {
                boost::dynamic_pointer_cast<QuantExt::CappedFlooredYoYInflationCoupon>(leg[i])->setPricer(
                    boost::dynamic_pointer_cast<QuantLib::YoYInflationCouponPricer>(couponPricer));
            }

            // build naked option leg if required
            if (yoyLegData->nakedOption()) {
                leg = StrippedCappedFlooredYoYInflationCouponLeg(leg);
                for (auto const& t : leg) {
                    auto s = boost::dynamic_pointer_cast<StrippedCappedFlooredYoYInflationCoupon>(t);
                }
            }
        }
    } else {
        QuantLib::CPI::InterpolationType interpolation = QuantLib::CPI::Flat;
        if (cpiSwapConvention && cpiSwapConvention->interpolated()) {
            interpolation = QuantLib::CPI::Linear;
        }
        auto zcIndex = boost::dynamic_pointer_cast<ZeroInflationIndex>(index);
        QL_REQUIRE(zcIndex, "Need a Zero Coupon Inflation Index");
        QuantExt::NonStandardYoYInflationLeg yoyLeg =
            QuantExt::NonStandardYoYInflationLeg(schedule, schedule.calendar(), zcIndex, observationLag)
                .withNotionals(notionals)
                .withPaymentDayCounter(dc)
                .withPaymentAdjustment(bdc)
                .withFixingDays(yoyLegData->fixingDays())
                .withGearings(gearings)
                .withSpreads(spreads)
                .withRateCurve(engineFactory->market()->discountCurve(
                    data.currency(), engineFactory->configuration(MarketContext::pricing)))
                .withInflationNotional(addInflationNotional)
                .withObservationInterpolation(interpolation);

        if (couponCap)
            yoyLeg.withCaps(buildScheduledVector(yoyLegData->caps(), yoyLegData->capDates(), schedule));

        if (couponFloor)
            yoyLeg.withFloors(buildScheduledVector(yoyLegData->floors(), yoyLegData->floorDates(), schedule));

        leg = yoyLeg.operator Leg();

        if (couponCapFloor) {
            // get a coupon pricer for the leg
            boost::shared_ptr<EngineBuilder> builder = engineFactory->builder("CapFlooredNonStdYYLeg");
            QL_REQUIRE(builder, "No builder found for CapFlooredNonStdYYLeg");
            boost::shared_ptr<CapFlooredNonStandardYoYLegEngineBuilder> cappedFlooredYoYBuilder =
                boost::dynamic_pointer_cast<CapFlooredNonStandardYoYLegEngineBuilder>(builder);
            string indexname = zcIndex->name();
            boost::shared_ptr<InflationCouponPricer> couponPricer =
                cappedFlooredYoYBuilder->engine(indexname.replace(indexname.find(" ", 0), 1, ""));

            // set coupon pricer for the leg

            for (Size i = 0; i < leg.size(); i++) {
                boost::dynamic_pointer_cast<QuantExt::NonStandardCappedFlooredYoYInflationCoupon>(leg[i])->setPricer(
                    boost::dynamic_pointer_cast<QuantExt::NonStandardYoYInflationCouponPricer>(couponPricer));
            }

            // build naked option leg if required
            if (yoyLegData->nakedOption()) {
                leg = StrippedCappedFlooredYoYInflationCouponLeg(leg);
                for (auto const& t : leg) {
                    auto s = boost::dynamic_pointer_cast<StrippedCappedFlooredYoYInflationCoupon>(t);
                }
            }
        }
    }
    return leg;
}

Leg makeCMSLeg(const LegData& data, const boost::shared_ptr<QuantLib::SwapIndex>& swapIndex,
               const boost::shared_ptr<EngineFactory>& engineFactory, const bool attachPricer,
               const QuantLib::Date& openEndDateReplacement) {
    boost::shared_ptr<CMSLegData> cmsData = boost::dynamic_pointer_cast<CMSLegData>(data.concreteLegData());
    QL_REQUIRE(cmsData, "Wrong LegType, expected CMS, got " << data.legType());

    Schedule schedule = makeSchedule(data.schedule(), openEndDateReplacement);
    DayCounter dc = parseDayCounter(data.dayCounter());
    BusinessDayConvention bdc = parseBusinessDayConvention(data.paymentConvention());
    Calendar paymentCalendar;

    if (data.paymentCalendar().empty())
        paymentCalendar = schedule.calendar();
    else
        paymentCalendar = parseCalendar(data.paymentCalendar());

    vector<double> spreads =
        ore::data::buildScheduledVectorNormalised(cmsData->spreads(), cmsData->spreadDates(), schedule, 0.0);
    vector<double> gearings =
        ore::data::buildScheduledVectorNormalised(cmsData->gearings(), cmsData->gearingDates(), schedule, 1.0);
    vector<double> notionals = buildScheduledVectorNormalised(data.notionals(), data.notionalDates(), schedule, 0.0);
    Size fixingDays = cmsData->fixingDays() == Null<Size>() ? swapIndex->fixingDays() : cmsData->fixingDays();

    applyAmortization(notionals, data, schedule, false);

    CmsLeg cmsLeg = CmsLeg(schedule, swapIndex)
                        .withNotionals(notionals)
                        .withSpreads(spreads)
                        .withGearings(gearings)
                        .withPaymentCalendar(paymentCalendar)
                        .withPaymentDayCounter(dc)
                        .withPaymentAdjustment(bdc)
                        .withFixingDays(fixingDays)
                        .inArrears(cmsData->isInArrears());

    if (cmsData->caps().size() > 0)
        cmsLeg.withCaps(buildScheduledVector(cmsData->caps(), cmsData->capDates(), schedule));

    if (cmsData->floors().size() > 0)
        cmsLeg.withFloors(buildScheduledVector(cmsData->floors(), cmsData->floorDates(), schedule));

    if (!attachPricer)
        return cmsLeg;

    // Get a coupon pricer for the leg
    boost::shared_ptr<EngineBuilder> builder = engineFactory->builder("CMS");
    QL_REQUIRE(builder, "No builder found for CmsLeg");
    boost::shared_ptr<CmsCouponPricerBuilder> cmsSwapBuilder =
        boost::dynamic_pointer_cast<CmsCouponPricerBuilder>(builder);
    boost::shared_ptr<FloatingRateCouponPricer> couponPricer =
        cmsSwapBuilder->engine(IndexNameTranslator::instance().oreName(swapIndex->iborIndex()->name()));

    // Loop over the coupons in the leg and set pricer
    Leg tmpLeg = cmsLeg;
    QuantLib::setCouponPricer(tmpLeg, couponPricer);

    // build naked option leg if required
    if (cmsData->nakedOption()) {
        tmpLeg = StrippedCappedFlooredCouponLeg(tmpLeg);
    }
    return tmpLeg;
}

Leg makeCMBLeg(const LegData& data, const boost::shared_ptr<EngineFactory>& engineFactory, const bool attachPricer,
               const QuantLib::Date& openEndDateReplacement) {
    boost::shared_ptr<CMBLegData> cmbData = boost::dynamic_pointer_cast<CMBLegData>(data.concreteLegData());
    QL_REQUIRE(cmbData, "Wrong LegType, expected CMB, got " << data.legType());

    std::string bondIndexName = cmbData->genericBond();
    // Expected bondIndexName structure with at least two tokens, separated by "-", of the form FAMILY-TERM or
    // FAMILY-MUN, for example: US-CMT-5Y, US-TIPS-10Y, UK-GILT-5Y, DE-BUND-10Y
    std::vector<string> tokens;
    split(tokens, bondIndexName, boost::is_any_of("-"));
    QL_REQUIRE(tokens.size() >= 2,
               "Generic Bond Index with at least two tokens separated by - expected, found " << bondIndexName);
    std::string securityFamily = tokens[0];
    for (Size i = 1; i < tokens.size() - 1; ++i)
        securityFamily = securityFamily + "-" + tokens[i];
    string underlyingTerm = tokens.back();
    Period underlyingPeriod = parsePeriod(underlyingTerm);
    LOG("Generic bond id " << bondIndexName << " has family " << securityFamily << " and term " << underlyingPeriod);

    Schedule schedule = makeSchedule(data.schedule());
    Calendar calendar = schedule.calendar();
    int fixingDays = cmbData->fixingDays();
    BusinessDayConvention convention = schedule.businessDayConvention();
    bool creditRisk = cmbData->hasCreditRisk();

    // Get the generic bond reference data, notional 1, credit risk as specified in the leg data
    BondData bondData(securityFamily, 1.0, creditRisk);
    bondData.populateFromBondReferenceData(engineFactory->referenceData());
    DLOG("Bond data for security id " << securityFamily << " loaded");
    QL_REQUIRE(bondData.coupons().size() == 1, "multiple reference bond legs not covered by the CMB leg");
    QL_REQUIRE(bondData.coupons().front().schedule().rules().size() == 1,
               "multiple bond schedule rules not covered by the CMB leg");
    QL_REQUIRE(bondData.coupons().front().schedule().dates().size() == 0,
               "dates based bond schedules not covered by the CMB leg");

    // Get bond yield conventions
    auto ret = InstrumentConventions::instance().conventions()->get(securityFamily, Convention::Type::BondYield);
    boost::shared_ptr<BondYieldConvention> conv;
    if (ret.first)
        conv = boost::dynamic_pointer_cast<BondYieldConvention>(ret.second);
    else {
	conv = boost::make_shared<BondYieldConvention>();
        ALOG("BondYield conventions not found for security " << securityFamily << ", falling back on defaults:"
	     << " compounding=" << conv->compoundingName()
	     << ", priceType=" << conv->priceTypeName()
	     << ", accuracy=" << conv->accuracy() 
	     << ", maxEvaluations=" << conv->maxEvaluations() 
	     << ", guess=" << conv->guess());
    } 

    Schedule bondSchedule = makeSchedule(bondData.coupons().front().schedule());
    DayCounter bondDayCounter = parseDayCounter(bondData.coupons().front().dayCounter());
    Currency bondCurrency = parseCurrency(bondData.currency());
    Calendar bondCalendar = parseCalendar(bondData.calendar());
    Size bondSettlementDays = parseInteger(bondData.settlementDays());
    BusinessDayConvention bondConvention = bondSchedule.businessDayConvention();
    bool bondEndOfMonth = bondSchedule.endOfMonth();
    Frequency bondFrequency = bondSchedule.tenor().frequency();
    

    DayCounter dayCounter = parseDayCounter(data.dayCounter());

    // Create a ConstantMaturityBondIndex for each schedule start date
    DLOG("Create Constant Maturity Bond Indices for each period");
    std::vector<boost::shared_ptr<QuantExt::ConstantMaturityBondIndex>> bondIndices;
    for (Size i = 0; i < schedule.dates().size() - 1; ++i) {
        // Construct bond with start date = accrual start date and maturity = accrual start date + term
        // or start = accrual end if in arrears. Adjusted for fixing lag, ignoring bond settlement lags for now.
        Date refDate = cmbData->isInArrears() ? schedule[i + 1] : schedule[i];
        Date start = calendar.advance(refDate, -fixingDays, Days, Preceding);
        std::string startDate = to_string(start);
        std::string endDate = to_string(start + underlyingPeriod);
        bondData.populateFromBondReferenceData(engineFactory->referenceData(), startDate, endDate);
        Bond bondTrade(Envelope(), bondData);
        bondTrade.build(engineFactory);
        auto bond = boost::dynamic_pointer_cast<QuantLib::Bond>(bondTrade.instrument()->qlInstrument());
        boost::shared_ptr<QuantExt::ConstantMaturityBondIndex> bondIndex =
            boost::make_shared<QuantExt::ConstantMaturityBondIndex>(
                securityFamily, underlyingPeriod,
                // from bond reference data
                bondSettlementDays, bondCurrency, bondCalendar, bondDayCounter, bondConvention, bondEndOfMonth,
                // underlying forward starting bond
                bond,
                // yield calculation parameters from conventions, except frequency which is from bond reference data
                conv->compounding(), bondFrequency, conv->accuracy(), conv->maxEvaluations(), conv->guess(),
                conv->priceType());
        bondIndices.push_back(bondIndex);
    }

    // Create a sequence of floating rate coupons linked to those indexes and concatenate them to a leg
    DLOG("Create CMB leg");
    vector<double> spreads = buildScheduledVectorNormalised(cmbData->spreads(), cmbData->spreadDates(), schedule, 0.0);
    vector<double> gearings =
        buildScheduledVectorNormalised(cmbData->gearings(), cmbData->gearingDates(), schedule, 1.0);
    vector<double> notionals = buildScheduledVectorNormalised(data.notionals(), data.notionalDates(), schedule, 0.0);

    // FIXME: Move the following into CmbLeg in cmbcoupon.xpp
    QL_REQUIRE(bondIndices.size() == schedule.size() - 1, "vector size mismatch between schedule ("
                                                              << schedule.size() << ") "
                                                              << "and bond indices (" << bondIndices.size() << ")");
    Leg leg;
    for (Size i = 0; i < schedule.size() - 1; i++) {
        Date paymentDate = calendar.adjust(schedule[i + 1], convention);
        DLOG("Coupon " << i << ": " << io::iso_date(paymentDate) << " " << notionals[i] << " "
                       << io::iso_date(schedule[i]) << " " << io::iso_date(schedule[i + 1]) << " "
                       << cmbData->fixingDays() << " " << gearings[i] << " " << spreads[i] << " " << dayCounter.name());
        boost::shared_ptr<CmbCoupon> coupon = boost::make_shared<CmbCoupon>(
            paymentDate, notionals[i], schedule[i], schedule[i + 1], cmbData->fixingDays(), bondIndices[i], gearings[i],
            spreads[i], Date(), Date(), dayCounter, cmbData->isInArrears());
        auto pricer = boost::make_shared<CmbCouponPricer>();
        coupon->setPricer(pricer);
        leg.push_back(coupon);
    }

    return leg;
}

Leg makeDigitalCMSLeg(const LegData& data, const boost::shared_ptr<QuantLib::SwapIndex>& swapIndex,
                      const boost::shared_ptr<EngineFactory>& engineFactory, const bool attachPricer,
                      const QuantLib::Date& openEndDateReplacement) {
    auto digitalCmsData = boost::dynamic_pointer_cast<DigitalCMSLegData>(data.concreteLegData());
    QL_REQUIRE(digitalCmsData, "Wrong LegType, expected DigitalCMS");

    auto cmsData = boost::dynamic_pointer_cast<CMSLegData>(digitalCmsData->underlying());
    QL_REQUIRE(cmsData, "Incomplete DigitalCms Leg, expected CMS data");

    Schedule schedule = makeSchedule(data.schedule(), openEndDateReplacement);

    DayCounter dc = parseDayCounter(data.dayCounter());
    BusinessDayConvention bdc = parseBusinessDayConvention(data.paymentConvention());
    vector<double> spreads =
        ore::data::buildScheduledVectorNormalised(cmsData->spreads(), cmsData->spreadDates(), schedule, 0.0);
    vector<double> gearings =
        ore::data::buildScheduledVectorNormalised(cmsData->gearings(), cmsData->gearingDates(), schedule, 1.0);
    vector<double> notionals = buildScheduledVectorNormalised(data.notionals(), data.notionalDates(), schedule, 0.0);

    double eps = 1e-4;
    vector<double> callStrikes =
        ore::data::buildScheduledVector(digitalCmsData->callStrikes(), digitalCmsData->callStrikeDates(), schedule);

    for (Size i = 0; i < callStrikes.size(); i++) {
        if (std::fabs(callStrikes[i]) < eps / 2) {
            callStrikes[i] = eps / 2;
        }
    }

    vector<double> callPayoffs =
        ore::data::buildScheduledVector(digitalCmsData->callPayoffs(), digitalCmsData->callPayoffDates(), schedule);

    vector<double> putStrikes =
        ore::data::buildScheduledVector(digitalCmsData->putStrikes(), digitalCmsData->putStrikeDates(), schedule);
    vector<double> putPayoffs =
        ore::data::buildScheduledVector(digitalCmsData->putPayoffs(), digitalCmsData->putPayoffDates(), schedule);

    Size fixingDays = cmsData->fixingDays() == Null<Size>() ? swapIndex->fixingDays() : cmsData->fixingDays();

    applyAmortization(notionals, data, schedule, false);

    DigitalCmsLeg digitalCmsLeg = DigitalCmsLeg(schedule, swapIndex)
                                      .withNotionals(notionals)
                                      .withSpreads(spreads)
                                      .withGearings(gearings)
                                      // .withPaymentCalendar(paymentCalendar)
                                      .withPaymentDayCounter(dc)
                                      .withPaymentAdjustment(bdc)
                                      .withFixingDays(fixingDays)
                                      .inArrears(cmsData->isInArrears())
                                      .withCallStrikes(callStrikes)
                                      .withLongCallOption(digitalCmsData->callPosition())
                                      .withCallATM(digitalCmsData->isCallATMIncluded())
                                      .withCallPayoffs(callPayoffs)
                                      .withPutStrikes(putStrikes)
                                      .withLongPutOption(digitalCmsData->putPosition())
                                      .withPutATM(digitalCmsData->isPutATMIncluded())
                                      .withPutPayoffs(putPayoffs)
                                      .withReplication(boost::make_shared<DigitalReplication>())
                                      .withNakedOption(cmsData->nakedOption());

    if (cmsData->caps().size() > 0 || cmsData->floors().size() > 0)
        QL_FAIL("caps/floors not supported in DigitalCMSOptions");

    if (!attachPricer)
        return digitalCmsLeg;

    // Get a coupon pricer for the leg
    boost::shared_ptr<EngineBuilder> builder = engineFactory->builder("CMS");
    QL_REQUIRE(builder, "No CMS builder found for CmsLeg");
    boost::shared_ptr<CmsCouponPricerBuilder> cmsBuilder = boost::dynamic_pointer_cast<CmsCouponPricerBuilder>(builder);
    auto cmsPricer = boost::dynamic_pointer_cast<CmsCouponPricer>(
        cmsBuilder->engine(IndexNameTranslator::instance().oreName(swapIndex->iborIndex()->name())));
    QL_REQUIRE(cmsPricer, "Expected CMS Pricer");

    // Loop over the coupons in the leg and set pricer
    Leg tmpLeg = digitalCmsLeg;
    QuantLib::setCouponPricer(tmpLeg, cmsPricer);

    return tmpLeg;
}

Leg makeCMSSpreadLeg(const LegData& data, const boost::shared_ptr<QuantLib::SwapSpreadIndex>& swapSpreadIndex,
                     const boost::shared_ptr<EngineFactory>& engineFactory, const bool attachPricer,
                     const QuantLib::Date& openEndDateReplacement) {
    boost::shared_ptr<CMSSpreadLegData> cmsSpreadData =
        boost::dynamic_pointer_cast<CMSSpreadLegData>(data.concreteLegData());
    QL_REQUIRE(cmsSpreadData, "Wrong LegType, expected CMSSpread, got " << data.legType());

    Schedule schedule = makeSchedule(data.schedule(), openEndDateReplacement);
    DayCounter dc = parseDayCounter(data.dayCounter());
    BusinessDayConvention bdc = parseBusinessDayConvention(data.paymentConvention());
    Calendar paymentCalendar;
    if (data.paymentCalendar().empty())
        paymentCalendar = schedule.calendar();
    else
        paymentCalendar = parseCalendar(data.paymentCalendar());

    vector<double> spreads = ore::data::buildScheduledVectorNormalised(cmsSpreadData->spreads(),
                                                                       cmsSpreadData->spreadDates(), schedule, 0.0);
    vector<double> gearings = ore::data::buildScheduledVectorNormalised(cmsSpreadData->gearings(),
                                                                        cmsSpreadData->gearingDates(), schedule, 1.0);
    vector<double> notionals = buildScheduledVectorNormalised(data.notionals(), data.notionalDates(), schedule, 0.0);
    Size fixingDays =
        cmsSpreadData->fixingDays() == Null<Size>() ? swapSpreadIndex->fixingDays() : cmsSpreadData->fixingDays();

    applyAmortization(notionals, data, schedule, false);

    CmsSpreadLeg cmsSpreadLeg = CmsSpreadLeg(schedule, swapSpreadIndex)
                                    .withNotionals(notionals)
                                    .withSpreads(spreads)
                                    .withGearings(gearings)
                                    .withPaymentCalendar(paymentCalendar)
                                    .withPaymentDayCounter(dc)
                                    .withPaymentAdjustment(bdc)
                                    .withFixingDays(fixingDays)
                                    .inArrears(cmsSpreadData->isInArrears());

    if (cmsSpreadData->caps().size() > 0)
        cmsSpreadLeg.withCaps(buildScheduledVector(cmsSpreadData->caps(), cmsSpreadData->capDates(), schedule));

    if (cmsSpreadData->floors().size() > 0)
        cmsSpreadLeg.withFloors(buildScheduledVector(cmsSpreadData->floors(), cmsSpreadData->floorDates(), schedule));

    if (!attachPricer)
        return cmsSpreadLeg;

    // Get a coupon pricer for the leg
    auto builder1 = engineFactory->builder("CMS");
    QL_REQUIRE(builder1, "No CMS builder found for CmsSpreadLeg");
    auto cmsBuilder = boost::dynamic_pointer_cast<CmsCouponPricerBuilder>(builder1);
    auto cmsPricer = boost::dynamic_pointer_cast<CmsCouponPricer>(cmsBuilder->engine(
        IndexNameTranslator::instance().oreName(swapSpreadIndex->swapIndex1()->iborIndex()->name())));
    QL_REQUIRE(cmsPricer, "Expected CMS Pricer");
    auto builder2 = engineFactory->builder("CMSSpread");
    QL_REQUIRE(builder2, "No CMS Spread builder found for CmsSpreadLeg");
    auto cmsSpreadBuilder = boost::dynamic_pointer_cast<CmsSpreadCouponPricerBuilder>(builder2);
    auto cmsSpreadPricer = cmsSpreadBuilder->engine(swapSpreadIndex->currency(), cmsSpreadData->swapIndex1(),
                                                    cmsSpreadData->swapIndex2(), cmsPricer);
    QL_REQUIRE(cmsSpreadPricer, "Expected CMS Spread Pricer");

    // Loop over the coupons in the leg and set pricer
    Leg tmpLeg = cmsSpreadLeg;
    QuantLib::setCouponPricer(tmpLeg, cmsSpreadPricer);

    // build naked option leg if required
    if (cmsSpreadData->nakedOption()) {
        tmpLeg = StrippedCappedFlooredCouponLeg(tmpLeg);
    }
    return tmpLeg;
}

Leg makeDigitalCMSSpreadLeg(const LegData& data, const boost::shared_ptr<QuantLib::SwapSpreadIndex>& swapSpreadIndex,
                            const boost::shared_ptr<EngineFactory>& engineFactory,
                            const QuantLib::Date& openEndDateReplacement) {
    auto digitalCmsSpreadData = boost::dynamic_pointer_cast<DigitalCMSSpreadLegData>(data.concreteLegData());
    QL_REQUIRE(digitalCmsSpreadData, "Wrong LegType, expected DigitalCMSSpread");

    auto cmsSpreadData = boost::dynamic_pointer_cast<CMSSpreadLegData>(digitalCmsSpreadData->underlying());
    QL_REQUIRE(cmsSpreadData, "Incomplete DigitalCmsSpread Leg, expected CMSSpread data");

    Schedule schedule = makeSchedule(data.schedule(), openEndDateReplacement);
    DayCounter dc = parseDayCounter(data.dayCounter());
    BusinessDayConvention bdc = parseBusinessDayConvention(data.paymentConvention());

    Calendar paymentCalendar;
    if (data.paymentCalendar().empty())
        paymentCalendar = schedule.calendar();
    else
        paymentCalendar = parseCalendar(data.paymentCalendar());

    vector<double> spreads = ore::data::buildScheduledVectorNormalised(cmsSpreadData->spreads(),
                                                                       cmsSpreadData->spreadDates(), schedule, 0.0);
    vector<double> gearings = ore::data::buildScheduledVectorNormalised(cmsSpreadData->gearings(),
                                                                        cmsSpreadData->gearingDates(), schedule, 1.0);
    vector<double> notionals = buildScheduledVectorNormalised(data.notionals(), data.notionalDates(), schedule, 0.0);

    double eps = 1e-4;
    vector<double> callStrikes = ore::data::buildScheduledVector(digitalCmsSpreadData->callStrikes(),
                                                                 digitalCmsSpreadData->callStrikeDates(), schedule);

    for (Size i = 0; i < callStrikes.size(); i++) {
        if (std::fabs(callStrikes[i]) < eps / 2) {
            callStrikes[i] = eps / 2;
        }
    }

    vector<double> callPayoffs = ore::data::buildScheduledVector(digitalCmsSpreadData->callPayoffs(),
                                                                 digitalCmsSpreadData->callPayoffDates(), schedule);

    vector<double> putStrikes = ore::data::buildScheduledVector(digitalCmsSpreadData->putStrikes(),
                                                                digitalCmsSpreadData->putStrikeDates(), schedule);
    vector<double> putPayoffs = ore::data::buildScheduledVector(digitalCmsSpreadData->putPayoffs(),
                                                                digitalCmsSpreadData->putPayoffDates(), schedule);

    Size fixingDays =
        cmsSpreadData->fixingDays() == Null<Size>() ? swapSpreadIndex->fixingDays() : cmsSpreadData->fixingDays();

    applyAmortization(notionals, data, schedule, false);

    DigitalCmsSpreadLeg digitalCmsSpreadLeg = DigitalCmsSpreadLeg(schedule, swapSpreadIndex)
                                                  .withNotionals(notionals)
                                                  .withSpreads(spreads)
                                                  .withGearings(gearings)
                                                  .withPaymentDayCounter(dc)
                                                  .withPaymentCalendar(paymentCalendar)
                                                  .withPaymentAdjustment(bdc)
                                                  .withFixingDays(fixingDays)
                                                  .inArrears(cmsSpreadData->isInArrears())
                                                  .withCallStrikes(callStrikes)
                                                  .withLongCallOption(digitalCmsSpreadData->callPosition())
                                                  .withCallATM(digitalCmsSpreadData->isCallATMIncluded())
                                                  .withCallPayoffs(callPayoffs)
                                                  .withPutStrikes(putStrikes)
                                                  .withLongPutOption(digitalCmsSpreadData->putPosition())
                                                  .withPutATM(digitalCmsSpreadData->isPutATMIncluded())
                                                  .withPutPayoffs(putPayoffs)
                                                  .withReplication(boost::make_shared<DigitalReplication>())
                                                  .withNakedOption(cmsSpreadData->nakedOption());

    if (cmsSpreadData->caps().size() > 0 || cmsSpreadData->floors().size() > 0)
        QL_FAIL("caps/floors not supported in DigitalCMSSpreadOptions");

    // Get a coupon pricer for the leg
    auto builder1 = engineFactory->builder("CMS");
    QL_REQUIRE(builder1, "No CMS builder found for CmsSpreadLeg");
    auto cmsBuilder = boost::dynamic_pointer_cast<CmsCouponPricerBuilder>(builder1);
    auto cmsPricer = boost::dynamic_pointer_cast<CmsCouponPricer>(cmsBuilder->engine(
        IndexNameTranslator::instance().oreName(swapSpreadIndex->swapIndex1()->iborIndex()->name())));
    QL_REQUIRE(cmsPricer, "Expected CMS Pricer");
    auto builder2 = engineFactory->builder("CMSSpread");
    QL_REQUIRE(builder2, "No CMS Spread builder found for CmsSpreadLeg");
    auto cmsSpreadBuilder = boost::dynamic_pointer_cast<CmsSpreadCouponPricerBuilder>(builder2);
    auto cmsSpreadPricer = cmsSpreadBuilder->engine(swapSpreadIndex->currency(), cmsSpreadData->swapIndex1(),
                                                    cmsSpreadData->swapIndex2(), cmsPricer);
    QL_REQUIRE(cmsSpreadPricer, "Expected CMS Spread Pricer");

    // Loop over the coupons in the leg and set pricer
    Leg tmpLeg = digitalCmsSpreadLeg;
    QuantLib::setCouponPricer(tmpLeg, cmsSpreadPricer);

    return tmpLeg;
}

<<<<<<< HEAD
Leg makePRDCLeg(const LegData& data, const boost::shared_ptr<QuantExt::FxIndex>& fxIndex,
                const boost::shared_ptr<EngineFactory>& engineFactory, const bool attachPricer,
                const QuantLib::Date& openEndDateReplacement) {
    boost::shared_ptr<PRDCLegData> prdcData = boost::dynamic_pointer_cast<PRDCLegData>(data.concreteLegData());
    QL_REQUIRE(prdcData, "Wrong LegType, expected PRDC, got " << data.legType());
    QL_REQUIRE(prdcData->domesticRates().size() > 0, "At least one domestic rate has to be provided for PRDC payoff");
    QL_REQUIRE(prdcData->foreignRates().size() > 0, "At least one foreign rate has to be provided for PRDC payoff");

    Schedule schedule = makeSchedule(data.schedule(), openEndDateReplacement);
    DayCounter dc = parseDayCounter(data.dayCounter());
    vector<double> notionals = buildScheduledVector(data.notionals(), data.notionalDates(), schedule);
    BusinessDayConvention bdc = parseBusinessDayConvention(
        prdcData->fixingConvention().empty() ? data.paymentConvention() : prdcData->fixingConvention());
    Calendar calendar =
        prdcData->fixingCalendar().empty() ? schedule.calendar() : parseCalendar(prdcData->fixingCalendar());
    bool isInArrears = prdcData->isInArrears();

    applyAmortization(notionals, data, schedule, false);

    PrdcLeg prdcLeg =
        PrdcLeg(schedule, fxIndex)
            .withDomesticRates(buildScheduledVector(prdcData->domesticRates(), prdcData->domesticDates(), schedule))
            .withForeignRates(buildScheduledVector(prdcData->foreignRates(), prdcData->foreignDates(), schedule))
            .withNotionals(notionals)
            .withPaymentDayCounter(dc)
            .withFixingAdjustment(bdc)
            .withFixingCalendar(calendar)
            .withInArrears(isInArrears);

    if (auto fixingDays = prdcData->fixingDays(); fixingDays != Null<Size>())
        prdcLeg.withFixingDays(fixingDays);

    if (prdcData->caps().size() > 0)
        prdcLeg.withCaps(buildScheduledVector(prdcData->caps(), prdcData->capDates(), schedule));
    if (prdcData->floors().size() > 0)
        prdcLeg.withFloors(buildScheduledVector(prdcData->floors(), prdcData->floorDates(), schedule));

    if (!attachPricer)
        return prdcLeg;

    // Get a coupon pricer for the leg
    bool doSimulate = engineFactory->engineData()->hasProduct("PRDC");
    if (doSimulate)
        prdcLeg.simulate();

    Leg tmpLeg = prdcLeg;

    if (doSimulate) {
        auto builder = engineFactory->builder("PRDC");
        QL_REQUIRE(builder, "No builder found for PRDC");
        auto prdcBuilder = boost::dynamic_pointer_cast<CamPrdcCouponPricerBuilder>(builder);
        auto prdcPricer = boost::dynamic_pointer_cast<CmsCouponPricer>(
            prdcBuilder->engine(fxIndex->sourceCurrency().code() + fxIndex->targetCurrency().code()));

        // Loop over the coupons in the leg and set pricer
        QuantLib::setCouponPricer(tmpLeg, prdcPricer);
    }

    return tmpLeg;
}

Leg makeEquityLeg(const LegData& data, const boost::shared_ptr<EquityIndex>& equityCurve,
=======
Leg makeEquityLeg(const LegData& data, const boost::shared_ptr<EquityIndex2>& equityCurve,
>>>>>>> b4d7d800
                  const boost::shared_ptr<QuantExt::FxIndex>& fxIndex, const QuantLib::Date& openEndDateReplacement) {
    boost::shared_ptr<EquityLegData> eqLegData = boost::dynamic_pointer_cast<EquityLegData>(data.concreteLegData());
    QL_REQUIRE(eqLegData, "Wrong LegType, expected Equity, got " << data.legType());

    DayCounter dc;
    if (data.dayCounter().empty())
        dc = Actual365Fixed();
    else
        dc = parseDayCounter(data.dayCounter());
    BusinessDayConvention bdc = parseBusinessDayConvention(data.paymentConvention());

    Real dividendFactor = eqLegData->dividendFactor();
    Real initialPrice = eqLegData->initialPrice();
    bool initialPriceIsInTargetCcy = false;

    if (!eqLegData->initialPriceCurrency().empty()) {
        // parse currencies to handle minor currencies
        Currency initialPriceCurrency = parseCurrencyWithMinors(eqLegData->initialPriceCurrency());
        Currency dataCurrency = parseCurrencyWithMinors(data.currency());
        Currency eqCurrency;
        // set equity currency
        if (!eqLegData->eqCurrency().empty())
            eqCurrency = parseCurrencyWithMinors(eqLegData->eqCurrency());
        else if (!equityCurve->currency().empty())
            eqCurrency = equityCurve->currency();
        else
            TLOG("Cannot find currency for equity " << equityCurve->name());

        // initial price currency must match leg or equity currency
        QL_REQUIRE(initialPriceCurrency == dataCurrency || initialPriceCurrency == eqCurrency || eqCurrency.empty(),
                   "initial price ccy (" << initialPriceCurrency << ") must match either leg ccy (" << dataCurrency
                                         << ") or equity ccy (if given, got '" << eqCurrency << "')");
        initialPriceIsInTargetCcy = initialPriceCurrency == dataCurrency;
        // adjust for minor currency
        initialPrice = convertMinorToMajorCurrency(eqLegData->initialPriceCurrency(), initialPrice);
    }
    bool notionalReset = eqLegData->notionalReset();
    Natural fixingDays = eqLegData->fixingDays();
    PaymentLag paymentLag = parsePaymentLag(data.paymentLag());

    ScheduleBuilder scheduleBuilder;

    ScheduleData scheduleData = data.schedule();
    Schedule schedule;
    scheduleBuilder.add(schedule, scheduleData);

    ScheduleData valuationData = eqLegData->valuationSchedule();
    Schedule valuationSchedule;
    if (valuationData.hasData())
        scheduleBuilder.add(valuationSchedule, valuationData);

    scheduleBuilder.makeSchedules(openEndDateReplacement);

    vector<double> notionals = buildScheduledVector(data.notionals(), data.notionalDates(), schedule);

    Calendar paymentCalendar;
    if (data.paymentCalendar().empty())
        paymentCalendar = schedule.calendar();
    else
        paymentCalendar = parseCalendar(data.paymentCalendar());

    applyAmortization(notionals, data, schedule, false);
    Leg leg = EquityLeg(schedule, equityCurve, fxIndex)
                  .withNotionals(notionals)
                  .withQuantity(eqLegData->quantity())
                  .withPaymentDayCounter(dc)
                  .withPaymentAdjustment(bdc)
                  .withPaymentCalendar(paymentCalendar)
                  .withPaymentLag(boost::apply_visitor(PaymentLagInteger(), paymentLag))
                  .withReturnType(eqLegData->returnType())
                  .withDividendFactor(dividendFactor)
                  .withInitialPrice(initialPrice)
                  .withInitialPriceIsInTargetCcy(initialPriceIsInTargetCcy)
                  .withNotionalReset(notionalReset)
                  .withFixingDays(fixingDays)
                  .withValuationSchedule(valuationSchedule);

    QL_REQUIRE(leg.size() > 0, "Empty Equity Leg");

    return leg;
}

Real currentNotional(const Leg& leg) {
    Date today = Settings::instance().evaluationDate();
    // assume the leg is sorted
    // We just take the first coupon::nominal we find, otherwise return 0
    for (auto cf : leg) {
        if (cf->date() > today) {
            boost::shared_ptr<Coupon> coupon = boost::dynamic_pointer_cast<QuantLib::Coupon>(cf);
            if (coupon)
                return coupon->nominal();
        }
    }
    return 0;
}

Real originalNotional(const Leg& leg) {
    // assume the leg is sorted
    // We just take the first coupon::nominal we find, otherwise return 0
    if (leg.size() > 0) {
        boost::shared_ptr<Coupon> coupon = boost::dynamic_pointer_cast<QuantLib::Coupon>(leg.front());
        if (coupon)
            return coupon->nominal();
    }
    return 0;
}

vector<double> buildAmortizationScheduleFixedAmount(const vector<double>& notionals, const Schedule& schedule,
                                                    const AmortizationData& data) {
    DLOG("Build fixed amortization notional schedule");
    vector<double> nominals = normaliseToSchedule(notionals, schedule, (Real)Null<Real>());
    Date startDate = data.startDate().empty() ? Date::minDate() : parseDate(data.startDate());
    Date endDate = data.endDate().empty() ? Date::maxDate() : parseDate(data.endDate());
    bool underflow = data.underflow();
    Period amortPeriod = data.frequency().empty() ? 0 * Days : parsePeriod(data.frequency());
    double amort = data.value();
    Date lastAmortDate = Date::minDate();
    for (Size i = 0; i < schedule.size() - 1; i++) {
        if (i > 0 && (lastAmortDate == Date::minDate() || schedule[i] > lastAmortDate + amortPeriod - 4 * Days) &&
            schedule[i] >= startDate && schedule[i] < endDate) { // FIXME: tolerance
            nominals[i] = nominals[i - 1] - amort;
            lastAmortDate = schedule[i];
        } else if (i > 0 && lastAmortDate > Date::minDate()) {
            nominals[i] = nominals[i - 1];
        }
        if (amort > nominals[i] && underflow == false)
            amort = std::max(nominals[i], 0.0);
    }
    DLOG("Fixed amortization notional schedule done");
    return nominals;
}

vector<double> buildAmortizationScheduleRelativeToInitialNotional(const vector<double>& notionals,
                                                                  const Schedule& schedule,
                                                                  const AmortizationData& data) {
    DLOG("Build notional schedule with amortizations expressed as percentages of initial notional");
    vector<double> nominals = normaliseToSchedule(notionals, schedule, (Real)Null<Real>());
    Date startDate = data.startDate().empty() ? Date::minDate() : parseDate(data.startDate());
    Date endDate = data.endDate().empty() ? Date::maxDate() : parseDate(data.endDate());
    bool underflow = data.underflow();
    Period amortPeriod = data.frequency().empty() ? 0 * Days : parsePeriod(data.frequency());
    double amort = data.value() * nominals.front();
    Date lastAmortDate = Date::minDate();
    for (Size i = 0; i < schedule.size() - 1; i++) {
        if (i > 0 && (lastAmortDate == Date::minDate() || schedule[i] > lastAmortDate + amortPeriod - 4 * Days) &&
            schedule[i] >= startDate && schedule[i] < endDate) { // FIXME: tolerance
            nominals[i] = nominals[i - 1] - amort;
            lastAmortDate = schedule[i];
        } else if (i > 0 && lastAmortDate > Date::minDate())
            nominals[i] = nominals[i - 1];
        if (amort > nominals[i] && underflow == false) {
            amort = std::max(nominals[i], 0.0);
        }
    }
    DLOG("Fixed amortization notional schedule done");
    return nominals;
}

vector<double> buildAmortizationScheduleRelativeToPreviousNotional(const vector<double>& notionals,
                                                                   const Schedule& schedule,
                                                                   const AmortizationData& data) {
    DLOG("Build notional schedule with amortizations expressed as percentages of previous notionals");
    vector<double> nominals = normaliseToSchedule(notionals, schedule, (Real)Null<Real>());
    Date startDate = data.startDate().empty() ? Date::minDate() : parseDate(data.startDate());
    Date endDate = data.endDate().empty() ? Date::maxDate() : parseDate(data.endDate());
    Period amortPeriod = data.frequency().empty() ? 0 * Days : parsePeriod(data.frequency());
    double fraction = data.value();
    QL_REQUIRE(fraction < 1.0 || close_enough(fraction, 1.0),
               "amortization fraction " << fraction << " expected to be <= 1");
    Date lastAmortDate = Date::minDate();
    for (Size i = 0; i < schedule.size() - 1; i++) {
        if (i > 0 && (lastAmortDate == Date::minDate() || schedule[i] > lastAmortDate + amortPeriod - 4 * Days) &&
            schedule[i] >= startDate && schedule[i] < endDate) { // FIXME: tolerance
            nominals[i] = nominals[i - 1] * (1.0 - fraction);
            lastAmortDate = schedule[i];
        } else if (i > 0 && lastAmortDate > Date::minDate())
            nominals[i] = nominals[i - 1];
    }
    DLOG("Fixed amortization notional schedule done");
    return nominals;
}

vector<double> buildAmortizationScheduleFixedAnnuity(const vector<double>& notionals, const vector<double>& rates,
                                                     const Schedule& schedule, const AmortizationData& data,
                                                     const DayCounter& dc) {
    DLOG("Build fixed annuity notional schedule");
    vector<double> nominals = normaliseToSchedule(notionals, schedule, (Real)Null<Real>());
    Date startDate = data.startDate().empty() ? Date::minDate() : parseDate(data.startDate());
    Date endDate = data.endDate().empty() ? Date::maxDate() : parseDate(data.endDate());
    bool underflow = data.underflow();
    double annuity = data.value();
    Real amort = 0.0;
    Date lastAmortDate = Date::minDate();
    for (Size i = 0; i < schedule.size() - 1; i++) {
        if (i > 0 && schedule[i] >= startDate && schedule[i] < endDate) {
            nominals[i] = nominals[i - 1] - amort;
            lastAmortDate = schedule[i];
        } else if (i > 0 && lastAmortDate > Date::minDate())
            nominals[i] = nominals[i - 1];
        Real dcf = dc.yearFraction(schedule[i], schedule[i + 1]);
        Real rate = i < rates.size() ? rates[i] : rates.back();
        amort = annuity - rate * nominals[i] * dcf;
        if (amort > nominals[i] && underflow == false) {
            amort = std::max(nominals[i], 0.0);
        }
    }
    DLOG("Fixed Annuity notional schedule done");
    return nominals;
}

vector<double> buildAmortizationScheduleLinearToMaturity(const vector<double>& notionals, const Schedule& schedule,
                                                         const AmortizationData& data) {
    DLOG("Build linear-to-maturity notional schedule");
    vector<double> nominals = normaliseToSchedule(notionals, schedule, (Real)Null<Real>());
    Date startDate = data.startDate().empty() ? Date::minDate() : parseDate(data.startDate());
    Date endDate = data.endDate().empty() ? Date::maxDate() : parseDate(data.endDate());
    Period amortPeriod = data.frequency().empty() ? 0 * Days : parsePeriod(data.frequency());
    Date lastAmortDate = Date::minDate();
    Real periodAmortization = Null<Real>();
    Real accumulatedAmortization = 0.0;
    for (Size i = 0; i < schedule.size() - 1; ++i) {
        if (schedule[i] >= startDate && periodAmortization == Null<Real>()) {
            periodAmortization = nominals[i] / static_cast<Real>(schedule.size() - i);
        }
        if (i > 0 && schedule[i] >= startDate && schedule[i] < endDate) {
            accumulatedAmortization += periodAmortization;
        }
        if (i > 0 && (lastAmortDate == Date::minDate() || schedule[i] > lastAmortDate + amortPeriod - 4 * Days) &&
            schedule[i] >= startDate && schedule[i] < endDate) {
            nominals[i] = nominals[i - 1] - accumulatedAmortization;
            accumulatedAmortization = 0.0;
            lastAmortDate = schedule[i];
        } else if (i > 0 && lastAmortDate > Date::minDate()) {
            nominals[i] = nominals[i - 1];
        }
    }
    DLOG("Linear-to-maturity notional schedule done");
    return nominals;
}

void applyAmortization(std::vector<Real>& notionals, const LegData& data, const Schedule& schedule,
                       const bool annuityAllowed, const std::vector<Real>& rates) {
    Date lastEndDate = Date::minDate();
    for (Size i = 0; i < data.amortizationData().size(); ++i) {
        const AmortizationData& amort = data.amortizationData()[i];
        if (!amort.initialized())
            continue;
        QL_REQUIRE(i == 0 || !amort.startDate().empty(),
                   "All AmortizationData blocks except the first require a StartDate");
        Date startDate = amort.startDate().empty() ? Date::minDate() : parseDate(amort.startDate());
        QL_REQUIRE(startDate >= lastEndDate, "Amortization start date ("
                                                 << startDate << ") is earlier than last end date (" << lastEndDate
                                                 << ")");
        lastEndDate = amort.endDate().empty() ? Date::minDate() : parseDate(amort.endDate());
        AmortizationType amortizationType = parseAmortizationType(amort.type());
        if (amortizationType == AmortizationType::FixedAmount)
            notionals = buildAmortizationScheduleFixedAmount(notionals, schedule, amort);
        else if (amortizationType == AmortizationType::RelativeToInitialNotional)
            notionals = buildAmortizationScheduleRelativeToInitialNotional(notionals, schedule, amort);
        else if (amortizationType == AmortizationType::RelativeToPreviousNotional)
            notionals = buildAmortizationScheduleRelativeToPreviousNotional(notionals, schedule, amort);
        else if (amortizationType == AmortizationType::Annuity) {
            QL_REQUIRE(annuityAllowed, "Amortization type Annuity not allowed for leg type " << data.legType());
            if (!rates.empty())
                notionals = buildAmortizationScheduleFixedAnnuity(notionals, rates, schedule, amort,
                                                                  parseDayCounter(data.dayCounter()));
        } else if (amortizationType == AmortizationType::LinearToMaturity) {
            notionals = buildAmortizationScheduleLinearToMaturity(notionals, schedule, amort);
        } else {
            QL_FAIL("AmortizationType " << amort.type() << " not supported");
        }
        // check that for a floating leg we only have one amortization block, if the type is annuity
        // we recognise a floating leg by an empty (fixed) rates vector
        if (rates.empty() && amortizationType == AmortizationType::Annuity) {
            QL_REQUIRE(data.amortizationData().size() == 1,
                       "Floating Leg supports only one amortisation block of type Annuity");
        }
    }
}

void applyIndexing(Leg& leg, const LegData& data, const boost::shared_ptr<EngineFactory>& engineFactory,
                   RequiredFixings& requiredFixings, const QuantLib::Date& openEndDateReplacement,
                   const bool useXbsCurves) {
    for (auto const& indexing : data.indexing()) {
        if (indexing.hasData()) {
            DLOG("apply indexing (index='" << indexing.index() << "') to leg of type " << data.legType());
            QL_REQUIRE(engineFactory, "applyIndexing: engineFactory required");

            // we allow indexing by equity, commodity and FX indices (technically any QuantLib::Index
            // will work, so the list of index types can be extended here if required)
            boost::shared_ptr<Index> index;
            string config = engineFactory->configuration(MarketContext::pricing);
            if (boost::starts_with(indexing.index(), "EQ-")) {
                string eqName = indexing.index().substr(3);
                index = *engineFactory->market()->equityCurve(eqName, config);
            } else if (boost::starts_with(indexing.index(), "FX-")) {
                auto tmp = parseFxIndex(indexing.index());
                Currency ccy1 = tmp->targetCurrency();
                Currency ccy2 = tmp->sourceCurrency();
                QL_REQUIRE(ccy1.code() == data.currency() || ccy2.code() == data.currency(),
                           "applyIndexing: fx index '" << indexing.index() << "' ccys do not match leg ccy ("
                                                       << data.currency() << ")");
                std::string domestic = data.currency();
                std::string foreign = ccy1.code() == domestic ? ccy2.code() : ccy1.code();
                index = buildFxIndex(indexing.index(), domestic, foreign, engineFactory->market(),
                                     engineFactory->configuration(MarketContext::pricing), useXbsCurves);

            } else if (boost::starts_with(indexing.index(), "COMM-")) {
                auto tmp = parseCommodityIndex(indexing.index());
                index = parseCommodityIndex(indexing.index(), true,
                                            engineFactory->market()->commodityPriceCurve(tmp->underlyingName(), config),
                                            tmp->fixingCalendar());
            } else if (boost::starts_with(indexing.index(), "BOND-")) {
                // if we build a bond index, we add the required fixings for the bond underlying
                boost::shared_ptr<BondIndex> bi = parseBondIndex(indexing.index());
                QL_REQUIRE(!(boost::dynamic_pointer_cast<BondFuturesIndex>(bi)),
                           "BondFuture Legs are not yet supported");
                BondData bondData(bi->securityName(), 1.0);
                index = buildBondIndex(bondData, indexing.indexIsDirty(), indexing.indexIsRelative(),
                                       parseCalendar(indexing.fixingCalendar()),
                                       indexing.indexIsConditionalOnSurvival(), engineFactory, requiredFixings);
            } else {
                QL_FAIL("invalid index '" << indexing.index()
                                          << "' in indexing data, expected EQ-, FX-, COMM-, BOND- index");
            }

            QL_REQUIRE(index, "applyIndexing(): index is null, this is unexpected");

            // apply the indexing
            IndexedCouponLeg indLeg(leg, indexing.quantity(), index);
            indLeg.withInitialFixing(indexing.initialFixing());
            // we set the initial notional fixing only if we have an initial exchange, otherwise this is applied to the
            // first notional payment appearing in the leg
            if (data.notionalInitialExchange())
                indLeg.withInitialNotionalFixing(indexing.initialNotionalFixing());
            indLeg.withFixingDays(indexing.fixingDays());
            indLeg.inArrearsFixing(indexing.inArrearsFixing());
            if (indexing.valuationSchedule().hasData())
                indLeg.withValuationSchedule(makeSchedule(indexing.valuationSchedule(), openEndDateReplacement));
            if (!indexing.fixingCalendar().empty())
                indLeg.withFixingCalendar(parseCalendar(indexing.fixingCalendar()));
            if (!indexing.fixingConvention().empty())
                indLeg.withFixingConvention(parseBusinessDayConvention(indexing.fixingConvention()));
            leg = indLeg;
        }
    }
}

boost::shared_ptr<QuantExt::BondIndex> buildBondIndex(const BondData& securityData, const bool dirty,
                                                      const bool relative, const Calendar& fixingCalendar,
                                                      const bool conditionalOnSurvival,
                                                      const boost::shared_ptr<EngineFactory>& engineFactory,
                                                      RequiredFixings& requiredFixings) {

    // build the bond, we would not need a full build with a pricing engine attached, but this is the easiest
    BondData data = securityData;
    data.populateFromBondReferenceData(engineFactory->referenceData());
    Bond bond(Envelope(), data);
    bond.build(engineFactory);

    RequiredFixings bondRequiredFixings = bond.requiredFixings();
    if (dirty) {
        // dirty prices require accrueds on past dates
        bondRequiredFixings.unsetPayDates();
    }
    requiredFixings.addData(bondRequiredFixings);

    auto qlBond = boost::dynamic_pointer_cast<QuantLib::Bond>(bond.instrument()->qlInstrument());
    QL_REQUIRE(qlBond, "buildBondIndex(): could not cast to QuantLib::Bond, this is unexpected");

    // get the curves

    string securityId = data.securityId();

    Handle<YieldTermStructure> discountCurve = engineFactory->market()->yieldCurve(
        data.referenceCurveId(), engineFactory->configuration(MarketContext::pricing));

    Handle<DefaultProbabilityTermStructure> defaultCurve;
    if (!data.creditCurveId().empty())
        defaultCurve = securitySpecificCreditCurve(engineFactory->market(), securityId, data.creditCurveId(),
                                                   engineFactory->configuration(MarketContext::pricing))
                           ->curve();

    Handle<YieldTermStructure> incomeCurve;
    if (!data.incomeCurveId().empty())
        incomeCurve = engineFactory->market()->yieldCurve(data.incomeCurveId(),
                                                          engineFactory->configuration(MarketContext::pricing));

    Handle<Quote> recovery;
    try {
        recovery =
            engineFactory->market()->recoveryRate(securityId, engineFactory->configuration(MarketContext::pricing));
    } catch (...) {
        WLOG("security specific recovery rate not found for security ID "
             << securityId << ", falling back on the recovery rate for credit curve Id " << data.creditCurveId());
        if (!data.creditCurveId().empty())
            recovery = engineFactory->market()->recoveryRate(data.creditCurveId(),
                                                             engineFactory->configuration(MarketContext::pricing));
    }

    Handle<Quote> spread(boost::make_shared<SimpleQuote>(0.0));
    try {
        spread =
            engineFactory->market()->securitySpread(securityId, engineFactory->configuration(MarketContext::pricing));
    } catch (...) {
    }

    if (!data.hasCreditRisk()) {
        defaultCurve = Handle<DefaultProbabilityTermStructure>();
    }

    // build and return the index

    return boost::make_shared<QuantExt::BondIndex>(
        securityId, dirty, relative, fixingCalendar, qlBond, discountCurve, defaultCurve, recovery, spread, incomeCurve,
        conditionalOnSurvival, data.priceQuoteMethod(), data.priceQuoteBaseValue(), data.isInflationLinked());
}

Leg joinLegs(const std::vector<Leg>& legs) {
    Leg masterLeg;
    Size lastLeg = Null<Size>();
    for (Size i = 0; i < legs.size(); ++i) {
        // skip empty legs
        if (legs[i].empty())
            continue;
        // check if the periods of adjacent legs are consistent
        if (lastLeg != Null<Size>()) {
            auto lcpn = boost::dynamic_pointer_cast<Coupon>(legs[lastLeg].back());
            auto fcpn = boost::dynamic_pointer_cast<Coupon>(legs[i].front());
            QL_REQUIRE(lcpn, "joinLegs: expected coupon as last cashflow in leg #" << lastLeg);
            QL_REQUIRE(fcpn, "joinLegs: expected coupon as first cashflow in leg #" << i);
            QL_REQUIRE(lcpn->accrualEndDate() == fcpn->accrualStartDate(),
                       "joinLegs: accrual end date of last coupon in leg #"
                           << lastLeg << " (" << lcpn->accrualEndDate()
                           << ") is not equal to accrual start date of first coupon in leg #" << i << " ("
                           << fcpn->accrualStartDate() << ")");
            lastLeg = i;
        }
        // copy legs together
        masterLeg.insert(masterLeg.end(), legs[i].begin(), legs[i].end());
    }
    return masterLeg;
}

Leg buildNotionalLeg(const LegData& data, const Leg& leg, RequiredFixings& requiredFixings,
                     const boost::shared_ptr<Market>& market, const std::string& configuration) {

    if (!data.isNotResetXCCY()) {
        // If we have an FX resetting leg, add the notional amount at the start and end of each coupon period.
        DLOG("Building Resetting XCCY Notional leg");
        Real foreignNotional = data.foreignAmount();

        QL_REQUIRE(!data.fxIndex().empty(), "buildNotionalLeg(): need fx index for fx resetting leg");
        auto fxIndex =
            buildFxIndex(data.fxIndex(), data.currency(), data.foreignCurrency(), market, configuration, true);

        Leg resettingLeg;
        for (Size j = 0; j < leg.size(); j++) {

            boost::shared_ptr<Coupon> c = boost::dynamic_pointer_cast<Coupon>(leg[j]);
            QL_REQUIRE(c, "Expected each cashflow in FX resetting leg to be of type Coupon");

            // Build a pair of notional flows, one at the start and one at the end of the accrual period.
            // They both have the same FX fixing date => same amount in this leg's currency.
            boost::shared_ptr<CashFlow> outCf;
            boost::shared_ptr<CashFlow> inCf;
            Date fixingDate;
            if (j == 0) {
                // Two possibilities for first coupon:
                // 1. we have not been given a domestic notional so it is an FX linked coupon
                // 2. we have been given an explicit domestic notional so it is a simple cashflow
                if (data.notionals().size() == 0) {
                    fixingDate = fxIndex->fixingDate(c->accrualStartDate());
                    if (data.notionalInitialExchange()) {
                        outCf = boost::make_shared<FXLinkedCashFlow>(c->accrualStartDate(), fixingDate,
                                                                     -foreignNotional, fxIndex);
                    }
                    // if there is only one period we generate the cash flow at the period end
                    // only if there is a final notional exchange
                    if (leg.size() > 1 || data.notionalFinalExchange()) {
                        inCf = boost::make_shared<FXLinkedCashFlow>(c->accrualEndDate(), fixingDate, foreignNotional,
                                                                    fxIndex);
                    }
                } else {
                    if (data.notionalInitialExchange()) {
                        outCf = boost::make_shared<SimpleCashFlow>(-c->nominal(), c->accrualStartDate());
                    }
                    if (leg.size() > 1 || data.notionalFinalExchange()) {
                        inCf = boost::make_shared<SimpleCashFlow>(c->nominal(), c->accrualEndDate());
                    }
                }
            } else {
                fixingDate = fxIndex->fixingDate(c->accrualStartDate());
                outCf =
                    boost::make_shared<FXLinkedCashFlow>(c->accrualStartDate(), fixingDate, -foreignNotional, fxIndex);
                // we don't want a final one, unless there is notional exchange
                if (j < leg.size() - 1 || data.notionalFinalExchange()) {
                    inCf =
                        boost::make_shared<FXLinkedCashFlow>(c->accrualEndDate(), fixingDate, foreignNotional, fxIndex);
                }
            }

            // Add the cashflows to the notional leg if they have been populated
            if (outCf) {
                resettingLeg.push_back(outCf);
                if (fixingDate != Date())
                    requiredFixings.addFixingDate(fixingDate, data.fxIndex(), outCf->date());
            }
            if (inCf) {
                resettingLeg.push_back(inCf);
                if (fixingDate != Date())
                    requiredFixings.addFixingDate(fixingDate, data.fxIndex(), inCf->date());
            }
        }

        if (data.notionalAmortizingExchange()) {
            QL_FAIL("Cannot have an amortizing notional with FX reset");
        }

        return resettingLeg;

    } else if ((data.notionalInitialExchange() || data.notionalFinalExchange() || data.notionalAmortizingExchange()) &&
               (data.legType() != "CPI")) {

        // check for notional exchanges on non FX reseting trades

        PaymentLag payLag = parsePaymentLag(data.paymentLag());
        Natural payLagInteger = boost::apply_visitor(PaymentLagInteger(), payLag);

        return makeNotionalLeg(leg, data.notionalInitialExchange(), data.notionalFinalExchange(),
                               data.notionalAmortizingExchange(), payLagInteger,
                               parseBusinessDayConvention(data.paymentConvention()),
                               parseCalendar(data.paymentCalendar()), true);
    } else {
        return Leg();
    }
}

} // namespace data
} // namespace ore<|MERGE_RESOLUTION|>--- conflicted
+++ resolved
@@ -25,10 +25,7 @@
 #include <ored/portfolio/builders/capflooredyoyleg.hpp>
 #include <ored/portfolio/builders/cms.hpp>
 #include <ored/portfolio/builders/cmsspread.hpp>
-<<<<<<< HEAD
 #include <ored/portfolio/builders/prdc.hpp>
-=======
->>>>>>> b4d7d800
 #include <ored/portfolio/forwardbond.hpp>
 #include <ored/portfolio/legdata.hpp>
 #include <ored/portfolio/makenonstandardlegs.hpp>
@@ -40,27 +37,6 @@
 #include <ored/utilities/to_string.hpp>
 #include <ored/utilities/vectorutils.hpp>
 
-<<<<<<< HEAD
-#include <boost/algorithm/string.hpp>
-#include <boost/make_shared.hpp>
-#include <ql/cashflow.hpp>
-#include <ql/cashflows/averagebmacoupon.hpp>
-#include <ql/cashflows/capflooredcoupon.hpp>
-#include <ql/cashflows/capflooredinflationcoupon.hpp>
-#include <ql/cashflows/cashflowvectors.hpp>
-#include <ql/cashflows/cpicoupon.hpp>
-#include <ql/cashflows/cpicouponpricer.hpp>
-#include <ql/cashflows/digitalcmscoupon.hpp>
-#include <ql/cashflows/fixedratecoupon.hpp>
-#include <ql/cashflows/iborcoupon.hpp>
-#include <ql/cashflows/simplecashflow.hpp>
-#include <ql/errors.hpp>
-#include <ql/experimental/coupons/digitalcmsspreadcoupon.hpp>
-#include <ql/experimental/coupons/strippedcapflooredcoupon.hpp>
-#include <ql/utilities/vectors.hpp>
-#include <ql/version.hpp>
-=======
->>>>>>> b4d7d800
 #include <qle/cashflows/averageonindexedcoupon.hpp>
 #include <qle/cashflows/averageonindexedcouponpricer.hpp>
 #include <qle/cashflows/brlcdicouponpricer.hpp>
@@ -84,8 +60,6 @@
 #include <qle/indexes/bmaindexwrapper.hpp>
 #include <qle/indexes/bondindex.hpp>
 #include <qle/instruments/forwardbond.hpp>
-<<<<<<< HEAD
-=======
 
 #include <ql/cashflow.hpp>
 #include <ql/cashflows/averagebmacoupon.hpp>
@@ -107,7 +81,6 @@
 #include <boost/algorithm/string.hpp>
 #include <boost/make_shared.hpp>
 #include <boost/range/adaptor/transformed.hpp>
->>>>>>> b4d7d800
 
 using namespace QuantLib;
 using namespace QuantExt;
@@ -1390,12 +1363,6 @@
     QL_REQUIRE(floatData, "Wrong LegType, expected Floating, got " << data.legType());
 
     auto tmp = data.schedule();
-
-<<<<<<< HEAD
-    for (auto& r : tmp.modifyRules()) { // For schedules with 1D tenor, this ensures that the index calendar supersedes
-                                        // the calendar provided
-        if (r.tenor() == "1D")          // in the trade XML, to avoid differing holidays when building the schedule
-=======
     /* For schedules with 1D tenor, this ensures that the index calendar supersedes the calendar provided
      in the trade XML and using "following" rolling conventions to avoid differing calendars and subsequent
      "degenerate schedule" errors in the building of the overnight coupon value date schedules.
@@ -1403,7 +1370,6 @@
      make sure that this edge case works technically. */
     for (auto& r : tmp.modifyRules()) {
         if (r.tenor() == "1D") {
->>>>>>> b4d7d800
             r.modifyCalendar() = to_string(index->fixingCalendar());
             r.modifyConvention() = "F";
             r.modifyTermConvention() = "F";
@@ -2357,73 +2323,7 @@
     return tmpLeg;
 }
 
-<<<<<<< HEAD
-Leg makePRDCLeg(const LegData& data, const boost::shared_ptr<QuantExt::FxIndex>& fxIndex,
-                const boost::shared_ptr<EngineFactory>& engineFactory, const bool attachPricer,
-                const QuantLib::Date& openEndDateReplacement) {
-    boost::shared_ptr<PRDCLegData> prdcData = boost::dynamic_pointer_cast<PRDCLegData>(data.concreteLegData());
-    QL_REQUIRE(prdcData, "Wrong LegType, expected PRDC, got " << data.legType());
-    QL_REQUIRE(prdcData->domesticRates().size() > 0, "At least one domestic rate has to be provided for PRDC payoff");
-    QL_REQUIRE(prdcData->foreignRates().size() > 0, "At least one foreign rate has to be provided for PRDC payoff");
-
-    Schedule schedule = makeSchedule(data.schedule(), openEndDateReplacement);
-    DayCounter dc = parseDayCounter(data.dayCounter());
-    vector<double> notionals = buildScheduledVector(data.notionals(), data.notionalDates(), schedule);
-    BusinessDayConvention bdc = parseBusinessDayConvention(
-        prdcData->fixingConvention().empty() ? data.paymentConvention() : prdcData->fixingConvention());
-    Calendar calendar =
-        prdcData->fixingCalendar().empty() ? schedule.calendar() : parseCalendar(prdcData->fixingCalendar());
-    bool isInArrears = prdcData->isInArrears();
-
-    applyAmortization(notionals, data, schedule, false);
-
-    PrdcLeg prdcLeg =
-        PrdcLeg(schedule, fxIndex)
-            .withDomesticRates(buildScheduledVector(prdcData->domesticRates(), prdcData->domesticDates(), schedule))
-            .withForeignRates(buildScheduledVector(prdcData->foreignRates(), prdcData->foreignDates(), schedule))
-            .withNotionals(notionals)
-            .withPaymentDayCounter(dc)
-            .withFixingAdjustment(bdc)
-            .withFixingCalendar(calendar)
-            .withInArrears(isInArrears);
-
-    if (auto fixingDays = prdcData->fixingDays(); fixingDays != Null<Size>())
-        prdcLeg.withFixingDays(fixingDays);
-
-    if (prdcData->caps().size() > 0)
-        prdcLeg.withCaps(buildScheduledVector(prdcData->caps(), prdcData->capDates(), schedule));
-    if (prdcData->floors().size() > 0)
-        prdcLeg.withFloors(buildScheduledVector(prdcData->floors(), prdcData->floorDates(), schedule));
-
-    if (!attachPricer)
-        return prdcLeg;
-
-    // Get a coupon pricer for the leg
-    bool doSimulate = engineFactory->engineData()->hasProduct("PRDC");
-    if (doSimulate)
-        prdcLeg.simulate();
-
-    Leg tmpLeg = prdcLeg;
-
-    if (doSimulate) {
-        auto builder = engineFactory->builder("PRDC");
-        QL_REQUIRE(builder, "No builder found for PRDC");
-        auto prdcBuilder = boost::dynamic_pointer_cast<CamPrdcCouponPricerBuilder>(builder);
-        auto prdcPricer = boost::dynamic_pointer_cast<CmsCouponPricer>(
-            prdcBuilder->engine(fxIndex->sourceCurrency().code() + fxIndex->targetCurrency().code()));
-
-        // Loop over the coupons in the leg and set pricer
-        QuantLib::setCouponPricer(tmpLeg, prdcPricer);
-    }
-
-    return tmpLeg;
-}
-
-Leg makeEquityLeg(const LegData& data, const boost::shared_ptr<EquityIndex>& equityCurve,
-=======
-Leg makeEquityLeg(const LegData& data, const boost::shared_ptr<EquityIndex2>& equityCurve,
->>>>>>> b4d7d800
-                  const boost::shared_ptr<QuantExt::FxIndex>& fxIndex, const QuantLib::Date& openEndDateReplacement) {
+Leg makeEquityLeg(const LegData& data, const boost::shared_ptr<EquityIndex2>& equityCurve,                  const boost::shared_ptr<QuantExt::FxIndex>& fxIndex, const QuantLib::Date& openEndDateReplacement) {
     boost::shared_ptr<EquityLegData> eqLegData = boost::dynamic_pointer_cast<EquityLegData>(data.concreteLegData());
     QL_REQUIRE(eqLegData, "Wrong LegType, expected Equity, got " << data.legType());
 
@@ -2503,6 +2403,67 @@
     QL_REQUIRE(leg.size() > 0, "Empty Equity Leg");
 
     return leg;
+}
+
+Leg makePRDCLeg(const LegData& data, const boost::shared_ptr<QuantExt::FxIndex>& fxIndex,
+                const boost::shared_ptr<EngineFactory>& engineFactory, const bool attachPricer,
+                const QuantLib::Date& openEndDateReplacement) {
+    boost::shared_ptr<PRDCLegData> prdcData = boost::dynamic_pointer_cast<PRDCLegData>(data.concreteLegData());
+    QL_REQUIRE(prdcData, "Wrong LegType, expected PRDC, got " << data.legType());
+    QL_REQUIRE(prdcData->domesticRates().size() > 0, "At least one domestic rate has to be provided for PRDC payoff");
+    QL_REQUIRE(prdcData->foreignRates().size() > 0, "At least one foreign rate has to be provided for PRDC payoff");
+
+    Schedule schedule = makeSchedule(data.schedule(), openEndDateReplacement);
+    DayCounter dc = parseDayCounter(data.dayCounter());
+    vector<double> notionals = buildScheduledVector(data.notionals(), data.notionalDates(), schedule);
+    BusinessDayConvention bdc = parseBusinessDayConvention(
+        prdcData->fixingConvention().empty() ? data.paymentConvention() : prdcData->fixingConvention());
+    Calendar calendar =
+        prdcData->fixingCalendar().empty() ? schedule.calendar() : parseCalendar(prdcData->fixingCalendar());
+    bool isInArrears = prdcData->isInArrears();
+
+    applyAmortization(notionals, data, schedule, false);
+
+    PrdcLeg prdcLeg =
+        PrdcLeg(schedule, fxIndex)
+            .withDomesticRates(buildScheduledVector(prdcData->domesticRates(), prdcData->domesticDates(), schedule))
+            .withForeignRates(buildScheduledVector(prdcData->foreignRates(), prdcData->foreignDates(), schedule))
+            .withNotionals(notionals)
+            .withPaymentDayCounter(dc)
+            .withFixingAdjustment(bdc)
+            .withFixingCalendar(calendar)
+            .withInArrears(isInArrears);
+
+    if (auto fixingDays = prdcData->fixingDays(); fixingDays != Null<Size>())
+        prdcLeg.withFixingDays(fixingDays);
+
+    if (prdcData->caps().size() > 0)
+        prdcLeg.withCaps(buildScheduledVector(prdcData->caps(), prdcData->capDates(), schedule));
+    if (prdcData->floors().size() > 0)
+        prdcLeg.withFloors(buildScheduledVector(prdcData->floors(), prdcData->floorDates(), schedule));
+
+    if (!attachPricer)
+        return prdcLeg;
+
+    // Get a coupon pricer for the leg
+    bool doSimulate = engineFactory->engineData()->hasProduct("PRDC");
+    if (doSimulate)
+        prdcLeg.simulate();
+
+    Leg tmpLeg = prdcLeg;
+
+    if (doSimulate) {
+        auto builder = engineFactory->builder("PRDC");
+        QL_REQUIRE(builder, "No builder found for PRDC");
+        auto prdcBuilder = boost::dynamic_pointer_cast<CamPrdcCouponPricerBuilder>(builder);
+        auto prdcPricer = boost::dynamic_pointer_cast<CmsCouponPricer>(
+            prdcBuilder->engine(fxIndex->sourceCurrency().code() + fxIndex->targetCurrency().code()));
+
+        // Loop over the coupons in the leg and set pricer
+        QuantLib::setCouponPricer(tmpLeg, prdcPricer);
+    }
+
+    return tmpLeg;
 }
 
 Real currentNotional(const Leg& leg) {
