--- conflicted
+++ resolved
@@ -1798,7 +1798,9 @@
     return tmpLeg;
 }
 
-Leg makeCMBLeg(const LegData& data, const boost::shared_ptr<EngineFactory>& engineFactory, const bool attachPricer,
+Leg makeCMBLeg(const LegData& data, 
+               const boost::shared_ptr<EngineFactory>& engineFactory,
+	       const bool attachPricer,
                const QuantLib::Date& openEndDateReplacement) {
     boost::shared_ptr<CMBLegData> cmbData = boost::dynamic_pointer_cast<CMBLegData>(data.concreteLegData());
     QL_REQUIRE(cmbData, "Wrong LegType, expected CMB, got " << data.legType());
@@ -1807,24 +1809,14 @@
     // Expected bondIndexName structure with at least two tokens, separated by "-", of the form FAMILY-TERM or FAMILY-MUN, for example:
     // US-CMT-5Y, US-TIPS-10Y, UK-GILT-5Y, DE-BUND-10Y
     std::vector<string> tokens;
-<<<<<<< HEAD
-    split(tokens, bondId, boost::is_any_of("-"));
-    QL_REQUIRE(tokens.size() >= 2,
-               "Generic Bond ID with at least two tokens separated by - expected, found " << bondId);
-=======
     split(tokens, bondIndexName, boost::is_any_of("-"));
     QL_REQUIRE(tokens.size() >= 2, "Generic Bond Index with at least two tokens separated by - expected, found " << bondIndexName);
->>>>>>> 1e6ff0ac
     std::string securityFamily = tokens[0];
     for (Size i = 1; i < tokens.size() - 1; ++i)
         securityFamily = securityFamily + "-" + tokens[i];
     string underlyingTerm = tokens.back();
     Period underlyingPeriod = parsePeriod(underlyingTerm);
-<<<<<<< HEAD
-    LOG("Generic bond id " << bondId << " has family " << securityFamily << " and term " << underlyingPeriod);
-=======
     LOG("Generic bond id " << bondIndexName << " has family " << securityFamily << " and term " << underlyingPeriod); 
->>>>>>> 1e6ff0ac
 
     Schedule schedule = makeSchedule(data.schedule());
     Calendar calendar = schedule.calendar();
@@ -1832,24 +1824,16 @@
     BusinessDayConvention convention = schedule.businessDayConvention();
     bool creditRisk = cmbData->hasCreditRisk();
 
-<<<<<<< HEAD
-    // Get the generic bond reference data, notional 1, credit risk as specified in the leg data
-    BondData bondData(bondId, 1.0, creditRisk);
-    bondData.populateFromBondReferenceData(engineFactory->referenceData());
-    DLOG("Bond data for security id " << bondId << " loaded");
-    QL_REQUIRE(bondData.coupons().size() == 1, "multiple reference bond legs not covered by the CMB leg");
-=======
     // Get the generic bond reference data, notional 1, credit risk as specified in the leg data 
     BondData bondData(securityFamily, 1.0, creditRisk);
     bondData.populateFromBondReferenceData(engineFactory->referenceData());
     DLOG("Bond data for security id " << securityFamily << " loaded");
     QL_REQUIRE(bondData.coupons().size() == 1,
 	       "multiple reference bond legs not covered by the CMB leg");
->>>>>>> 1e6ff0ac
     QL_REQUIRE(bondData.coupons().front().schedule().rules().size() == 1,
-               "multiple bond schedule rules not covered by the CMB leg");
+	       "multiple bond schedule rules not covered by the CMB leg");
     QL_REQUIRE(bondData.coupons().front().schedule().dates().size() == 0,
-               "dates based bond schedules not covered by the CMB leg");
+	       "dates based bond schedules not covered by the CMB leg");
 
     // Get bond yield conventions
     auto ret = InstrumentConventions::instance().conventions()->get(securityFamily, Convention::Type::BondYield);
@@ -1857,14 +1841,6 @@
     if (ret.first)
         conv = boost::dynamic_pointer_cast<BondYieldConvention>(ret.second);
     else {
-<<<<<<< HEAD
-        conv = boost::make_shared<BondYieldConvention>();
-        ALOG("BondYield conventions not found for security "
-             << bondId << ", falling back on defaults:"
-             << " compounding=" << conv->compoundingName() << ", priceType=" << conv->priceTypeName() << ", accuracy="
-             << conv->accuracy() << ", maxEvaluations=" << conv->maxEvaluations() << ", guess=" << conv->guess());
-    }
-=======
 	conv = boost::make_shared<BondYieldConvention>();
         ALOG("BondYield conventions not found for security " << securityFamily << ", falling back on defaults:"
 	     << " compounding=" << conv->compoundingName()
@@ -1873,7 +1849,6 @@
 	     << ", maxEvaluations=" << conv->maxEvaluations() 
 	     << ", guess=" << conv->guess());
     } 
->>>>>>> 1e6ff0ac
 
     Schedule bondSchedule = makeSchedule(bondData.coupons().front().schedule());
     DayCounter bondDayCounter = parseDayCounter(bondData.coupons().front().dayCounter());
@@ -1883,6 +1858,7 @@
     BusinessDayConvention bondConvention = bondSchedule.businessDayConvention();
     bool bondEndOfMonth = bondSchedule.endOfMonth();
     Frequency bondFrequency = bondSchedule.tenor().frequency();
+    
 
     DayCounter dayCounter = parseDayCounter(data.dayCounter());
 
