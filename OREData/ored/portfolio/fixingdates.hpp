/*
 Copyright (C) 2019 Quaternion Risk Management Ltd
 All rights reserved.

 This file is part of ORE, a free-software/open-source library
 for transparent pricing and risk analysis - http://opensourcerisk.org

 ORE is free software: you can redistribute it and/or modify it
 under the terms of the Modified BSD License.  You should have received a
 copy of the license along with this program.
 The license is also available online at <http://opensourcerisk.org>

 This program is distributed on the basis that it will form a useful
 contribution to risk analytics and model standardisation, but WITHOUT
 ANY WARRANTY; without even the implied warranty of MERCHANTABILITY or
 FITNESS FOR A PARTICULAR PURPOSE. See the license for more details.
*/

/*! \file ored/portfolio/fixingdates.hpp
    \brief Logic for calculating required fixing dates on legs
*/

#pragma once

#include <ored/marketdata/todaysmarketparameters.hpp>
#include <qle/indexes/fxindex.hpp>

#include <ql/patterns/visitor.hpp>
#include <ql/time/date.hpp>

#include <map>
#include <ostream>
#include <set>
#include <string>

namespace QuantLib {
class CashFlow;
class FloatingRateCoupon;
class IborCoupon;
class CappedFlooredCoupon;
class IndexedCashFlow;
class CPICashFlow;
class CPICoupon;
class YoYInflationCoupon;
class OvernightIndexedCoupon;
class AverageBMACoupon;
class CmsSpreadCoupon;
class DigitalCoupon;
class StrippedCappedFlooredCoupon;
} // namespace QuantLib

namespace QuantExt {
class CappedFlooredAverageBMACoupon;
class AverageONIndexedCoupon;
class OvernightIndexedCoupon;
class BondTRSCashFlow;
class CappedFlooredAverageONIndexedCoupon;
class CappedFlooredOvernightIndexedCoupon;
class EquityCoupon;
class FloatingRateFXLinkedNotionalCoupon;
class FXLinkedCashFlow;
class AverageFXLinkedCashFlow;
class SubPeriodsCoupon1;
class IndexedCoupon;
class IndexWrappedCashFlow;
class NonStandardYoYInflationCoupon;
class CmbCoupon;
class CommodityIndex;
class CommodityIndexedAverageCashFlow;
class CommodityIndexedCashFlow;
class EquityMarginCoupon;
class TRSCashFlow;
<<<<<<< HEAD
class PrdcFixedCoupon;
=======
class InterpolatedIborCoupon;
>>>>>>> 1c7fb035
} // namespace QuantExt

namespace ore {
namespace data {

class FixingDateGetter;

/*! Class holding the information on the fixings required to price a trade (or a portfolio of trades). */
class RequiredFixings {
public:    
    class FixingDates {
    public:
        typedef std::map<QuantLib::Date, std::pair<bool, std::set<std::string>>> fixingMap;

        FixingDates() = default;

        FixingDates(const std::set<QuantLib::Date>& dates, const bool mandatory, const std::set<std::string>& tradeIds = {}) { addDates(dates, mandatory, tradeIds); }

        FixingDates(const fixingMap& dates) : data_(dates) {}

        void clear() { data_.clear(); }

        void addDate(const QuantLib::Date& date, const bool mandatory, const std::set<std::string>& tradeIds = {});
        void addDate(const QuantLib::Date& date, const std::pair<bool, std::set<std::string>>& ids);
        void addDates(const FixingDates& dates, const std::string& tradeId = std::string());
        void addDates(const FixingDates& dates, bool mandatory, const std::set<std::string>& tradeIds = {});
        void addDates(const std::set<QuantLib::Date>& dates, bool mandatory,
                      const std::set<std::string>& tradeIds = {});

        FixingDates filterByDate(const QuantLib::Date& before) const;
        
        //! Iterrator for range-base forloop
        fixingMap::const_iterator begin() const {
            return data_.begin();
        }
        fixingMap::const_iterator end() const {
            return data_.end();
        }
       
        size_t size() const { return data_.size(); }

        bool empty() const { return data_.empty(); }

        const fixingMap& data() const { return data_; }

    private:
        fixingMap data_;
    };


    // FixingEntry = indexName, fixingDate, payDate, alwaysAddIfPaysOnSettlement
    struct FixingEntry {
        std::string indexName;
        QuantLib::Date fixingDate;
        QuantLib::Date payDate;
        bool alwaysAddIfPaysOnSettlement;
        bool mandatory = true;
        friend bool operator<(const FixingEntry& lhs, const FixingEntry& rhs);
    };

    struct InflationFixingEntry : public FixingEntry {
        bool indexInterpolated;
        QuantLib::Frequency indexFreq;
        QuantLib::Period availabilityLeg;
        friend bool operator<(const InflationFixingEntry& lhs, const InflationFixingEntry& rhs);
    };

    struct ZeroInflationFixingEntry : InflationFixingEntry {
        CPI::InterpolationType couponInterpolation;
        QuantLib::Frequency couponFrequency;
        friend bool operator<(const ZeroInflationFixingEntry& lhs, const ZeroInflationFixingEntry& rhs);
    };

    /*! Gives back the dates for which fixings will be required to price the trade assuming a given \p settlementDate.
        If the \p settlementDate is not provided or is set equal to \c QuantLib::Date(), the settlement date in the
        implementation is assumed to be the \c Settings::instance().evaluationDate().

        If a cashflow payment is deemed to have already occurred relative to the settlement date, then no fixing is
        needed. The determination of whether a cashflow has or has not occurred will in general rely on a call to \c
        CashFlow::hasOccurred which is important in cases where the cash flow payment date falls on the settlement date.

        Another important case is where a cash flow fixing date occurs on the settlement date. In this case, we should
        always add the fixing date to the set of fixing dates regardless of
        \c Settings::instance().enforcesTodaysHistoricFixings(). */
    std::map<std::string, FixingDates>
    fixingDatesIndices(const QuantLib::Date& settlementDate = QuantLib::Date()) const;

    /*! Adds a single fixing date \p fixingDate for an index given by its ORE index name \p indexName arising from a
       coupon with payment date \p payDate. If \p alwaysAddIfPaysOnSettlement is true the fixing date will be added
       if the coupon pays on the settlement date even if the cashflow returns hasOccured(settlementDate) as true. This
       is conservative and necessary in some cases since some pricing engines in QL (e.g. CapFloor) do not respect
       hasOccured() and ask for the fixing regardless. If the payDate is not given, it defaults to Date::maxDate()
       meaning that the added fixing is relevant unconditional on a pay date */
    void addFixingDate(const QuantLib::Date& fixingDate, const std::string& indexName,
                       const QuantLib::Date& payDate = Date::maxDate(), const bool alwaysAddIfPaysOnSettlement = false,
                       const bool mandatoryFixing = true);
    
    void addFixingDate(const FixingEntry& fixingEntry);

    /*! adds a vector of fixings dates \p fixingDates and mandatory flags for an index given by is ORE index name \p indexName arising from
       a coupon with payment date \p payDate */
    void addFixingDates(const std::vector<std::pair<QuantLib::Date, bool>>& fixingDates, const std::string& indexName,
                        const QuantLib::Date& payDate = Date::maxDate(),
                        const bool alwaysAddIfPaysOnSettlement = false);

    /*! adds a vector of fixings dates \p fixingDates for an index given by is ORE index name \p indexName arising from
       a coupon with payment date \p payDate */
    void addFixingDates(const std::vector<QuantLib::Date>& fixingDates, const std::string& indexName,
                        const QuantLib::Date& payDate = Date::maxDate(), const bool alwaysAddIfPaysOnSettlement = false,
                        const bool mandatory = true);

    /*! add a single fixing date \p fixingDate for a coupon based on a zero inflation index given by its ORE index name
        \p indexName with payment date \p payDate */
    void addZeroInflationFixingDate(const QuantLib::Date& fixingDate, const std::string& indexName,
                                    const bool indexInterpolated, const Frequency indexFrequency,
                                    const Period& indexAvailabilityLag,
                                    const CPI::InterpolationType coupopnInterpolation, const Frequency couponFrequency,
                                    const QuantLib::Date& payDate = Date::maxDate(),
                                    const bool alwaysAddIfPaysOnSettlement = false,
                                    const bool mandatoryFixing = true);
    void addZeroInflationFixingDate(const ZeroInflationFixingEntry& fixingEntry);

    /*! add a single fixing date \p fixingDate for a coupon based on a yoy inflation index given by its ORE index name
        \p indexName with payment date \p payDate */
    void addYoYInflationFixingDate(const QuantLib::Date& fixingDate, const std::string& indexName,
                                   const bool indexInterpolated, const Frequency indexFrequency,
                                   const Period& indexAvailabilityLag, const QuantLib::Date& payDate = Date::maxDate(),
                                   const bool alwaysAddIfPaysOnSettlement = false,
                                   const bool mandatoryFixing = true);
    void addYoYInflationFixingDate(const InflationFixingEntry& fixingEntry);

    /*! clear all data */
    void clear();

    /*! add data from another RequiredFixings instance */
    void addData(const RequiredFixings& requiredFixings);

    /*! Set all pay dates to Date::maxDate(), fixingDatesIndices() will then not filter the required fixings by the
      given settlement date any more. Needed by total return swaps on bonds for example, where a cashflow in a bond with
      past payment date can still be relevant for the payment of the current return period. */
    void unsetPayDates();


    /*! Create a copy and set mandatory flag to mandatory for all fixing entries */
    RequiredFixings makeCopyWithMandatoryOverride(bool mandatory);

    RequiredFixings filteredFixingDates(const QuantLib::Date& settlementDate = QuantLib::Date());

private:
    // maps an ORE index name to a pair (fixing date, pay date, alwaysAddIfPaysOnSettlment)
    std::set<FixingEntry> fixingDates_;
    // same as above, but for zero inflation index based coupons
    std::set<ZeroInflationFixingEntry> zeroInflationFixingDates_;
    // same as above, but for yoy inflation index based coupons
    std::set<InflationFixingEntry> yoyInflationFixingDates_;

    // grant access to stream output operator
    friend std::ostream& operator<<(std::ostream&, const RequiredFixings&);
};



/*! allow output of required fixings data via streams */
std::ostream& operator<<(std::ostream& out, const RequiredFixings& f);

/*! Helper Class that gets relevant fixing dates from coupons and add them to a RequiredFixings instance.

    Each type of FloatingRateCoupon that we wish to cover should be added here
    and a \c visit method implemented against it. */
class FixingDateGetter : public QuantLib::AcyclicVisitor,
                         public QuantLib::Visitor<QuantLib::CashFlow>,
                         public QuantLib::Visitor<QuantLib::FloatingRateCoupon>,
                         public QuantLib::Visitor<QuantLib::IborCoupon>,
                         public QuantLib::Visitor<QuantLib::CappedFlooredCoupon>,
                         public QuantLib::Visitor<QuantLib::IndexedCashFlow>,
                         public QuantLib::Visitor<QuantLib::CPICashFlow>,
                         public QuantLib::Visitor<QuantLib::CPICoupon>,
                         public QuantLib::Visitor<QuantLib::YoYInflationCoupon>,
                         public QuantLib::Visitor<QuantLib::OvernightIndexedCoupon>,
                         public QuantLib::Visitor<QuantExt::OvernightIndexedCoupon>,
                         public QuantLib::Visitor<QuantExt::CappedFlooredOvernightIndexedCoupon>,
                         public QuantLib::Visitor<QuantLib::AverageBMACoupon>,
                         public QuantLib::Visitor<QuantExt::CappedFlooredAverageBMACoupon>,
                         public QuantLib::Visitor<QuantLib::CmsSpreadCoupon>,
                         public QuantLib::Visitor<QuantLib::DigitalCoupon>,
                         public QuantLib::Visitor<QuantLib::StrippedCappedFlooredCoupon>,
                         public QuantLib::Visitor<QuantExt::AverageONIndexedCoupon>,
                         public QuantLib::Visitor<QuantExt::CappedFlooredAverageONIndexedCoupon>,
                         public QuantLib::Visitor<QuantExt::EquityCoupon>,
                         public QuantLib::Visitor<QuantExt::FloatingRateFXLinkedNotionalCoupon>,
                         public QuantLib::Visitor<QuantExt::FXLinkedCashFlow>,
                         public QuantLib::Visitor<QuantExt::AverageFXLinkedCashFlow>,
                         public QuantLib::Visitor<QuantExt::SubPeriodsCoupon1>,
                         public QuantLib::Visitor<QuantExt::IndexedCoupon>,
                         public QuantLib::Visitor<QuantExt::IndexWrappedCashFlow>,
                         public QuantLib::Visitor<QuantExt::NonStandardYoYInflationCoupon>,
                         public QuantLib::Visitor<QuantExt::CmbCoupon>,
                         public QuantLib::Visitor<QuantExt::EquityMarginCoupon>,
                         public QuantLib::Visitor<QuantExt::CommodityCashFlow>,
                         public QuantLib::Visitor<QuantExt::BondTRSCashFlow>,
                         public QuantLib::Visitor<QuantExt::TRSCashFlow>,
<<<<<<< HEAD
                         public QuantLib::Visitor<QuantExt::PrdcFixedCoupon> {
=======
                         public QuantLib::Visitor<QuantExt::InterpolatedIborCoupon> {
>>>>>>> 1c7fb035

public:
    //! Constructor
    FixingDateGetter(RequiredFixings& requiredFixings) : requiredFixings_(requiredFixings) {}

    //! \name Visitor interface
    //@{
    void visit(QuantLib::CashFlow& c) override;
    void visit(QuantLib::FloatingRateCoupon& c) override;
    void visit(QuantLib::IborCoupon& c) override;
    void visit(QuantLib::CappedFlooredCoupon& c) override;
    void visit(QuantLib::IndexedCashFlow& c) override;
    /*! Not added in QuantLib so will never be hit automatically!
        Managed by passing off from IndexedCashFlow.
    */
    void visit(QuantLib::CPICashFlow& c) override;
    void visit(QuantLib::CPICoupon& c) override;
    void visit(QuantLib::YoYInflationCoupon& c) override;
    void visit(QuantExt::NonStandardYoYInflationCoupon& c) override;
    void visit(QuantLib::OvernightIndexedCoupon& c) override;
    void visit(QuantExt::OvernightIndexedCoupon& c) override;
    void visit(QuantExt::CappedFlooredOvernightIndexedCoupon& c) override;
    void visit(QuantLib::AverageBMACoupon& c) override;
    void visit(QuantExt::CappedFlooredAverageBMACoupon& c) override;
    void visit(QuantLib::CmsSpreadCoupon& c) override;
    void visit(QuantLib::DigitalCoupon& c) override;
    void visit(QuantLib::StrippedCappedFlooredCoupon& c) override;
    void visit(QuantExt::AverageONIndexedCoupon& c) override;
    void visit(QuantExt::CappedFlooredAverageONIndexedCoupon& c) override;
    void visit(QuantExt::EquityCoupon& c) override;
    void visit(QuantExt::FloatingRateFXLinkedNotionalCoupon& c) override;
    void visit(QuantExt::FXLinkedCashFlow& c) override;
    void visit(QuantExt::AverageFXLinkedCashFlow& c) override;
    void visit(QuantExt::SubPeriodsCoupon1& c) override;
    void visit(QuantExt::IndexedCoupon& c) override;
    void visit(QuantExt::IndexWrappedCashFlow& c) override;
    void visit(QuantExt::CmbCoupon& c) override;
    void visit(QuantExt::EquityMarginCoupon& c) override;
    void visit(QuantExt::CommodityCashFlow& c) override;    void visit(QuantExt::BondTRSCashFlow& c) override;
    void visit(QuantExt::TRSCashFlow& c) override;
<<<<<<< HEAD
    void visit(QuantExt::PrdcFixedCoupon& c) override;    //@}
=======
    void visit(QuantExt::InterpolatedIborCoupon& c) override;
    //@}
>>>>>>> 1c7fb035
        
    void setRequireFixingStartDates(const bool b) { requireFixingStartDates_ = b; }
    void setAdditionalFxIndex(const QuantLib::ext::shared_ptr<QuantExt::FxIndex>& i) { additionalFxIndex_ = i; }

protected:
    std::string oreIndexName(const std::string& qlIndexName) const;
    RequiredFixings& requiredFixings_;

private:
    // flag to indicate if coupon start date fixings are always required, even if initial prices provided
    bool requireFixingStartDates_ = false;
    // We may need fixings for an additional FX Index at every fixing date
    QuantLib::ext::shared_ptr<QuantExt::FxIndex> additionalFxIndex_;
};

/*! Populates a RequiredFixings instance based on a given QuantLib::Leg */
void addToRequiredFixings(const QuantLib::Leg& leg, const QuantLib::ext::shared_ptr<FixingDateGetter>& fixingDateGetter);

/*! Inflation fixings are generally available on a monthly, or coarser, frequency. When a portfolio is asked for its
    fixings, and it contains inflation fixings, ORE will by convention put the fixing date as the 1st day of the
    applicable inflation period. Some market data providers by convention supply the inflation fixings with the date 
    as the last date of the applicable inflation period. This function scans the \p fixings map, and moves any 
    inflation fixing dates from the 1st day of the inflation period to the last day of the inflation period. The key 
    in the \p fixings map is the index name and the value is the set of dates for which we require the fixings.

    If inflation indices have been set up via ZeroInflationIndex entries in the Conventions, the \p conventions 
    should be passed here. If not, the default \c nullptr parameter will be sufficient.
*/
void amendInflationFixingDates(std::map<std::string, RequiredFixings::FixingDates>& fixings);

/*! Add index and fixing date pairs to \p fixings that will be potentially needed to build a TodaysMarket.

    These additional index and fixing date pairs are found by scanning the \p mktParams and:
    - for MarketObject::IndexCurve, take the ibor index name and add the dates for each weekday between settlement
      date minus \p iborLookback period or \p oisLookback period and settlement date. The distinction between 
      Ibor and OIS is made here to cover the fixings necessary for OIS futures. The default value of 4 months 
      covers OIS futures with a contract period of up to 3 months. It would need to be configured differently 
      if OIS futures with a longer contract period are possible.
    - for MarketObject::ZeroInflationCurve, take the inflation index and add the first of each month between
      settlement date minus \p inflationLookback period and settlement date
    - for MarketObject::YoYInflationCurve, take the inflation index and add the first of each month between
      settlement date minus \p inflationLookback period and settlement date
    - for MarketObject::CommodityCurve, add \e fixings for future contracts expiring 2 months either side of the
      settlement date. The fixing dates are added for each weekday going back to the first day of the month that
      precedes the settlement date by 2 months. The approach here will give rise to some spot commodities being
      given a future contract name and dates added against them - this should not be a problem as there will be
      no fixings found for them in any case.

    The original \p fixings map may be empty.
*/
void addMarketFixingDates(const QuantLib::Date& asof, std::map<std::string, RequiredFixings::FixingDates>& fixings,
                          const TodaysMarketParameters& mktParams,
                          const QuantLib::Period& iborLookback = 7 * QuantLib::Days,
                          const QuantLib::Period& oisLookback = 4 * QuantLib::Months,
                          const QuantLib::Period& bmaLookback = 2 * QuantLib::Weeks,
                          const QuantLib::Period& inflationLookback = 1 * QuantLib::Years);

} // namespace data
} // namespace ore<|MERGE_RESOLUTION|>--- conflicted
+++ resolved
@@ -70,11 +70,8 @@
 class CommodityIndexedCashFlow;
 class EquityMarginCoupon;
 class TRSCashFlow;
-<<<<<<< HEAD
+class InterpolatedIborCoupon;
 class PrdcFixedCoupon;
-=======
-class InterpolatedIborCoupon;
->>>>>>> 1c7fb035
 } // namespace QuantExt
 
 namespace ore {
@@ -276,11 +273,8 @@
                          public QuantLib::Visitor<QuantExt::CommodityCashFlow>,
                          public QuantLib::Visitor<QuantExt::BondTRSCashFlow>,
                          public QuantLib::Visitor<QuantExt::TRSCashFlow>,
-<<<<<<< HEAD
+                         public QuantLib::Visitor<QuantExt::InterpolatedIborCoupon>,
                          public QuantLib::Visitor<QuantExt::PrdcFixedCoupon> {
-=======
-                         public QuantLib::Visitor<QuantExt::InterpolatedIborCoupon> {
->>>>>>> 1c7fb035
 
 public:
     //! Constructor
@@ -321,12 +315,9 @@
     void visit(QuantExt::EquityMarginCoupon& c) override;
     void visit(QuantExt::CommodityCashFlow& c) override;    void visit(QuantExt::BondTRSCashFlow& c) override;
     void visit(QuantExt::TRSCashFlow& c) override;
-<<<<<<< HEAD
-    void visit(QuantExt::PrdcFixedCoupon& c) override;    //@}
-=======
     void visit(QuantExt::InterpolatedIborCoupon& c) override;
     //@}
->>>>>>> 1c7fb035
+    void visit(QuantExt::PrdcFixedCoupon& c) override;    //@}
         
     void setRequireFixingStartDates(const bool b) { requireFixingStartDates_ = b; }
     void setAdditionalFxIndex(const QuantLib::ext::shared_ptr<QuantExt::FxIndex>& i) { additionalFxIndex_ = i; }
