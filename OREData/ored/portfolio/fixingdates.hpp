/*
 Copyright (C) 2019 Quaternion Risk Management Ltd
 All rights reserved.

 This file is part of ORE, a free-software/open-source library
 for transparent pricing and risk analysis - http://opensourcerisk.org

 ORE is free software: you can redistribute it and/or modify it
 under the terms of the Modified BSD License.  You should have received a
 copy of the license along with this program.
 The license is also available online at <http://opensourcerisk.org>

 This program is distributed on the basis that it will form a useful
 contribution to risk analytics and model standardisation, but WITHOUT
 ANY WARRANTY; without even the implied warranty of MERCHANTABILITY or
 FITNESS FOR A PARTICULAR PURPOSE. See the license for more details.
*/

/*! \file ored/portfolio/fixingdates.hpp
    \brief Logic for calculating required fixing dates on legs
*/

#pragma once

#include <ored/marketdata/todaysmarketparameters.hpp>
#include <qle/indexes/fxindex.hpp>

#include <ql/patterns/visitor.hpp>
#include <ql/time/date.hpp>

#include <map>
#include <ostream>
#include <set>
#include <string>

namespace QuantLib {
class CashFlow;
class FloatingRateCoupon;
class IborCoupon;
class CappedFlooredCoupon;
class IndexedCashFlow;
class CPICashFlow;
class CPICoupon;
class YoYInflationCoupon;
class OvernightIndexedCoupon;
class AverageBMACoupon;
class CmsSpreadCoupon;
class DigitalCoupon;
class StrippedCappedFlooredCoupon;
} // namespace QuantLib

namespace QuantExt {
class CappedFlooredAverageBMACoupon;
class AverageONIndexedCoupon;
class OvernightIndexedCoupon;
class BondTRSCashFlow;
class CappedFlooredAverageONIndexedCoupon;
class CappedFlooredOvernightIndexedCoupon;
class EquityCoupon;
class FloatingRateFXLinkedNotionalCoupon;
class FXLinkedCashFlow;
class AverageFXLinkedCashFlow;
class SubPeriodsCoupon1;
class IndexedCoupon;
class IndexWrappedCashFlow;
class NonStandardYoYInflationCoupon;
class CmbCoupon;
class CommodityIndex;
class CommodityIndexedAverageCashFlow;
class CommodityIndexedCashFlow;
class EquityMarginCoupon;
<<<<<<< HEAD
class PrdcFixedCoupon;
=======
class TRSCashFlow;
>>>>>>> a3285fb7
} // namespace QuantExt

namespace ore {
namespace data {

class FixingDateGetter;

/*! Class holding the information on the fixings required to price a trade (or a portfolio of trades). */
class RequiredFixings {
public:    
    // FixingEntry = indexName, fixingDate, payDate, alwaysAddIfPaysOnSettlement
    using FixingEntry = std::tuple<std::string, QuantLib::Date, QuantLib::Date, bool>;
    // InflationFixingEntry = FixingEntry, indexInterpolated, indexFrequency, indexAvailabilityLag
    using InflationFixingEntry = std::tuple<FixingEntry, bool, Frequency, Period>;
    // ZeroInflationFixingEntry = InflationFixingEntry, couponInterpolation, couponFrequency
    using ZeroInflationFixingEntry = std::tuple<InflationFixingEntry, CPI::InterpolationType, Frequency>;

    /*! Gives back the dates for which fixings will be required to price the trade assuming a given \p settlementDate.
        If the \p settlementDate is not provided or is set equal to \c QuantLib::Date(), the settlement date in the
        implementation is assumed to be the \c Settings::instance().evaluationDate().

        If a cashflow payment is deemed to have already occurred relative to the settlement date, then no fixing is
        needed. The determination of whether a cashflow has or has not occurred will in general rely on a call to \c
        CashFlow::hasOccurred which is important in cases where the cash flow payment date falls on the settlement date.

        Another important case is where a cash flow fixing date occurs on the settlement date. In this case, we should
        always add the fixing date to the set of fixing dates regardless of
        \c Settings::instance().enforcesTodaysHistoricFixings(). */
    std::map<std::string, std::set<QuantLib::Date>>
    fixingDatesIndices(const QuantLib::Date& settlementDate = QuantLib::Date()) const;

    /*! Adds a single fixing date \p fixingDate for an index given by its ORE index name \p indexName arising from a
       coupon with payment date \p payDate. If \p alwaysAddIfPaysOnSettlement is true the fixing date will be added
       if the coupon pays on the settlement date even if the cashflow returns hasOccured(settlementDate) as true. This
       is conservative and necessary in some cases since some pricing engines in QL (e.g. CapFloor) do not respect
       hasOccured() and ask for the fixing regardless. If the payDate is not given, it defaults to Date::maxDate()
       meaning that the added fixing is relevant unconditional on a pay date */
    void addFixingDate(const QuantLib::Date& fixingDate, const std::string& indexName,
                       const QuantLib::Date& payDate = Date::maxDate(), const bool alwaysAddIfPaysOnSettlement = false);
    void addFixingDate(const FixingEntry& fixingEntry);

    /*! adds a vector of fixings dates \p fixingDates for an index given by is ORE index name \p indexName arising from
       a coupon with payment date \p payDate */
    void addFixingDates(const std::vector<QuantLib::Date>& fixingDates, const std::string& indexName,
                        const QuantLib::Date& payDate = Date::maxDate(),
                        const bool alwaysAddIfPaysOnSettlement = false);

    /*! add a single fixing date \p fixingDate for a coupon based on a zero inflation index given by its ORE index name
        \p indexName with payment date \p payDate */
    void addZeroInflationFixingDate(const QuantLib::Date& fixingDate, const std::string& indexName,
                                    const bool indexInterpolated, const Frequency indexFrequency,
                                    const Period& indexAvailabilityLag,
                                    const CPI::InterpolationType coupopnInterpolation, const Frequency couponFrequency,
                                    const QuantLib::Date& payDate = Date::maxDate(),
                                    const bool alwaysAddIfPaysOnSettlement = false);
    void addZeroInflationFixingDate(const ZeroInflationFixingEntry& fixingEntry);

    /*! add a single fixing date \p fixingDate for a coupon based on a yoy inflation index given by its ORE index name
        \p indexName with payment date \p payDate */
    void addYoYInflationFixingDate(const QuantLib::Date& fixingDate, const std::string& indexName,
                                   const bool indexInterpolated, const Frequency indexFrequency,
                                   const Period& indexAvailabilityLag, const QuantLib::Date& payDate = Date::maxDate(),
                                   const bool alwaysAddIfPaysOnSettlement = false);
    void addYoYInflationFixingDate(const InflationFixingEntry& fixingEntry);

    /*! clear all data */
    void clear();

    /*! add data from another RequiredFixings instance */
    void addData(const RequiredFixings& requiredFixings);

    /*! Set all pay dates to Date::maxDate(), fixingDatesIndices() will then not filter the required fixings by the
      given settlement date any more. Needed by total return swaps on bonds for example, where a cashflow in a bond with
      past payment date can still be relevant for the payment of the current return period. */
    void unsetPayDates();

    RequiredFixings filteredFixingDates(const QuantLib::Date& settlementDate = QuantLib::Date());

private:
    // maps an ORE index name to a pair (fixing date, pay date, alwaysAddIfPaysOnSettlment)
    std::set<FixingEntry> fixingDates_;
    // same as above, but for zero inflation index based coupons
    std::set<ZeroInflationFixingEntry> zeroInflationFixingDates_;
    // same as above, but for yoy inflation index based coupons
    std::set<InflationFixingEntry> yoyInflationFixingDates_;

    // grant access to stream output operator
    friend std::ostream& operator<<(std::ostream&, const RequiredFixings&);
};

/*! allow output of required fixings data via streams */
std::ostream& operator<<(std::ostream& out, const RequiredFixings& f);

/*! Helper Class that gets relevant fixing dates from coupons and add them to a RequiredFixings instance.

    Each type of FloatingRateCoupon that we wish to cover should be added here
    and a \c visit method implemented against it. */
class FixingDateGetter : public QuantLib::AcyclicVisitor,
                         public QuantLib::Visitor<QuantLib::CashFlow>,
                         public QuantLib::Visitor<QuantLib::FloatingRateCoupon>,
                         public QuantLib::Visitor<QuantLib::IborCoupon>,
                         public QuantLib::Visitor<QuantLib::CappedFlooredCoupon>,
                         public QuantLib::Visitor<QuantLib::IndexedCashFlow>,
                         public QuantLib::Visitor<QuantLib::CPICashFlow>,
                         public QuantLib::Visitor<QuantLib::CPICoupon>,
                         public QuantLib::Visitor<QuantLib::YoYInflationCoupon>,
                         public QuantLib::Visitor<QuantLib::OvernightIndexedCoupon>,
                         public QuantLib::Visitor<QuantExt::OvernightIndexedCoupon>,
                         public QuantLib::Visitor<QuantExt::CappedFlooredOvernightIndexedCoupon>,
                         public QuantLib::Visitor<QuantLib::AverageBMACoupon>,
                         public QuantLib::Visitor<QuantExt::CappedFlooredAverageBMACoupon>,
                         public QuantLib::Visitor<QuantLib::CmsSpreadCoupon>,
                         public QuantLib::Visitor<QuantLib::DigitalCoupon>,
                         public QuantLib::Visitor<QuantLib::StrippedCappedFlooredCoupon>,
                         public QuantLib::Visitor<QuantExt::AverageONIndexedCoupon>,
                         public QuantLib::Visitor<QuantExt::CappedFlooredAverageONIndexedCoupon>,
                         public QuantLib::Visitor<QuantExt::EquityCoupon>,
                         public QuantLib::Visitor<QuantExt::FloatingRateFXLinkedNotionalCoupon>,
                         public QuantLib::Visitor<QuantExt::FXLinkedCashFlow>,
                         public QuantLib::Visitor<QuantExt::AverageFXLinkedCashFlow>,
                         public QuantLib::Visitor<QuantExt::SubPeriodsCoupon1>,
                         public QuantLib::Visitor<QuantExt::IndexedCoupon>,
                         public QuantLib::Visitor<QuantExt::IndexWrappedCashFlow>,
                         public QuantLib::Visitor<QuantExt::NonStandardYoYInflationCoupon>,
                         public QuantLib::Visitor<QuantExt::CmbCoupon>,
                         public QuantLib::Visitor<QuantExt::EquityMarginCoupon>,
                         public QuantLib::Visitor<QuantExt::CommodityCashFlow>,
<<<<<<< HEAD
                         public QuantLib::Visitor<QuantExt::PrdcFixedCoupon> {
=======
                         public QuantLib::Visitor<QuantExt::BondTRSCashFlow>,
                         public QuantLib::Visitor<QuantExt::TRSCashFlow> {
>>>>>>> a3285fb7

public:
    //! Constructor
    FixingDateGetter(RequiredFixings& requiredFixings) : requiredFixings_(requiredFixings) {}

    //! \name Visitor interface
    //@{
    void visit(QuantLib::CashFlow& c) override;
    void visit(QuantLib::FloatingRateCoupon& c) override;
    void visit(QuantLib::IborCoupon& c) override;
    void visit(QuantLib::CappedFlooredCoupon& c) override;
    void visit(QuantLib::IndexedCashFlow& c) override;
    /*! Not added in QuantLib so will never be hit automatically!
        Managed by passing off from IndexedCashFlow.
    */
    void visit(QuantLib::CPICashFlow& c) override;
    void visit(QuantLib::CPICoupon& c) override;
    void visit(QuantLib::YoYInflationCoupon& c) override;
    void visit(QuantExt::NonStandardYoYInflationCoupon& c) override;
    void visit(QuantLib::OvernightIndexedCoupon& c) override;
    void visit(QuantExt::OvernightIndexedCoupon& c) override;
    void visit(QuantExt::CappedFlooredOvernightIndexedCoupon& c) override;
    void visit(QuantLib::AverageBMACoupon& c) override;
    void visit(QuantExt::CappedFlooredAverageBMACoupon& c) override;
    void visit(QuantLib::CmsSpreadCoupon& c) override;
    void visit(QuantLib::DigitalCoupon& c) override;
    void visit(QuantLib::StrippedCappedFlooredCoupon& c) override;
    void visit(QuantExt::AverageONIndexedCoupon& c) override;
    void visit(QuantExt::CappedFlooredAverageONIndexedCoupon& c) override;
    void visit(QuantExt::EquityCoupon& c) override;
    void visit(QuantExt::FloatingRateFXLinkedNotionalCoupon& c) override;
    void visit(QuantExt::FXLinkedCashFlow& c) override;
    void visit(QuantExt::AverageFXLinkedCashFlow& c) override;
    void visit(QuantExt::SubPeriodsCoupon1& c) override;
    void visit(QuantExt::IndexedCoupon& c) override;
    void visit(QuantExt::IndexWrappedCashFlow& c) override;
    void visit(QuantExt::CmbCoupon& c) override;
    void visit(QuantExt::EquityMarginCoupon& c) override;

    void visit(QuantExt::CommodityCashFlow& c) override;
<<<<<<< HEAD
    void visit(QuantExt::PrdcFixedCoupon& c) override;
=======
    void visit(QuantExt::BondTRSCashFlow& c) override;
    void visit(QuantExt::TRSCashFlow& c) override;
>>>>>>> a3285fb7
    //@}
        
    void setRequireFixingStartDates(const bool b) { requireFixingStartDates_ = b; }
    void setAdditionalFxIndex(const QuantLib::ext::shared_ptr<QuantExt::FxIndex>& i) { additionalFxIndex_ = i; }

protected:
    std::string oreIndexName(const std::string& qlIndexName) const;
    RequiredFixings& requiredFixings_;

private:
    // flag to indicate if coupon start date fixings are always required, even if initial prices provided
    bool requireFixingStartDates_ = false;
    // We may need fixings for an additional FX Index at every fixing date
    QuantLib::ext::shared_ptr<QuantExt::FxIndex> additionalFxIndex_;
};

/*! Populates a RequiredFixings instance based on a given QuantLib::Leg */
void addToRequiredFixings(const QuantLib::Leg& leg, const boost::shared_ptr<FixingDateGetter>& fixingDateGetter);

/*! Inflation fixings are generally available on a monthly, or coarser, frequency. When a portfolio is asked for its
    fixings, and it contains inflation fixings, ORE will by convention put the fixing date as the 1st day of the
    applicable inflation period. Some market data providers by convention supply the inflation fixings with the date 
    as the last date of the applicable inflation period. This function scans the \p fixings map, and moves any 
    inflation fixing dates from the 1st day of the inflation period to the last day of the inflation period. The key 
    in the \p fixings map is the index name and the value is the set of dates for which we require the fixings.

    If inflation indices have been set up via ZeroInflationIndex entries in the Conventions, the \p conventions 
    should be passed here. If not, the default \c nullptr parameter will be sufficient.
*/
void amendInflationFixingDates(std::map<std::string, std::set<QuantLib::Date>>& fixings);

/*! Add index and fixing date pairs to \p fixings that will be potentially needed to build a TodaysMarket.

    These additional index and fixing date pairs are found by scanning the \p mktParams and:
    - for MarketObject::IndexCurve, take the ibor index name and add the dates for each weekday between settlement
      date minus \p iborLookback period or \p oisLookback period and settlement date. The distinction between 
      Ibor and OIS is made here to cover the fixings necessary for OIS futures. The default value of 4 months 
      covers OIS futures with a contract period of up to 3 months. It would need to be configured differently 
      if OIS futures with a longer contract period are possible.
    - for MarketObject::ZeroInflationCurve, take the inflation index and add the first of each month between
      settlement date minus \p inflationLookback period and settlement date
    - for MarketObject::YoYInflationCurve, take the inflation index and add the first of each month between
      settlement date minus \p inflationLookback period and settlement date
    - for MarketObject::CommodityCurve, add \e fixings for future contracts expiring 2 months either side of the
      settlement date. The fixing dates are added for each weekday going back to the first day of the month that
      precedes the settlement date by 2 months. The approach here will give rise to some spot commodities being
      given a future contract name and dates added against them - this should not be a problem as there will be
      no fixings found for them in any case.

    The original \p fixings map may be empty.
*/
void addMarketFixingDates(const QuantLib::Date& asof, std::map<std::string, std::set<QuantLib::Date>>& fixings,
                          const TodaysMarketParameters& mktParams,
                          const QuantLib::Period& iborLookback = 5 * QuantLib::Days,
                          const QuantLib::Period& oisLookback = 4 * QuantLib::Months,
                          const QuantLib::Period& bmaLookback = 2 * QuantLib::Weeks,
                          const QuantLib::Period& inflationLookback = 1 * QuantLib::Years);

} // namespace data
} // namespace ore<|MERGE_RESOLUTION|>--- conflicted
+++ resolved
@@ -69,11 +69,8 @@
 class CommodityIndexedAverageCashFlow;
 class CommodityIndexedCashFlow;
 class EquityMarginCoupon;
-<<<<<<< HEAD
+class TRSCashFlow;
 class PrdcFixedCoupon;
-=======
-class TRSCashFlow;
->>>>>>> a3285fb7
 } // namespace QuantExt
 
 namespace ore {
@@ -201,12 +198,9 @@
                          public QuantLib::Visitor<QuantExt::CmbCoupon>,
                          public QuantLib::Visitor<QuantExt::EquityMarginCoupon>,
                          public QuantLib::Visitor<QuantExt::CommodityCashFlow>,
-<<<<<<< HEAD
+                         public QuantLib::Visitor<QuantExt::BondTRSCashFlow>,
+                         public QuantLib::Visitor<QuantExt::TRSCashFlow>,
                          public QuantLib::Visitor<QuantExt::PrdcFixedCoupon> {
-=======
-                         public QuantLib::Visitor<QuantExt::BondTRSCashFlow>,
-                         public QuantLib::Visitor<QuantExt::TRSCashFlow> {
->>>>>>> a3285fb7
 
 public:
     //! Constructor
@@ -245,15 +239,9 @@
     void visit(QuantExt::IndexWrappedCashFlow& c) override;
     void visit(QuantExt::CmbCoupon& c) override;
     void visit(QuantExt::EquityMarginCoupon& c) override;
-
-    void visit(QuantExt::CommodityCashFlow& c) override;
-<<<<<<< HEAD
-    void visit(QuantExt::PrdcFixedCoupon& c) override;
-=======
-    void visit(QuantExt::BondTRSCashFlow& c) override;
+    void visit(QuantExt::CommodityCashFlow& c) override;    void visit(QuantExt::BondTRSCashFlow& c) override;
     void visit(QuantExt::TRSCashFlow& c) override;
->>>>>>> a3285fb7
-    //@}
+    void visit(QuantExt::PrdcFixedCoupon& c) override;    //@}
         
     void setRequireFixingStartDates(const bool b) { requireFixingStartDates_ = b; }
     void setAdditionalFxIndex(const QuantLib::ext::shared_ptr<QuantExt::FxIndex>& i) { additionalFxIndex_ = i; }
