/*
  Copyright (C) 2021 Quaternion Risk Management Ltd
  All rights reserved.

  This file is part of ORE, a free-software/open-source library
  for transparent pricing and risk analysis - http://opensourcerisk.org
  ORE is free software: you can redistribute it and/or modify it
  under the terms of the Modified BSD License.  You should have received a
  copy of the license along with this program.
  The license is also available online at <http://opensourcerisk.org>
  This program is distributed on the basis that it will form a useful
  contribution to risk analytics and model standardisation, but WITHOUT
  ANY WARRANTY; without even the implied warranty of MERCHANTABILITY or
  FITNESS FOR A PARTICULAR PURPOSE. See the license for more details.
 */

/*! \file ored/portfolio/barrieroption.hpp
   \brief Barrier Option data model and serialization
   \ingroup portfolio
*/

#pragma once

#include <ored/portfolio/optiondata.hpp>
#include <ored/portfolio/trade.hpp>
#include <ored/portfolio/barrierdata.hpp>
#include <ored/portfolio/fxderivative.hpp>
#include <ored/portfolio/equityderivative.hpp>
#include <ored/portfolio/tradestrike.hpp>

#include <ql/instruments/barriertype.hpp>

namespace ore {
namespace data {

//! Serializable FX Barrier Option
/*!
  \ingroup tradedata
*/
class BarrierOption : virtual public ore::data::Trade {
public:
    //! Constructor
    BarrierOption() {}

    BarrierOption(ore::data::OptionData option, BarrierData barrier, QuantLib::Date startDate = QuantLib::Date(),
                  const std::string& calendar = std::string())
        : option_(option), barrier_(barrier), startDate_(startDate), calendarStr_(calendar) {
        calendar_ = parseCalendar(calendarStr_);
    }

    //! Build QuantLib/QuantExt instrument, link pricing engine
    void build(const QuantLib::ext::shared_ptr<ore::data::EngineFactory>&) override;
    
    //! check validity of barriers
    virtual void checkBarriers() = 0;

    // index of the underlying
    virtual QuantLib::ext::shared_ptr<QuantLib::Index> getIndex() const = 0;
    virtual QuantLib::ext::shared_ptr<QuantLib::Index> getLowIndex() const { return nullptr; }
    virtual QuantLib::ext::shared_ptr<QuantLib::Index> getHighIndex() const { return nullptr; }

    // strike of underlying option
    virtual const QuantLib::Real strike() = 0;

    virtual QuantLib::Real tradeMultiplier() = 0;
    virtual Currency tradeCurrency() = 0;
    virtual QuantLib::ext::shared_ptr<QuantLib::PricingEngine>
    vanillaPricingEngine(const QuantLib::ext::shared_ptr<EngineFactory>& ef, const QuantLib::Date& expiryDate,
                           const QuantLib::Date& paymentDate) = 0;
    virtual QuantLib::ext::shared_ptr<QuantLib::PricingEngine>
    barrierPricingEngine(const QuantLib::ext::shared_ptr<EngineFactory>& ef, const QuantLib::Date& expiryDate,
                           const QuantLib::Date& paymentDate) = 0;
    virtual const QuantLib::Handle<QuantLib::Quote>& spotQuote() = 0;

    virtual void additionalFromXml(ore::data::XMLNode* node) = 0;
    virtual void additionalToXml(ore::data::XMLDocument& doc, ore::data::XMLNode* node) const = 0;
    virtual std::string indexFixingName() = 0;
    //! \name Inspectors
    //@{
    const ore::data::OptionData& option() const { return option_; }
    const BarrierData& barrier() const { return barrier_; }
    const QuantLib::Date& startDate() const { return startDate_; }
    const QuantLib::Calendar& calendar() const { return calendar_; }
    //@}

    //! \name Serialisation
    //@{
    void fromXML(ore::data::XMLNode* node) override;
    ore::data::XMLNode* toXML(ore::data::XMLDocument& doc) const override;
    //@}

private:
    ore::data::OptionData option_;
    BarrierData barrier_;
    QuantLib::Date startDate_;
    QuantLib::Calendar calendar_;

protected:
    std::string calendarStr_;
};

class FxOptionWithBarrier : public FxSingleAssetDerivative, public BarrierOption {
public:
    //! Default constructor
    FxOptionWithBarrier(const std::string& tradeType) : FxSingleAssetDerivative(tradeType), 
        boughtAmount_(0.0), soldAmount_(0.0) {}

    //! Constructor
    FxOptionWithBarrier(const std::string& tradeType, ore::data::Envelope& env, ore::data::OptionData option,
<<<<<<< HEAD
        BarrierData barrier, QuantLib::Date startDate, std::string calendar, std::string boughtCurrency,
        QuantLib::Real boughtAmount, std::string soldCurrency, QuantLib::Real soldAmount, 
        std::string fxIndex = std::string())
        : FxSingleAssetDerivative(tradeType, env, boughtCurrency, soldCurrency),
          BarrierOption(option, barrier, startDate, calendar), 
          fxIndexStr_(fxIndex), boughtAmount_(boughtAmount), soldAmount_(soldAmount) {}
=======
                        BarrierData barrier, QuantLib::Date startDate, const std::string& calendar,
                        const std::string& boughtCurrency, QuantLib::Real boughtAmount, const std::string& soldCurrency,
                        QuantLib::Real soldAmount, const std::string& fxIndex = std::string(),
                        const std::string& fxIndexDailyLows = std::string(),
                        const std::string& fxIndexDailyHighs = std::string())
        : ore::data::Trade(tradeType, env), FxSingleAssetDerivative(tradeType, env, boughtCurrency, soldCurrency),
          BarrierOption(option, barrier, startDate, calendar), fxIndexStr_(fxIndex),
          fxIndexDailyLowsStr_(fxIndexDailyLows), fxIndexDailyHighsStr_(fxIndexDailyHighs), boughtAmount_(boughtAmount),
          soldAmount_(soldAmount) {}
>>>>>>> df9d7683

    //! \name Inspectors
    //@{
    QuantLib::Real boughtAmount() const { return boughtAmount_; }
    QuantLib::Real soldAmount() const { return soldAmount_; }
    //@}

    void build(const QuantLib::ext::shared_ptr<ore::data::EngineFactory>& ef) override;
    //! \name Serialisation
    //@{
    void additionalFromXml(ore::data::XMLNode* node) override;
    void additionalToXml(ore::data::XMLDocument& doc, ore::data::XMLNode* node) const override;
    //@}

    QuantLib::ext::shared_ptr<QuantLib::Index> getIndex() const override { return QuantLib::ext::dynamic_pointer_cast<Index>(fxIndex_); }
    QuantLib::ext::shared_ptr<QuantLib::Index> getLowIndex() const override { return QuantLib::ext::dynamic_pointer_cast<Index>(fxIndexLows_); }
    QuantLib::ext::shared_ptr<QuantLib::Index> getHighIndex() const override { return QuantLib::ext::dynamic_pointer_cast<Index>(fxIndexHighs_); }
    const QuantLib::Real strike() override { return soldAmount_ / boughtAmount_; }
    QuantLib::Real tradeMultiplier() override { return boughtAmount_; }
    Currency tradeCurrency() override { return parseCurrency(soldCurrency_); }
    const QuantLib::Handle<QuantLib::Quote>& spotQuote() override { return spotQuote_; }
    std::string indexFixingName() override;

    void fromXML(ore::data::XMLNode* node) override { BarrierOption::fromXML(node); }
    ore::data::XMLNode* toXML(ore::data::XMLDocument& doc) const override { return BarrierOption::toXML(doc); }

private:
    std::string fxIndexStr_;
    std::string fxIndexDailyLowsStr_;
    std::string fxIndexDailyHighsStr_;
    QuantLib::ext::shared_ptr<QuantExt::FxIndex> fxIndex_;
    QuantLib::ext::shared_ptr<QuantExt::FxIndex> fxIndexLows_;
    QuantLib::ext::shared_ptr<QuantExt::FxIndex> fxIndexHighs_;
    QuantLib::Handle<QuantLib::Quote> spotQuote_;
    QuantLib::Real boughtAmount_;
    QuantLib::Real soldAmount_;
};


class EquityOptionWithBarrier : public EquitySingleAssetDerivative, public BarrierOption {
public:
    //! Default constructor
    EquityOptionWithBarrier(const std::string& tradeType)
        : EquitySingleAssetDerivative(tradeType), quantity_(0.0) {}

    //! Constructor
    EquityOptionWithBarrier(const std::string& tradeType, ore::data::Envelope& env, ore::data::OptionData option,
        BarrierData barrier, QuantLib::Date startDate, std::string calendar, const EquityUnderlying& equity,
        QuantLib::Currency currency, QuantLib::Real quantity, TradeStrike strike)
        : EquitySingleAssetDerivative(tradeType, env, equity),
          BarrierOption(option, barrier, startDate, calendar), currency_(currency), quantity_(quantity),
           tradeStrike_(strike) {}

    //! \name Inspectors
    //@{
    QuantLib::Real quantity() const { return quantity_; }
    //@}

    void build(const QuantLib::ext::shared_ptr<ore::data::EngineFactory>& ef) override;
    //! \name Serialisation
    //@{
    void additionalFromXml(ore::data::XMLNode* node) override;
    void additionalToXml(ore::data::XMLDocument& doc, ore::data::XMLNode* node) const override;
    //@}

    QuantLib::ext::shared_ptr<QuantLib::Index> getIndex() const override { return QuantLib::ext::dynamic_pointer_cast<Index>(eqIndex_); }
    const QuantLib::Real strike() override { return tradeStrike_.value(); }
    QuantLib::Real tradeMultiplier() override { return quantity_; }
    Currency tradeCurrency() override { return currency_; }
    const QuantLib::Handle<QuantLib::Quote>& spotQuote() override { return eqIndex_->equitySpot(); }
    std::string indexFixingName() override { return "EQ-" + eqIndex_->name(); };

    void fromXML(ore::data::XMLNode* node) override { BarrierOption::fromXML(node); }
    ore::data::XMLNode* toXML(ore::data::XMLDocument& doc) const override { return BarrierOption::toXML(doc); }

private:
    QuantLib::ext::shared_ptr<QuantExt::EquityIndex2> eqIndex_;
    QuantLib::Currency currency_;
    std::string currencyStr_;
    QuantLib::Real quantity_;
    TradeStrike tradeStrike_;
};

} // namespace data
} // namespace oreplus<|MERGE_RESOLUTION|>--- conflicted
+++ resolved
@@ -107,14 +107,6 @@
 
     //! Constructor
     FxOptionWithBarrier(const std::string& tradeType, ore::data::Envelope& env, ore::data::OptionData option,
-<<<<<<< HEAD
-        BarrierData barrier, QuantLib::Date startDate, std::string calendar, std::string boughtCurrency,
-        QuantLib::Real boughtAmount, std::string soldCurrency, QuantLib::Real soldAmount, 
-        std::string fxIndex = std::string())
-        : FxSingleAssetDerivative(tradeType, env, boughtCurrency, soldCurrency),
-          BarrierOption(option, barrier, startDate, calendar), 
-          fxIndexStr_(fxIndex), boughtAmount_(boughtAmount), soldAmount_(soldAmount) {}
-=======
                         BarrierData barrier, QuantLib::Date startDate, const std::string& calendar,
                         const std::string& boughtCurrency, QuantLib::Real boughtAmount, const std::string& soldCurrency,
                         QuantLib::Real soldAmount, const std::string& fxIndex = std::string(),
@@ -124,7 +116,6 @@
           BarrierOption(option, barrier, startDate, calendar), fxIndexStr_(fxIndex),
           fxIndexDailyLowsStr_(fxIndexDailyLows), fxIndexDailyHighsStr_(fxIndexDailyHighs), boughtAmount_(boughtAmount),
           soldAmount_(soldAmount) {}
->>>>>>> df9d7683
 
     //! \name Inspectors
     //@{
