--- conflicted
+++ resolved
@@ -31,11 +31,7 @@
     Handle<YieldTermStructure> yts = market_->discountCurve(ccyCode, configuration(MarketContext::pricing));
     Handle<OptionletVolatilityStructure> ovs;
     if (parseBool(engineParameter("ZeroVolatility", {}, false, "false"))) {
-<<<<<<< HEAD
-        ovs = Handle<OptionletVolatilityStructure>(boost::make_shared<ConstantOptionletVolatility>(
-=======
         ovs = Handle<OptionletVolatilityStructure>(QuantLib::ext::make_shared<ConstantOptionletVolatility>(
->>>>>>> 29782b33
             0, NullCalendar(), Unadjusted, 0.0, Actual365Fixed(), Normal));
     } else {
         ovs = market_->capFloorVol(index, configuration(MarketContext::pricing));
