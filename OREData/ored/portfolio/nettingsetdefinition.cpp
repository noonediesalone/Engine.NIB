/*
 Copyright (C) 2016 Quaternion Risk Management Ltd
 All rights reserved.

 This file is part of ORE, a free-software/open-source library
 for transparent pricing and risk analysis - http://opensourcerisk.org

 ORE is free software: you can redistribute it and/or modify it
 under the terms of the Modified BSD License.  You should have received a
 copy of the license along with this program.
 The license is also available online at <http://opensourcerisk.org>

 This program is distributed on the basis that it will form a useful
 contribution to risk analytics and model standardisation, but WITHOUT
 ANY WARRANTY; without even the implied warranty of MERCHANTABILITY or
 FITNESS FOR A PARTICULAR PURPOSE. See the license for more details.
*/

#include <ored/portfolio/nettingsetdefinition.hpp>
#include <ored/utilities/log.hpp>
#include <ored/utilities/parsers.hpp>
#include <ored/utilities/to_string.hpp>
#include <ql/utilities/dataparsers.hpp>
#include <utility>

namespace ore {
namespace data {

CSA::Type parseCsaType(const string& s) {
    static map<string, CSA::Type> t = {
        {"Bilateral", CSA::Bilateral}, {"CallOnly", CSA::CallOnly}, {"PostOnly", CSA::PostOnly}};

    auto it = t.find(s);
    if (it != t.end()) {
        return it->second;
    } else {
        QL_FAIL("Cannot convert \"" << s << "\" to CSA::Type");
    }
}

std::ostream& operator<<(std::ostream& out, CSA::Type t) {
    switch (t) {
    case CSA::Bilateral:
        return out << "Bilateral";
    case CSA::CallOnly:
        return out << "CallOnly";
    case CSA::PostOnly:
        return out << "PostOnly";
    default:
        QL_FAIL("csa type not covered");
    }
}

void CSA::invertCSA() {
    if (type_ != Bilateral) {
        type_ = (type_ == CallOnly ? PostOnly : CallOnly);
    }
    if (initialMarginType_ != Bilateral) {
        initialMarginType_ = (initialMarginType_ == CallOnly ? PostOnly : CallOnly);
    }
    std::swap(collatSpreadPay_, collatSpreadRcv_);
    std::swap(thresholdPay_, thresholdRcv_);
    std::swap(mtaPay_, mtaRcv_);
    iaHeld_ *= -1;
    std::swap(marginCallFreq_, marginPostFreq_);
}

void CSA::validate() {
    QL_REQUIRE(csaCurrency_.size() == 3, "NettingSetDefinition build error;"
                                             << " CSA currency should be a three-letter ISO code");

    QL_REQUIRE(thresholdPay_ >= 0, "NettingSetDefinition build error; negative thresholdPay");
    QL_REQUIRE(thresholdRcv_ >= 0, "NettingSetDefinition build error; negative thresholdRcv");
    QL_REQUIRE(mtaPay_ >= 0, "NettingSetDefinition build error; negative mtaPay");
    QL_REQUIRE(mtaRcv_ >= 0, "NettingSetDefinition build error; negative mtaRcv");
    QL_REQUIRE(iaType_ == "FIXED", "NettingSetDefinition build error;"
                                       << " unsupported independent amount type; " << iaType_);

    QL_REQUIRE(marginCallFreq_ > Period(0, Days) && marginPostFreq_ > Period(0, Days),
               "NettingSetDefinition build error;"
                   << " non-positive margining frequency");
    QL_REQUIRE(mpr_ >= Period(0, Days), "NettingSetDefinition build error;"
                                            << " negative margin period of risk");
    if (mpr_ < marginCallFreq_ || mpr_ < marginPostFreq_) {
        LOG("NettingSetDefinition has CSA margining frequency ("
            << marginCallFreq_ << ", " << marginPostFreq_ << ") longer than assumed margin period of risk " << mpr_);
    }

    for (Size i = 0; i < eligCollatCcys_.size(); i++) {
        QL_REQUIRE(eligCollatCcys_[i].size() == 3,
                   "NettingSetDefinition build error;"
                       << "EligibleCollaterals currency should be a three-letter ISO code");
    }

    // unilateral CSA - set threshold near infinity to disable margining
    switch (type_) {
    case CallOnly: {
        thresholdPay_ = std::numeric_limits<double>::max();
        break;
    }
    case PostOnly: {
        thresholdRcv_ = std::numeric_limits<double>::max();
    }
    default:
        break;
    }
}

NettingSetDefinition::NettingSetDefinition(XMLNode* node) {
    fromXML(node);
    DLOG(nettingSetDetails_ << ": NettingSetDefinition built from XML... ");
}

NettingSetDefinition::NettingSetDefinition(const NettingSetDetails& nettingSetDetails)
    : nettingSetId_(nettingSetDetails.nettingSetId()), nettingSetDetails_(nettingSetDetails), activeCsaFlag_(false) {
    validate();
    DLOG(nettingSetDetails_ << ": uncollateralised NettingSetDefinition built.");
}

NettingSetDefinition::NettingSetDefinition(const NettingSetDetails& nettingSetDetails, const string& bilateral,
                                           const string& csaCurrency, const string& index, const Real& thresholdPay,
                                           const Real& thresholdRcv, const Real& mtaPay, const Real& mtaRcv,
                                           const Real& iaHeld, const string& iaType, const string& marginCallFreq,
                                           const string& marginPostFreq, const string& mpr, const Real& collatSpreadPay,
                                           const Real& collatSpreadRcv, const vector<string>& eligCollatCcys,
                                           bool applyInitialMargin, const string& initialMarginType,
<<<<<<< HEAD
                                           const bool calculateIMAmount, const bool calculateVMAmount)
    : nettingSetId_(nettingSetDetails.nettingSetId()), nettingSetDetails_(nettingSetDetails), activeCsaFlag_(true) {
=======
                                           const bool calculateIMAmount, const bool calculateVMAmount,
                                           const string& nonExemptIMRegulations)
    : nettingSetDetails_(nettingSetDetails), activeCsaFlag_(true) {
>>>>>>> 997b6717

    csa_ = QuantLib::ext::make_shared<CSA>(
        parseCsaType(bilateral), csaCurrency, index, thresholdPay, thresholdRcv, mtaPay, mtaRcv, iaHeld, iaType,
        parsePeriod(marginCallFreq), parsePeriod(marginPostFreq), parsePeriod(mpr), collatSpreadPay, collatSpreadRcv,
        eligCollatCcys, applyInitialMargin, parseCsaType(initialMarginType), calculateIMAmount, calculateVMAmount,
        nonExemptIMRegulations);

    validate();
    DLOG(nettingSetDetails_ << ": collateralised NettingSetDefinition built. ");
}

void NettingSetDefinition::fromXML(XMLNode* node) {
    XMLUtils::checkNode(node, "NettingSet");

    // Read in the mandatory nodes.
    XMLNode* nettingSetDetailsNode = XMLUtils::getChildNode(node, "NettingSetDetails");
    if (nettingSetDetailsNode) {
        nettingSetDetails_.fromXML(nettingSetDetailsNode);
    } else {
        nettingSetId_ = XMLUtils::getChildValue(node, "NettingSetId", false);
        nettingSetDetails_ = NettingSetDetails(nettingSetId_);
    }

    activeCsaFlag_ = XMLUtils::getChildValueAsBool(node, "ActiveCSAFlag", false, true);

    // Load "CSA" information, if necessary
    if (activeCsaFlag_) {
        XMLNode* csaChild = XMLUtils::getChildNode(node, "CSADetails");
        XMLUtils::checkNode(csaChild, "CSADetails");

        string csaTypeStr = XMLUtils::getChildValue(csaChild, "Bilateral", false);
        if (csaTypeStr.empty())
            csaTypeStr = "Bilateral";
        string csaCurrency = XMLUtils::getChildValue(csaChild, "CSACurrency", false);
        string index = XMLUtils::getChildValue(csaChild, "Index", false);
        Real thresholdPay = XMLUtils::getChildValueAsDouble(csaChild, "ThresholdPay", false, 0.0);
        Real thresholdRcv = XMLUtils::getChildValueAsDouble(csaChild, "ThresholdReceive", false, 0.0);
        Real mtaPay = XMLUtils::getChildValueAsDouble(csaChild, "MinimumTransferAmountPay", false, 0.0);
        Real mtaRcv = XMLUtils::getChildValueAsDouble(csaChild, "MinimumTransferAmountReceive", false, 0.0);
        string mprStr = XMLUtils::getChildValue(csaChild, "MarginPeriodOfRisk", false);
        if (mprStr.empty())
            mprStr = "2W";
        Real collatSpreadRcv =
            XMLUtils::getChildValueAsDouble(csaChild, "CollateralCompoundingSpreadReceive", false, 0.0);
        Real collatSpreadPay = XMLUtils::getChildValueAsDouble(csaChild, "CollateralCompoundingSpreadPay", false, 0.0);

        string marginCallFreqStr, marginPostFreqStr;
        if (XMLNode* freqChild = XMLUtils::getChildNode(csaChild, "MarginingFrequency")) {
            marginCallFreqStr = XMLUtils::getChildValue(freqChild, "CallFrequency", false);
            marginPostFreqStr = XMLUtils::getChildValue(freqChild, "PostFrequency", false);
        }
        if (marginCallFreqStr.empty())
            marginCallFreqStr = "1D";
        if (marginPostFreqStr.empty())
            marginPostFreqStr = "1D";

        Real iaHeld = 0.0;
        string iaType;
        if (XMLNode* iaChild = XMLUtils::getChildNode(csaChild, "IndependentAmount")) {
            iaHeld = XMLUtils::getChildValueAsDouble(iaChild, "IndependentAmountHeld", false, 0.0);
            iaType = XMLUtils::getChildValue(iaChild, "IndependentAmountType", false);
        }
        if (iaType.empty())
            iaType = "FIXED";

        vector<string> eligCollatCcys;
        if (XMLNode* collatChild = XMLUtils::getChildNode(csaChild, "EligibleCollaterals")) {
            eligCollatCcys = XMLUtils::getChildrenValues(collatChild, "Currencies", "Currency", false);
        }

        bool applyInitialMargin = XMLUtils::getChildValueAsBool(csaChild, "ApplyInitialMargin", false, false);

        string initialMarginType = XMLUtils::getChildValue(csaChild, "InitialMarginType", false);
        if (initialMarginType.empty())
            initialMarginType = "Bilateral";

        bool calculateIMAmount = XMLUtils::getChildValueAsBool(csaChild, "CalculateIMAmount", false, false);
        bool calculateVMAmount = XMLUtils::getChildValueAsBool(csaChild, "CalculateVMAmount", false, false);

        string nonExemptIMRegulations = XMLUtils::getChildValue(csaChild, "NonExemptIMRegulations", false);

        csa_ = QuantLib::ext::make_shared<CSA>(parseCsaType(csaTypeStr), csaCurrency, index, thresholdPay, thresholdRcv, mtaPay,
                                       mtaRcv, iaHeld, iaType, parsePeriod(marginCallFreqStr),
                                       parsePeriod(marginPostFreqStr), parsePeriod(mprStr), collatSpreadPay,
                                       collatSpreadRcv, eligCollatCcys, applyInitialMargin,
                                       parseCsaType(initialMarginType), calculateIMAmount, calculateVMAmount,
                                       nonExemptIMRegulations);
    }

    validate();
}

XMLNode* NettingSetDefinition::toXML(XMLDocument& doc) const {
    // Allocate a node.
    XMLNode* node = doc.allocNode("NettingSet");

    // Add the mandatory members.
    if (nettingSetDetails_.emptyOptionalFields()) {
        XMLUtils::addChild(doc, node, "NettingSetId", nettingSetId_);
    } else {
        XMLUtils::appendNode(node, nettingSetDetails_.toXML(doc));
    }
    XMLUtils::addChild(doc, node, "ActiveCSAFlag", activeCsaFlag_);

    XMLNode* csaSubNode = doc.allocNode("CSADetails");
    XMLUtils::appendNode(node, csaSubNode);

    if (activeCsaFlag_) {
        QL_REQUIRE(csa_, "CSA details not defined");

        XMLUtils::addChild(doc, csaSubNode, "Bilateral", to_string(csa_->type()));
        XMLUtils::addChild(doc, csaSubNode, "CSACurrency", csa_->csaCurrency());
        XMLUtils::addChild(doc, csaSubNode, "Index", csa_->index());
        XMLUtils::addChild(doc, csaSubNode, "ThresholdPay", csa_->thresholdPay());
        XMLUtils::addChild(doc, csaSubNode, "ThresholdReceive", csa_->thresholdRcv());
        XMLUtils::addChild(doc, csaSubNode, "MinimumTransferAmountPay", csa_->mtaPay());
        XMLUtils::addChild(doc, csaSubNode, "MinimumTransferAmountReceive", csa_->mtaRcv());
        XMLUtils::addChild(doc, csaSubNode, "MarginPeriodOfRisk", to_string(csa_->marginPeriodOfRisk()));
        XMLUtils::addChild(doc, csaSubNode, "CollateralCompoundingSpreadPay", csa_->collatSpreadPay());
        XMLUtils::addChild(doc, csaSubNode, "CollateralCompoundingSpreadReceive", csa_->collatSpreadRcv());

        XMLNode* freqSubNode = doc.allocNode("MarginingFrequency");
        XMLUtils::appendNode(csaSubNode, freqSubNode);
        XMLUtils::addChild(doc, freqSubNode, "CallFrequency", to_string(csa_->marginCallFrequency()));
        XMLUtils::addChild(doc, freqSubNode, "PostFrequency", to_string(csa_->marginPostFrequency()));

        XMLNode* iaSubNode = doc.allocNode("IndependentAmount");
        XMLUtils::appendNode(csaSubNode, iaSubNode);
        XMLUtils::addChild(doc, iaSubNode, "IndependentAmountHeld", csa_->independentAmountHeld());
        XMLUtils::addChild(doc, iaSubNode, "IndependentAmountType", csa_->independentAmountType());

        XMLNode* collatSubNode = doc.allocNode("EligibleCollaterals");
        XMLUtils::appendNode(csaSubNode, collatSubNode);
        XMLUtils::addChildren(doc, collatSubNode, "Currencies", "Currency", csa_->eligCollatCcys());

        XMLUtils::addChild(doc, csaSubNode, "ApplyInitialMargin", csa_->applyInitialMargin());
        XMLUtils::addChild(doc, csaSubNode, "InitialMarginType", to_string(csa_->initialMarginType()));
        XMLUtils::addChild(doc, csaSubNode, "CalculateIMAmount", csa_->calculateIMAmount());
        XMLUtils::addChild(doc, csaSubNode, "CalculateVMAmount", csa_->calculateVMAmount());
        XMLUtils::addChild(doc, csaSubNode, "NonExemptIMRegulations", csa_->nonExemptIMRegulations());
    }

    return node;
}

void NettingSetDefinition::validate() {
    string nettingSetLog = nettingSetDetails_.empty() ? nettingSetId_ : ore::data::to_string(nettingSetDetails_);
    LOG(nettingSetLog << ": Validating netting set definition");
    QL_REQUIRE(nettingSetId_.size() > 0 || !nettingSetDetails_.empty(),
               "NettingSetDefinition build error; no netting set ID or netting set details");

    if (activeCsaFlag_) {
        QL_REQUIRE(csa_, "CSA not defined yet");
        string nettingSetLog = nettingSetDetails_.empty() ? nettingSetId_ : ore::data::to_string(nettingSetDetails_);
        LOG(nettingSetLog << ": Validating netting set definition's CSA details");
        csa_->validate();
    }
}
} // namespace data
} // namespace ore<|MERGE_RESOLUTION|>--- conflicted
+++ resolved
@@ -124,14 +124,9 @@
                                            const string& marginPostFreq, const string& mpr, const Real& collatSpreadPay,
                                            const Real& collatSpreadRcv, const vector<string>& eligCollatCcys,
                                            bool applyInitialMargin, const string& initialMarginType,
-<<<<<<< HEAD
-                                           const bool calculateIMAmount, const bool calculateVMAmount)
-    : nettingSetId_(nettingSetDetails.nettingSetId()), nettingSetDetails_(nettingSetDetails), activeCsaFlag_(true) {
-=======
                                            const bool calculateIMAmount, const bool calculateVMAmount,
                                            const string& nonExemptIMRegulations)
-    : nettingSetDetails_(nettingSetDetails), activeCsaFlag_(true) {
->>>>>>> 997b6717
+    : nettingSetId_(nettingSetDetails.nettingSetId()), nettingSetDetails_(nettingSetDetails), activeCsaFlag_(true) {
 
     csa_ = QuantLib::ext::make_shared<CSA>(
         parseCsaType(bilateral), csaCurrency, index, thresholdPay, thresholdRcv, mtaPay, mtaRcv, iaHeld, iaType,
