--- conflicted
+++ resolved
@@ -77,11 +77,8 @@
     XMLUtils::addChild(doc, node, "SettlementDays", settlementDays);
     XMLUtils::addChild(doc, node, "Calendar", calendar);
     XMLUtils::addChild(doc, node, "IssueDate", issueDate);
-<<<<<<< HEAD
-=======
     XMLUtils::addChild(doc, node, "PriceQuoteMethod", priceQuoteMethod);
     XMLUtils::addChild(doc, node, "PriceQuoteBaseValue", priceQuoteBaseValue);
->>>>>>> 1e6ff0ac
     for (auto& bd : legData)
         XMLUtils::appendNode(node, bd.toXML(doc));
     return node;
