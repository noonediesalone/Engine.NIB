/*
 Copyright (C) 2016 Quaternion Risk Management Ltd
 All rights reserved.

 This file is part of ORE, a free-software/open-source library
 for transparent pricing and risk analysis - http://opensourcerisk.org

 ORE is free software: you can redistribute it and/or modify it
 under the terms of the Modified BSD License.  You should have received a
 copy of the license along with this program.
 The license is also available online at <http://opensourcerisk.org>

 This program is distributed on the basis that it will form a useful
 contribution to risk analytics and model standardisation, but WITHOUT
 ANY WARRANTY; without even the implied warranty of MERCHANTABILITY or
 FITNESS FOR A PARTICULAR PURPOSE. See the license for more details.
*/

#include <ored/portfolio/optionwrapper.hpp>
#include <ql/option.hpp>
#include <ql/settings.hpp>

#include <ql/pricingengines/swap/discountingswapengine.hpp>
#include <ql/termstructures/yield/flatforward.hpp>
#include <iostream>

using namespace QuantLib;
using namespace std;

namespace ore {
namespace data {

OptionWrapper::OptionWrapper(const QuantLib::ext::shared_ptr<Instrument>& inst, const bool isLongOption,
                             const std::vector<Date>& exerciseDate,
			     const std::vector<Date>& settlementDate, const bool isPhysicalDelivery,
                             const std::vector<QuantLib::ext::shared_ptr<Instrument>>& undInst, const Real multiplier,
                             const Real undMultiplier,
                             const std::vector<QuantLib::ext::shared_ptr<QuantLib::Instrument>>& additionalInstruments,
                             const std::vector<Real>& additionalMultipliers)
    : InstrumentWrapper(inst, multiplier, additionalInstruments, additionalMultipliers), isLong_(isLongOption),
      isPhysicalDelivery_(isPhysicalDelivery), contractExerciseDates_(exerciseDate),
      effectiveExerciseDates_(exerciseDate), settlementDates_(settlementDate), underlyingInstruments_(undInst),
      activeUnderlyingInstrument_(undInst.at(0)), undMultiplier_(undMultiplier), exercised_(false), exercisable_(true),
      exerciseDate_(Date()), settlementDate_(Date()) {
    QL_REQUIRE(exerciseDate.size() == undInst.size(), "number of exercise dates ("
                                                          << exerciseDate.size()
                                                          << ") must be equal to underlying instrument vector size ("
                                                          << undInst.size() << ")");

    QL_REQUIRE(exerciseDate.size() == settlementDate.size(), "number of exercise dates ("
                                                          << exerciseDate.size()
                                                          << ") must be equal to the number of settlement dates ("
                                                          << settlementDate.size() << ")");
}

void OptionWrapper::initialise(const vector<Date>& dateGrid) {
    // set "effective" exercise dates which get used to determine exercise during cube valuation
    // this is necessary since there is no guarantee that actual exercise dates are included in
    // the valuation date grid
    Date today = Settings::instance().evaluationDate();
    for (Size i = 0; i < contractExerciseDates_.size(); ++i) {
        effectiveExerciseDates_[i] = Null<Date>();
        if (contractExerciseDates_[i] > today && contractExerciseDates_[i] <= dateGrid.back()) {
            // Find the effective exercise date in our grid. We simulate the exercise just after the actual
            // exercise.This ensures that the QL instrument's NPV is a proper continuation value, i.e.
            // does not contain the possibility of exercising in to the underlying on the current exercise
            // date and can  therefore it be used as such in the exercise decision made in the exercise()
            // method of derived classes.
            auto it = std::lower_bound(dateGrid.begin(), dateGrid.end(), contractExerciseDates_[i]);
            effectiveExerciseDates_[i] = *it;
        }
    }
}

void OptionWrapper::reset() {
    exercised_ = false;
    exerciseDate_ = Date();
    settlementDate_ = Date();
}

Real OptionWrapper::NPV() const {
    Real addNPV = additionalInstrumentsNPV();

    Date today = Settings::instance().evaluationDate();
    if (!exercised_) {
<<<<<<< HEAD
        bool markExercised = false;
        if (isPhysicalDelivery_ && today > effectiveExerciseDates_.back()) {
            if (exercise())
                markExercised = true;
        }
        for (Size i = 0; i < effectiveExerciseDates_.size(); ++i) {
            if (today == effectiveExerciseDates_[i]) {
                if (exercise()) {
                    markExercised = true;
                    break;
                }
            }
        }
        if (markExercised) {
            exercised_ = true;
            exerciseDate_ = today;
        }
=======

        bool isExerciseDate = false;
	for (Size i = 0; i < effectiveExerciseDates_.size(); ++i) {
            if (today == effectiveExerciseDates_[i]) {
	        isExerciseDate = true;
		break;
	    }
	}

	if (!isExerciseDate) {
	    // Cache NPV along the path for later exercise with cash settlement,
	    // i.e. as a proxy for the cash settlement amount if the instrument isn't priced on exercise date anymore
	    cachedNpv_ = multiplier2() * getTimedNPV(instrument_) * multiplier_;
	}
	else {
	    // now exercise if we are one an exercise date
	    for (Size i = 0; i < effectiveExerciseDates_.size(); ++i) {
	        if (today == effectiveExerciseDates_[i]) {
		    if (exercise()) {
		        exercised_ = true;
			exerciseDate_ = today;
			settlementDate_ = settlementDates_[i];
			// update the cached NPV if available on exercise date
			if (!instrument_->isExpired())
			    cachedNpv_ = multiplier2() * getTimedNPV(instrument_) * multiplier_;
		    }
		}
	    }
	}
>>>>>>> df9d7683
    }
    
    if (exercised_) {
        if (isPhysicalDelivery_) {
	    Real npv = multiplier2() * getTimedNPV(activeUnderlyingInstrument_) * undMultiplier_;
	    return npv + addNPV;
	}
	else { // cash settlement
	    ext::optional<bool> inc = Settings::instance().includeTodaysCashFlows();
	    if (detail::simple_event(settlementDate_).hasOccurred(today, inc))
	        return 0.0;
	    else
	        return cachedNpv_ + addNPV;
	}
    } else {
        // if not exercised we just return the original option's NPV
        Real npv = multiplier2() * getTimedNPV(instrument_) * multiplier_;
        return npv + addNPV;
    }
}

const std::map<std::string, boost::any>& OptionWrapper::additionalResults() const {
    static std::map<std::string, boost::any> emptyMap;
    NPV();
    if (exercised_) {
        if (activeUnderlyingInstrument_ != nullptr)
            return activeUnderlyingInstrument_->additionalResults();
        else
            return emptyMap;
    } else {
        return instrument_->additionalResults();
    }
}

bool EuropeanOptionWrapper::exercise() const {
    if (!exercisable_)
        return false;

    // for European Exercise, we only require that underlying has positive PV
    bool res = getTimedNPV(activeUnderlyingInstrument_) * undMultiplier_ > 0.0;
    return res;
}

bool AmericanOptionWrapper::exercise() const {
    if (!exercisable_)
        return false;

    if (Settings::instance().evaluationDate() == effectiveExerciseDates_.back()) {
        bool res = getTimedNPV(activeUnderlyingInstrument_) * undMultiplier_ > 0.0;
        return res;
    } else {
        bool res = getTimedNPV(activeUnderlyingInstrument_) * undMultiplier_ > getTimedNPV(instrument_) * multiplier_;
        return res;
    }
}

bool BermudanOptionWrapper::exercise() const {
    if (!exercisable_)
        return false;

    // set active underlying instrument
    Date today = Settings::instance().evaluationDate();
    for (Size i = 0; i < effectiveExerciseDates_.size(); ++i) {
        if (today == effectiveExerciseDates_[i]) {
            activeUnderlyingInstrument_ = underlyingInstruments_[i];
	    break;
        }
    }

    return getTimedNPV(activeUnderlyingInstrument_) * undMultiplier_ > getTimedNPV(instrument_) * multiplier_;
}
} // namespace data
} // namespace ore<|MERGE_RESOLUTION|>--- conflicted
+++ resolved
@@ -31,8 +31,8 @@
 namespace data {
 
 OptionWrapper::OptionWrapper(const QuantLib::ext::shared_ptr<Instrument>& inst, const bool isLongOption,
-                             const std::vector<Date>& exerciseDate,
-			     const std::vector<Date>& settlementDate, const bool isPhysicalDelivery,
+                             const std::vector<Date>& exerciseDate, const std::vector<Date>& settlementDate,
+                             const bool isPhysicalDelivery,
                              const std::vector<QuantLib::ext::shared_ptr<Instrument>>& undInst, const Real multiplier,
                              const Real undMultiplier,
                              const std::vector<QuantLib::ext::shared_ptr<QuantLib::Instrument>>& additionalInstruments,
@@ -83,69 +83,47 @@
 
     Date today = Settings::instance().evaluationDate();
     if (!exercised_) {
-<<<<<<< HEAD
-        bool markExercised = false;
-        if (isPhysicalDelivery_ && today > effectiveExerciseDates_.back()) {
-            if (exercise())
-                markExercised = true;
-        }
+
+        bool isExerciseDate = false;
         for (Size i = 0; i < effectiveExerciseDates_.size(); ++i) {
             if (today == effectiveExerciseDates_[i]) {
-                if (exercise()) {
-                    markExercised = true;
-                    break;
+                isExerciseDate = true;
+                break;
+            }
+        }
+
+        if (!isExerciseDate) {
+            // Cache NPV along the path for later exercise with cash settlement,
+            // i.e. as a proxy for the cash settlement amount if the instrument isn't priced on exercise date anymore
+            cachedNpv_ = multiplier2() * getTimedNPV(instrument_) * multiplier_;
+        } else {
+            // now exercise if we are one an exercise date
+            for (Size i = 0; i < effectiveExerciseDates_.size(); ++i) {
+                if (today == effectiveExerciseDates_[i]) {
+                    if (exercise()) {
+                        exercised_ = true;
+                        exerciseDate_ = today;
+                        settlementDate_ = settlementDates_[i];
+                        // update the cached NPV if available on exercise date
+                        if (!instrument_->isExpired())
+                            cachedNpv_ = multiplier2() * getTimedNPV(instrument_) * multiplier_;
+                    }
                 }
             }
         }
-        if (markExercised) {
-            exercised_ = true;
-            exerciseDate_ = today;
-        }
-=======
+    }
 
-        bool isExerciseDate = false;
-	for (Size i = 0; i < effectiveExerciseDates_.size(); ++i) {
-            if (today == effectiveExerciseDates_[i]) {
-	        isExerciseDate = true;
-		break;
-	    }
-	}
-
-	if (!isExerciseDate) {
-	    // Cache NPV along the path for later exercise with cash settlement,
-	    // i.e. as a proxy for the cash settlement amount if the instrument isn't priced on exercise date anymore
-	    cachedNpv_ = multiplier2() * getTimedNPV(instrument_) * multiplier_;
-	}
-	else {
-	    // now exercise if we are one an exercise date
-	    for (Size i = 0; i < effectiveExerciseDates_.size(); ++i) {
-	        if (today == effectiveExerciseDates_[i]) {
-		    if (exercise()) {
-		        exercised_ = true;
-			exerciseDate_ = today;
-			settlementDate_ = settlementDates_[i];
-			// update the cached NPV if available on exercise date
-			if (!instrument_->isExpired())
-			    cachedNpv_ = multiplier2() * getTimedNPV(instrument_) * multiplier_;
-		    }
-		}
-	    }
-	}
->>>>>>> df9d7683
-    }
-    
     if (exercised_) {
         if (isPhysicalDelivery_) {
-	    Real npv = multiplier2() * getTimedNPV(activeUnderlyingInstrument_) * undMultiplier_;
-	    return npv + addNPV;
-	}
-	else { // cash settlement
-	    ext::optional<bool> inc = Settings::instance().includeTodaysCashFlows();
-	    if (detail::simple_event(settlementDate_).hasOccurred(today, inc))
-	        return 0.0;
-	    else
-	        return cachedNpv_ + addNPV;
-	}
+            Real npv = multiplier2() * getTimedNPV(activeUnderlyingInstrument_) * undMultiplier_;
+            return npv + addNPV;
+        } else { // cash settlement
+            ext::optional<bool> inc = Settings::instance().includeTodaysCashFlows();
+            if (detail::simple_event(settlementDate_).hasOccurred(today, inc))
+                return 0.0;
+            else
+                return cachedNpv_ + addNPV;
+        }
     } else {
         // if not exercised we just return the original option's NPV
         Real npv = multiplier2() * getTimedNPV(instrument_) * multiplier_;
