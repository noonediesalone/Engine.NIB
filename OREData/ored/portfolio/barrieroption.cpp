--- conflicted
+++ resolved
@@ -129,19 +129,11 @@
     std::variant<Barrier::Type, DoubleBarrier::Type> barrierType;
     if (barrier_.levels().size() < 2) {
         barrierType = parseBarrierType(barrier_.type());
-<<<<<<< HEAD
         barrier = QuantLib::ext::make_shared<QuantLib::BarrierOption>(std::get<Barrier::Type>(barrierType), barrier_.levels()[0].value(), 
             rebate, payoff, exercise);
     } else {
         barrierType = parseDoubleBarrierType(barrier_.type());
         barrier = QuantLib::ext::make_shared<QuantLib::DoubleBarrierOption>(std::get<DoubleBarrier::Type>(barrierType),
-=======
-        barrier = QuantLib::ext::make_shared<QuantLib::BarrierOption>(boost::get<Barrier::Type>(barrierType), barrier_.levels()[0].value(), 
-            rebate, payoff, exercise);
-    } else {
-        barrierType = parseDoubleBarrierType(barrier_.type());
-        barrier = QuantLib::ext::make_shared<QuantLib::DoubleBarrierOption>(boost::get<DoubleBarrier::Type>(barrierType),
->>>>>>> df9d7683
             barrier_.levels()[0].value(), barrier_.levels()[1].value(), rebate, payoff, exercise);
     }
 
@@ -156,33 +148,19 @@
     const QuantLib::Handle<QuantLib::Quote>& spot = spotQuote();
     if (barrier_.levels().size() < 2) {
         instWrapper = QuantLib::ext::make_shared<SingleBarrierOptionWrapper>(
-<<<<<<< HEAD
-            barrier, positionType == Position::Long ? true : false, expiryDate,
-            settleType == Settlement::Physical ? true : false, vanilla, std::get<Barrier::Type>(barrierType),
-            spot, barrier_.levels()[0].value(), rebate, tradeCurrency(), startDate_, index, calendar_,
-            tradeMultiplier(), tradeMultiplier(), additionalInstruments, additionalMultipliers);
-    else
-        instWrapper = QuantLib::ext::make_shared<DoubleBarrierOptionWrapper>(
-            barrier, positionType == Position::Long ? true : false, expiryDate,
-            settleType == Settlement::Physical ? true : false, vanilla, std::get<DoubleBarrier::Type>(barrierType),
-            spot, barrier_.levels()[0].value(), barrier_.levels()[1].value(), rebate, tradeCurrency(), startDate_, index, calendar_,
-            tradeMultiplier(), tradeMultiplier(), additionalInstruments, additionalMultipliers);
-
-=======
             barrier, positionType == Position::Long ? true : false, expiryDate, payDate,
-            settleType == Settlement::Physical ? true : false, vanilla, boost::get<Barrier::Type>(barrierType), spot,
+            settleType == Settlement::Physical ? true : false, vanilla, std::get<Barrier::Type>(barrierType), spot,
             barrier_.levels()[0].value(), rebate, tradeCurrency(), startDate_, index, calendar_, tradeMultiplier(),
             tradeMultiplier(), additionalInstruments, additionalMultipliers, barrier_.overrideTriggered(),
             getLowIndex(), getHighIndex());
     } else {
         instWrapper = QuantLib::ext::make_shared<DoubleBarrierOptionWrapper>(
             barrier, positionType == Position::Long ? true : false, expiryDate, payDate,
-            settleType == Settlement::Physical ? true : false, vanilla, boost::get<DoubleBarrier::Type>(barrierType),
+            settleType == Settlement::Physical ? true : false, vanilla, std::get<DoubleBarrier::Type>(barrierType),
             spot, barrier_.levels()[0].value(), barrier_.levels()[1].value(), rebate, tradeCurrency(), startDate_,
             index, calendar_, tradeMultiplier(), tradeMultiplier(), additionalInstruments, additionalMultipliers,
             barrier_.overrideTriggered(), getLowIndex(), getHighIndex());
     }
->>>>>>> df9d7683
     instrument_ = instWrapper;
 
     Calendar fixingCal = index ? index->fixingCalendar() : calendar_;
