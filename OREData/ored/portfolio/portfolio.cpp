--- conflicted
+++ resolved
@@ -110,13 +110,8 @@
 
 void Portfolio::removeMatured(const Date& asof) {
     for (auto it = trades_.begin(); it != trades_.end(); /* manual */) {
-<<<<<<< HEAD
         if ((*it).second->isExpired(asof)) {
-            StructuredTradeErrorMessage((*it).second, "", "Trade is Matured").log();
-=======
-        if ((*it).second->maturity() <= asof) {
             StructuredTradeWarningMessage((*it).second, "", "Trade is Matured").log();
->>>>>>> 3363f476
             it=trades_.erase(it);
         } else {
             ++it;
