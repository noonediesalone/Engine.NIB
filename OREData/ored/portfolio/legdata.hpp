--- conflicted
+++ resolved
@@ -345,8 +345,6 @@
 //  In all cases we can expand the vector to take the given schedule into account
 vector<double> buildScheduledVector(const vector<double>& values, const vector<string>& dates,
                                     const Schedule& schedule);
-<<<<<<< HEAD
-=======
 
 // extend values to schedule size (if values is empty, the default value is used)
 vector<double> normaliseToSchedule(const vector<double>& values, const Schedule& schedule,
@@ -355,6 +353,5 @@
 // normaliseToSchedule concat buildScheduledVector
 vector<double> buildScheduledVectorNormalised(const vector<double>& values, const vector<string>& dates,
                                               const Schedule& schedule, const Real defaultValue = Null<Real>());
->>>>>>> 2d503c0c
 } // namespace data
 } // namespace ore