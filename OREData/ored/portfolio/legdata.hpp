/*
 Copyright (C) 2016 Quaternion Risk Management Ltd
 All rights reserved.

 This file is part of ORE, a free-software/open-source library
 for transparent pricing and risk analysis - http://opensourcerisk.org

 ORE is free software: you can redistribute it and/or modify it
 under the terms of the Modified BSD License.  You should have received a
 copy of the license along with this program.
 The license is also available online at <http://opensourcerisk.org>

 This program is distributed on the basis that it will form a useful
 contribution to risk analytics and model standardisation, but WITHOUT
 ANY WARRANTY; without even the implied warranty of MERCHANTABILITY or
 FITNESS FOR A PARTICULAR PURPOSE. See the license for more details.
*/

/*! \file portfolio/legdata.hpp
    \brief leg data model and serialization
    \ingroup tradedata
*/

#pragma once

#include <boost/make_shared.hpp>
#include <ored/portfolio/fixingdates.hpp>
#include <ored/portfolio/indexing.hpp>
#include <ored/portfolio/legdatafactory.hpp>
#include <ored/portfolio/schedule.hpp>
#include <ored/portfolio/simmcreditqualifiermapping.hpp>
#include <ored/portfolio/underlying.hpp>
#include <ored/utilities/indexparser.hpp>
#include <ored/utilities/parsers.hpp>

#include <ql/cashflow.hpp>
#include <ql/experimental/coupons/swapspreadindex.hpp>
#include <ql/indexes/iborindex.hpp>
#include <ql/position.hpp>
#include <qle/cashflows/equitycoupon.hpp>
#include <qle/indexes/bmaindexwrapper.hpp>
#include <qle/indexes/equityindex.hpp>

#include <vector>

namespace ore {
namespace data {
using namespace QuantLib;
using QuantExt::EquityReturnType;
using std::string;

class EngineFactory;
class Market;
class RequiredFixings;
class ReferenceDataManager;

//! Serializable Additional Leg Data
/*!
\ingroup tradedata
*/

// Really bad name....
class LegAdditionalData : public XMLSerializable {
public:
    LegAdditionalData(const string& legType, const string& legNodeName)
        : legType_(legType), legNodeName_(legNodeName) {}
    LegAdditionalData(const string& legType) : legType_(legType), legNodeName_(legType + "LegData") {}

    const string& legType() const { return legType_; }
    const string& legNodeName() const { return legNodeName_; }
    const std::set<std::string>& indices() const { return indices_; }

protected:
    /*! Store the set of ORE index names that appear on this leg.
        Should be populated by derived classes.
    */
    std::set<std::string> indices_;

private:
    string legType_;
    string legNodeName_; // the XML node name
};

//! Serializable Cashflow Leg Data
/*!
  \ingroup tradedata
*/

class CashflowData : public LegAdditionalData {
public:
    //! Default constructor
    CashflowData() : LegAdditionalData("Cashflow", "CashflowData") {}
    //! Constructor
    CashflowData(const vector<double>& amounts, const vector<string>& dates)
        : LegAdditionalData("Cashflow", "CashflowData"), amounts_(amounts), dates_(dates) {}

    //! \name Inspectors
    //@{
    const vector<double>& amounts() const { return amounts_; }
    const vector<string>& dates() const { return dates_; }
    //@}

    //! \name Serialisation
    //@{
    void fromXML(XMLNode* node) override;
    XMLNode* toXML(XMLDocument& doc) override;
    //@}
private:
    vector<double> amounts_;
    vector<string> dates_;
};

//! Serializable Fixed Leg Data
/*!
  \ingroup tradedata
*/
class FixedLegData : public LegAdditionalData {
public:
    //! Default constructor
    FixedLegData() : LegAdditionalData("Fixed") {}
    //! Constructor
    FixedLegData(const vector<double>& rates, const vector<string>& rateDates = vector<string>())
        : LegAdditionalData("Fixed"), rates_(rates), rateDates_(rateDates) {}

    //! \name Inspectors
    //@{
    const vector<double>& rates() const { return rates_; }
    const vector<string>& rateDates() const { return rateDates_; }
    //@}

    //! \name Serialisation
    //@{
    virtual void fromXML(XMLNode* node) override;
    virtual XMLNode* toXML(XMLDocument& doc) override;
    //@}
private:
    vector<double> rates_;
    vector<string> rateDates_;
};

//! Serializable Fixed Leg Data
/*!
  \ingroup tradedata
*/
class ZeroCouponFixedLegData : public LegAdditionalData {
public:
    //! Default constructor
    ZeroCouponFixedLegData() : LegAdditionalData("ZeroCouponFixed"), subtractNotional_(true) {}
    //! Constructor
    ZeroCouponFixedLegData(const vector<double>& rates, const vector<string>& rateDates = vector<string>(),
                           const string& compounding = "Compounded", const bool subtractNotional = true)
        : LegAdditionalData("ZeroCouponFixed"), rates_(rates), rateDates_(rateDates), compounding_(compounding),
          subtractNotional_(subtractNotional) {}

    //! \name Inspectors
    //@{
    const vector<double>& rates() const { return rates_; }
    const vector<string>& rateDates() const { return rateDates_; }
    const string& compounding() const { return compounding_; }
    const bool& subtractNotional() const { return subtractNotional_; }
    //@}

    //! \name Serialisation
    //@{
    virtual void fromXML(XMLNode* node) override;
    virtual XMLNode* toXML(XMLDocument& doc) override;
    //@}
private:
    vector<double> rates_;
    vector<string> rateDates_;
    string compounding_;
    bool subtractNotional_;
};

//! Serializable Floating Leg Data
/*!
  \ingroup tradedata
*/
class FloatingLegData : public LegAdditionalData {
public:
    //! Default constructor
    FloatingLegData()
        : LegAdditionalData("Floating"), fixingDays_(Null<Size>()), lookback_(0 * Days), rateCutoff_(Null<Size>()),
          isAveraged_(false), hasSubPeriods_(false), includeSpread_(false), nakedOption_(false),
          telescopicValueDates_(false) {}    //! Constructor
    FloatingLegData(const string& index, QuantLib::Size fixingDays, bool isInArrears, const vector<double>& spreads,
                    const vector<string>& spreadDates = vector<string>(), const vector<double>& caps = vector<double>(),
                    const vector<string>& capDates = vector<string>(), const vector<double>& floors = vector<double>(),
                    const vector<string>& floorDates = vector<string>(),
                    const vector<double>& gearings = vector<double>(),
                    const vector<string>& gearingDates = vector<string>(), bool isAveraged = false,
                    bool nakedOption = false, bool hasSubPeriods = false, bool includeSpread = false,
                    QuantLib::Period lookback = 0 * Days, const Size rateCutoff = Null<Size>(),
                    bool localCapFloor = false, const boost::optional<Period>& lastRecentPeriod = boost::none,
<<<<<<< HEAD
                    const std::string& lastRecentPeriodCalendar = std::string(), bool telescopicValueDates = false)
=======
                    const std::string& lastRecentPeriodCalendar = std::string(), bool telescopicValueDates = false,
                    const std::map<QuantLib::Date, double>& historicalFixings = {})
>>>>>>> a3285fb7
        : LegAdditionalData("Floating"), index_(ore::data::internalIndexName(index)), fixingDays_(fixingDays),
          lookback_(lookback), rateCutoff_(rateCutoff), isInArrears_(isInArrears), isAveraged_(isAveraged),
          hasSubPeriods_(hasSubPeriods), includeSpread_(includeSpread), spreads_(spreads), spreadDates_(spreadDates),
          caps_(caps), capDates_(capDates), floors_(floors), floorDates_(floorDates), gearings_(gearings),
          gearingDates_(gearingDates), nakedOption_(nakedOption), localCapFloor_(localCapFloor),
<<<<<<< HEAD
          lastRecentPeriod_(lastRecentPeriod), lastRecentPeriodCalendar_(lastRecentPeriodCalendar),
          telescopicValueDates_(telescopicValueDates) {
=======
          lastRecentPeriod_(lastRecentPeriod), lastRecentPeriodCalendar_(lastRecentPeriodCalendar), telescopicValueDates_(telescopicValueDates),
          historicalFixings_(historicalFixings) {
>>>>>>> a3285fb7
        indices_.insert(index_);
    }

    //! \name Inspectors
    //@{
    const string& index() const { return index_; }
    QuantLib::Size fixingDays() const { return fixingDays_; }
    QuantLib::Period lookback() const { return lookback_; }
    QuantLib::Size rateCutoff() const { return rateCutoff_; }
    boost::optional<bool> isInArrears() const { return isInArrears_; }
    bool isAveraged() const { return isAveraged_; }
    bool hasSubPeriods() const { return hasSubPeriods_; }
    bool includeSpread() const { return includeSpread_; }
    const vector<double>& spreads() const { return spreads_; }
    const vector<string>& spreadDates() const { return spreadDates_; }
    const vector<double>& caps() const { return caps_; }
    const vector<string>& capDates() const { return capDates_; }
    const vector<double>& floors() const { return floors_; }
    const vector<string>& floorDates() const { return floorDates_; }
    const vector<double>& gearings() const { return gearings_; }
    const vector<string>& gearingDates() const { return gearingDates_; }
    bool nakedOption() const { return nakedOption_; }
    bool localCapFloor() const { return localCapFloor_; }
    const boost::optional<Period>& lastRecentPeriod() const { return lastRecentPeriod_; }
    const std::string& lastRecentPeriodCalendar() const { return lastRecentPeriodCalendar_; }
    bool telescopicValueDates() const { return telescopicValueDates_; }
    ScheduleData fixingSchedule() const { return fixingSchedule_; }
    ScheduleData resetSchedule() const { return resetSchedule_; }
    const std::map<QuantLib::Date, double>& historicalFixings() const { return historicalFixings_; }
    //@}

    //! \name Modifiers
    //@{
    vector<double>& caps() { return caps_; }
    vector<string>& capDates() { return capDates_; }
    vector<double>& floors() { return floors_; }
    vector<string>& floorDates() { return floorDates_; }
    bool& nakedOption() { return nakedOption_; }
    bool& localCapFloor() { return localCapFloor_; }
    bool& telescopicValueDates() { return telescopicValueDates_; }
    //@}

    //! \name Serialisation
    //@{
    virtual void fromXML(XMLNode* node) override;
    virtual XMLNode* toXML(XMLDocument& doc) override;
    //@}
private:
    string index_;
    QuantLib::Size fixingDays_ = Null<Size>();
    QuantLib::Period lookback_ = 0 * Days;
    QuantLib::Size rateCutoff_ = Null<Size>();
    boost::optional<bool> isInArrears_;
    bool isAveraged_ = false;
    bool hasSubPeriods_ = false;
    bool includeSpread_ = false;
    vector<double> spreads_;
    vector<string> spreadDates_;
    vector<double> caps_;
    vector<string> capDates_;
    vector<double> floors_;
    vector<string> floorDates_;
    vector<double> gearings_;
    vector<string> gearingDates_;
    bool nakedOption_ = false;
    bool localCapFloor_ = false;
    boost::optional<Period> lastRecentPeriod_;
    std::string lastRecentPeriodCalendar_;
    bool telescopicValueDates_ = false;
    ScheduleData fixingSchedule_;
    ScheduleData resetSchedule_;
    std::map<QuantLib::Date, double> historicalFixings_;
};

//! Serializable CPI Leg Data
/*!
\ingroup tradedata
*/

class CPILegData : public LegAdditionalData {
public:
    //! Default constructor
    CPILegData() : LegAdditionalData("CPI") {}
    //! Constructor
    CPILegData(string index, string startDate, double baseCPI, string observationLag, string interpolation,
               const vector<double>& rates, const vector<string>& rateDates = std::vector<string>(),
               bool subtractInflationNominal = true, const vector<double>& caps = vector<double>(),
               const vector<string>& capDates = vector<string>(), const vector<double>& floors = vector<double>(),
               const vector<string>& floorDates = vector<string>(), double finalFlowCap = Null<Real>(),
               double finalFlowFloor = Null<Real>(), bool nakedOption = false,
               bool subtractInflationNominalCoupons = false)
        : LegAdditionalData("CPI"), index_(index), startDate_(startDate), baseCPI_(baseCPI),
          observationLag_(observationLag), interpolation_(interpolation), rates_(rates), rateDates_(rateDates),
          subtractInflationNominal_(subtractInflationNominal), caps_(caps), capDates_(capDates), floors_(floors),
          floorDates_(floorDates), finalFlowCap_(finalFlowCap), finalFlowFloor_(finalFlowFloor),
          nakedOption_(nakedOption), subtractInflationNominalCoupons_(subtractInflationNominalCoupons) {
        indices_.insert(index_);
    }

    //! \name Inspectors
    //@{
    const string& index() const { return index_; }
    const string& startDate() const { return startDate_; }
    double baseCPI() const { return baseCPI_; }
    const string& observationLag() const { return observationLag_; }
    const string& interpolation() const { return interpolation_; }
    const std::vector<double>& rates() const { return rates_; }
    const std::vector<string>& rateDates() const { return rateDates_; }
    bool subtractInflationNominal() const { return subtractInflationNominal_; }
    const vector<double>& caps() const { return caps_; }
    const vector<string>& capDates() const { return capDates_; }
    const vector<double>& floors() const { return floors_; }
    const vector<string>& floorDates() const { return floorDates_; }
    double finalFlowCap() const { return finalFlowCap_; }
    double finalFlowFloor() const { return finalFlowFloor_; }
    bool nakedOption() const { return nakedOption_; }
    bool subtractInflationNominalCoupons() const { return subtractInflationNominalCoupons_; }
    //@}

    //! \name Serialisation
    //@{
    virtual void fromXML(XMLNode* node) override;
    virtual XMLNode* toXML(XMLDocument& doc) override;
    //@}
private:
    string index_;
    string startDate_;
    double baseCPI_;
    string observationLag_;
    string interpolation_;
    vector<double> rates_;
    vector<string> rateDates_;
    bool subtractInflationNominal_;
    vector<double> caps_;
    vector<string> capDates_;
    vector<double> floors_;
    vector<string> floorDates_;
    double finalFlowCap_;
    double finalFlowFloor_;
    bool nakedOption_;
    bool subtractInflationNominalCoupons_;
};

//! Serializable YoY Leg Data
/*!
\ingroup tradedata
*/
class YoYLegData : public LegAdditionalData {
public:
    //! Default constructor
    YoYLegData() : LegAdditionalData("YY") {}
    //! Constructor
    YoYLegData(string index, string observationLag, Size fixingDays,
               const vector<double>& gearings = std::vector<double>(),
               const vector<string>& gearingDates = std::vector<string>(),
               const vector<double>& spreads = std::vector<double>(),
               const vector<string>& spreadDates = std::vector<string>(), const vector<double>& caps = vector<double>(),
               const vector<string>& capDates = vector<string>(), const vector<double>& floors = vector<double>(),
               const vector<string>& floorDates = vector<string>(), bool nakedOption = false,
               bool addInflationNotional = false, bool irregularYoY = false)
        : LegAdditionalData("YY"), index_(index), observationLag_(observationLag), fixingDays_(fixingDays),
          gearings_(gearings), gearingDates_(gearingDates), spreads_(spreads), spreadDates_(spreadDates), caps_(caps),
          capDates_(capDates), floors_(floors), floorDates_(floorDates), nakedOption_(nakedOption),
          addInflationNotional_(addInflationNotional), irregularYoY_(irregularYoY) {
        indices_.insert(index_);
    }

    //! \name Inspectors
    //@{
    const string index() const { return index_; }
    const string observationLag() const { return observationLag_; }
    Size fixingDays() const { return fixingDays_; }
    const std::vector<double>& gearings() const { return gearings_; }
    const std::vector<string>& gearingDates() const { return gearingDates_; }
    const std::vector<double>& spreads() const { return spreads_; }
    const std::vector<string>& spreadDates() const { return spreadDates_; }
    const vector<double>& caps() const { return caps_; }
    const vector<string>& capDates() const { return capDates_; }
    const vector<double>& floors() const { return floors_; }
    const vector<string>& floorDates() const { return floorDates_; }
    bool nakedOption() const { return nakedOption_; }
    bool addInflationNotional() const { return addInflationNotional_; };
    bool irregularYoY() const { return irregularYoY_; };
    //@}

    //! \name Serialisation
    //@{
    virtual void fromXML(XMLNode* node) override;
    virtual XMLNode* toXML(XMLDocument& doc) override;
    //@}

private:
    string index_;
    string observationLag_;
    Size fixingDays_;
    vector<double> gearings_;
    vector<string> gearingDates_;
    vector<double> spreads_;
    vector<string> spreadDates_;
    vector<double> caps_;
    vector<string> capDates_;
    vector<double> floors_;
    vector<string> floorDates_;
    bool nakedOption_;
    bool addInflationNotional_;
    bool irregularYoY_;
};

//! Serializable CMS Leg Data
/*!
\ingroup tradedata
*/
class CMSLegData : public LegAdditionalData {
public:
    //! Default constructor
    CMSLegData() : LegAdditionalData("CMS"), fixingDays_(Null<Size>()), isInArrears_(true), nakedOption_(false) {}
    //! Constructor
    CMSLegData(const string& swapIndex, Size fixingDays, bool isInArrears, const vector<double>& spreads,
               const vector<string>& spreadDates = vector<string>(), const vector<double>& caps = vector<double>(),
               const vector<string>& capDates = vector<string>(), const vector<double>& floors = vector<double>(),
               const vector<string>& floorDates = vector<string>(), const vector<double>& gearings = vector<double>(),
               const vector<string>& gearingDates = vector<string>(), bool nakedOption = false)
        : LegAdditionalData("CMS"), swapIndex_(swapIndex), fixingDays_(fixingDays), isInArrears_(isInArrears),
          spreads_(spreads), spreadDates_(spreadDates), caps_(caps), capDates_(capDates), floors_(floors),
          floorDates_(floorDates), gearings_(gearings), gearingDates_(gearingDates), nakedOption_(nakedOption) {
        indices_.insert(swapIndex_);
    }

    //! \name Inspectors
    //@{
    const string& swapIndex() const { return swapIndex_; }
    Size fixingDays() const { return fixingDays_; }
    bool isInArrears() const { return isInArrears_; }
    const vector<double>& spreads() const { return spreads_; }
    const vector<string>& spreadDates() const { return spreadDates_; }
    const vector<double>& caps() const { return caps_; }
    const vector<string>& capDates() const { return capDates_; }
    const vector<double>& floors() const { return floors_; }
    const vector<string>& floorDates() const { return floorDates_; }
    const vector<double>& gearings() const { return gearings_; }
    const vector<string>& gearingDates() const { return gearingDates_; }
    bool nakedOption() const { return nakedOption_; }
    //@}

    //! \name Modifiers
    //@{
    vector<double>& caps() { return caps_; }
    vector<string>& capDates() { return capDates_; }
    vector<double>& floors() { return floors_; }
    vector<string>& floorDates() { return floorDates_; }
    bool& nakedOption() { return nakedOption_; }
    //@}

    //! \name Serialisation
    //@{
    virtual void fromXML(XMLNode* node) override;
    virtual XMLNode* toXML(XMLDocument& doc) override;
    //@}
private:
    string swapIndex_;
    Size fixingDays_;
    bool isInArrears_;
    vector<double> spreads_;
    vector<string> spreadDates_;
    vector<double> caps_;
    vector<string> capDates_;
    vector<double> floors_;
    vector<string> floorDates_;
    vector<double> gearings_;
    vector<string> gearingDates_;
    bool nakedOption_;
};

//! Serializable Digital CMS Leg Data
/*!
\ingroup tradedata
*/
class DigitalCMSLegData : public LegAdditionalData {
public:
    //! Default constructor
    DigitalCMSLegData() : LegAdditionalData("DigitalCMS") {}
    //! Constructor
    DigitalCMSLegData(const boost::shared_ptr<CMSLegData>& underlying, Position::Type callPosition = Position::Long,
                      bool isCallATMIncluded = false, const vector<double> callStrikes = vector<double>(),
                      const vector<string> callStrikeDates = vector<string>(),
                      const vector<double> callPayoffs = vector<double>(),
                      const vector<string> callPayoffDates = vector<string>(),
                      Position::Type putPosition = Position::Long, bool isPutATMIncluded = false,
                      const vector<double> putStrikes = vector<double>(),
                      const vector<string> putStrikeDates = vector<string>(),
                      const vector<double> putPayoffs = vector<double>(),
                      const vector<string> putPayoffDates = vector<string>())
        : LegAdditionalData("DigitalCMS"), underlying_(underlying), callPosition_(callPosition),
          isCallATMIncluded_(isCallATMIncluded), callStrikes_(callStrikes), callStrikeDates_(callStrikeDates),
          callPayoffs_(callPayoffs), callPayoffDates_(callPayoffDates), putPosition_(putPosition),
          isPutATMIncluded_(isPutATMIncluded), putStrikes_(putStrikes), putStrikeDates_(putStrikeDates),
          putPayoffs_(putPayoffs), putPayoffDates_(putPayoffDates) {
        indices_ = underlying_->indices();
    }

    //! \name Inspectors
    //@{
    const boost::shared_ptr<CMSLegData>& underlying() const { return underlying_; }

    const Position::Type callPosition() const { return callPosition_; }
    const bool isCallATMIncluded() const { return isCallATMIncluded_; }
    const vector<double> callStrikes() const { return callStrikes_; }
    const vector<double> callPayoffs() const { return callPayoffs_; }
    const vector<string> callStrikeDates() const { return callStrikeDates_; }
    const vector<string> callPayoffDates() const { return callPayoffDates_; }

    const Position::Type putPosition() const { return putPosition_; }
    const bool isPutATMIncluded() const { return isPutATMIncluded_; }
    const vector<double> putStrikes() const { return putStrikes_; }
    const vector<double> putPayoffs() const { return putPayoffs_; }
    const vector<string> putStrikeDates() const { return putStrikeDates_; }
    const vector<string> putPayoffDates() const { return putPayoffDates_; }
    //@}

    //! \name Serialisation
    //@{
    virtual void fromXML(XMLNode* node) override;
    virtual XMLNode* toXML(XMLDocument& doc) override;
    //@}
private:
    boost::shared_ptr<CMSLegData> underlying_;

    Position::Type callPosition_;
    bool isCallATMIncluded_;
    vector<double> callStrikes_;
    vector<string> callStrikeDates_;
    vector<double> callPayoffs_;
    vector<string> callPayoffDates_;

    Position::Type putPosition_;
    bool isPutATMIncluded_;
    vector<double> putStrikes_;
    vector<string> putStrikeDates_;
    vector<double> putPayoffs_;
    vector<string> putPayoffDates_;
};

//! Serializable CMS Spread Leg Data
/*!
\ingroup tradedata
*/
class CMSSpreadLegData : public LegAdditionalData {
public:
    //! Default constructor
    CMSSpreadLegData()
        : LegAdditionalData("CMSSpread"), fixingDays_(Null<Size>()), isInArrears_(false), nakedOption_(false) {}
    //! Constructor
    CMSSpreadLegData(const string& swapIndex1, const string& swapIndex2, Size fixingDays, bool isInArrears,
                     const vector<double>& spreads, const vector<string>& spreadDates = vector<string>(),
                     const vector<double>& caps = vector<double>(), const vector<string>& capDates = vector<string>(),
                     const vector<double>& floors = vector<double>(),
                     const vector<string>& floorDates = vector<string>(),
                     const vector<double>& gearings = vector<double>(),
                     const vector<string>& gearingDates = vector<string>(), bool nakedOption = false)
        : LegAdditionalData("CMSSpread"), swapIndex1_(swapIndex1), swapIndex2_(swapIndex2), fixingDays_(fixingDays),
          isInArrears_(isInArrears), spreads_(spreads), spreadDates_(spreadDates), caps_(caps), capDates_(capDates),
          floors_(floors), floorDates_(floorDates), gearings_(gearings), gearingDates_(gearingDates),
          nakedOption_(nakedOption) {
        indices_.insert(swapIndex1_);
        indices_.insert(swapIndex2_);
    }

    //! \name Inspectors
    //@{
    const string& swapIndex1() const { return swapIndex1_; }
    const string& swapIndex2() const { return swapIndex2_; }
    Size fixingDays() const { return fixingDays_; }
    bool isInArrears() const { return isInArrears_; }
    const vector<double>& spreads() const { return spreads_; }
    const vector<string>& spreadDates() const { return spreadDates_; }
    const vector<double>& caps() const { return caps_; }
    const vector<string>& capDates() const { return capDates_; }
    const vector<double>& floors() const { return floors_; }
    const vector<string>& floorDates() const { return floorDates_; }
    const vector<double>& gearings() const { return gearings_; }
    const vector<string>& gearingDates() const { return gearingDates_; }
    bool nakedOption() const { return nakedOption_; }
    //@}

    //! \name Modifiers
    //@{
    vector<double>& caps() { return caps_; }
    vector<string>& capDates() { return capDates_; }
    vector<double>& floors() { return floors_; }
    vector<string>& floorDates() { return floorDates_; }
    bool& nakedOption() { return nakedOption_; }
    //@}

    //! \name Serialisation
    //@{
    virtual void fromXML(XMLNode* node) override;
    virtual XMLNode* toXML(XMLDocument& doc) override;
    //@}
private:
    string swapIndex1_;
    string swapIndex2_;
    Size fixingDays_;
    bool isInArrears_;
    vector<double> spreads_;
    vector<string> spreadDates_;
    vector<double> caps_;
    vector<string> capDates_;
    vector<double> floors_;
    vector<string> floorDates_;
    vector<double> gearings_;
    vector<string> gearingDates_;
    bool nakedOption_;
};

//! Serializable Digital CMS Spread Leg Data
/*!
\ingroup tradedata
*/
class DigitalCMSSpreadLegData : public LegAdditionalData {
public:
    //! Default constructor
    DigitalCMSSpreadLegData() : LegAdditionalData("DigitalCMSSpread") {}
    //! Constructor
    DigitalCMSSpreadLegData(
        const boost::shared_ptr<CMSSpreadLegData>& underlying, Position::Type callPosition = Position::Long,
        bool isCallATMIncluded = false, const vector<double> callStrikes = vector<double>(),
        const vector<string> callStrikeDates = vector<string>(), const vector<double> callPayoffs = vector<double>(),
        const vector<string> callPayoffDates = vector<string>(), Position::Type putPosition = Position::Long,
        bool isPutATMIncluded = false, const vector<double> putStrikes = vector<double>(),
        const vector<string> putStrikeDates = vector<string>(), const vector<double> putPayoffs = vector<double>(),
        const vector<string> putPayoffDates = vector<string>())
        : LegAdditionalData("DigitalCMSSpread"), underlying_(underlying), callPosition_(callPosition),
          isCallATMIncluded_(isCallATMIncluded), callStrikes_(callStrikes), callStrikeDates_(callStrikeDates),
          callPayoffs_(callPayoffs), callPayoffDates_(callPayoffDates), putPosition_(putPosition),
          isPutATMIncluded_(isPutATMIncluded), putStrikes_(putStrikes), putStrikeDates_(putStrikeDates),
          putPayoffs_(putPayoffs), putPayoffDates_(putPayoffDates) {
        indices_ = underlying_->indices();
    }

    //! \name Inspectors
    //@{
    const boost::shared_ptr<CMSSpreadLegData>& underlying() const { return underlying_; }

    const Position::Type callPosition() const { return callPosition_; }
    const bool isCallATMIncluded() const { return isCallATMIncluded_; }
    const vector<double> callStrikes() const { return callStrikes_; }
    const vector<double> callPayoffs() const { return callPayoffs_; }
    const vector<string> callStrikeDates() const { return callStrikeDates_; }
    const vector<string> callPayoffDates() const { return callPayoffDates_; }

    const Position::Type putPosition() const { return putPosition_; }
    const bool isPutATMIncluded() const { return isPutATMIncluded_; }
    const vector<double> putStrikes() const { return putStrikes_; }
    const vector<double> putPayoffs() const { return putPayoffs_; }
    const vector<string> putStrikeDates() const { return putStrikeDates_; }
    const vector<string> putPayoffDates() const { return putPayoffDates_; }
    //@}

    //! \name Serialisation
    //@{
    virtual void fromXML(XMLNode* node) override;
    virtual XMLNode* toXML(XMLDocument& doc) override;
    //@}
private:
    boost::shared_ptr<CMSSpreadLegData> underlying_;

    Position::Type callPosition_ = Position::Long;
    bool isCallATMIncluded_ = false;
    vector<double> callStrikes_;
    vector<string> callStrikeDates_;
    vector<double> callPayoffs_;
    vector<string> callPayoffDates_;

    Position::Type putPosition_ = Position::Long;
    bool isPutATMIncluded_ = false;
    vector<double> putStrikes_;
    vector<string> putStrikeDates_;
    vector<double> putPayoffs_;
    vector<string> putPayoffDates_;
};

//! Serializable Constant Maturity Bond Yield Leg Data
/*!
\ingroup tradedata
*/
class CMBLegData : public LegAdditionalData {
public:
    //! Default constructor
    CMBLegData() : LegAdditionalData("CMB"), fixingDays_(Null<Size>()), isInArrears_(true), nakedOption_(false) {}
    //! Constructor
    CMBLegData(const string& genericBond, bool hasCreditRisk, Size fixingDays, bool isInArrears,
               const vector<double>& spreads, const vector<string>& spreadDates = vector<string>(),
               const vector<double>& caps = vector<double>(), const vector<string>& capDates = vector<string>(),
               const vector<double>& floors = vector<double>(), const vector<string>& floorDates = vector<string>(),
               const vector<double>& gearings = vector<double>(), const vector<string>& gearingDates = vector<string>(),
               bool nakedOption = false)
        : LegAdditionalData("CMB"), genericBond_(genericBond), hasCreditRisk_(hasCreditRisk), fixingDays_(fixingDays),
          isInArrears_(isInArrears), spreads_(spreads), spreadDates_(spreadDates), caps_(caps), capDates_(capDates),
          floors_(floors), floorDates_(floorDates), gearings_(gearings), gearingDates_(gearingDates),
          nakedOption_(nakedOption) {
        // indices_.insert(swapIndex_);
    }

    //! \name Inspectors
    //@{
    const string& genericBond() const { return genericBond_; }
    bool hasCreditRisk() const { return hasCreditRisk_; }
    Size fixingDays() const { return fixingDays_; }
    bool isInArrears() const { return isInArrears_; }
    const vector<double>& spreads() const { return spreads_; }
    const vector<string>& spreadDates() const { return spreadDates_; }
    const vector<double>& caps() const { return caps_; }
    const vector<string>& capDates() const { return capDates_; }
    const vector<double>& floors() const { return floors_; }
    const vector<string>& floorDates() const { return floorDates_; }
    const vector<double>& gearings() const { return gearings_; }
    const vector<string>& gearingDates() const { return gearingDates_; }
    bool nakedOption() const { return nakedOption_; }
    //@}

    //! \name Modifiers
    //@{
    vector<double>& caps() { return caps_; }
    vector<string>& capDates() { return capDates_; }
    vector<double>& floors() { return floors_; }
    vector<string>& floorDates() { return floorDates_; }
    bool& nakedOption() { return nakedOption_; }
    //@}

    //! \name Serialisation
    //@{
    virtual void fromXML(XMLNode* node) override;
    virtual XMLNode* toXML(XMLDocument& doc) override;
    //@}
private:
    string genericBond_;
    bool hasCreditRisk_;
    Size fixingDays_;
    bool isInArrears_;
    vector<double> spreads_;
    vector<string> spreadDates_;
    vector<double> caps_;
    vector<string> capDates_;
    vector<double> floors_;
    vector<string> floorDates_;
    vector<double> gearings_;
    vector<string> gearingDates_;
    bool nakedOption_;
};

//! Serializable PRDC Leg Data
/*!
\ingroup tradedata
*/
class PRDCLegData : public LegAdditionalData {
public:
    //! Default constructor
    PRDCLegData() : LegAdditionalData("PRDC"), fixingDays_(Null<Size>()) {}
    //! Constructor
    PRDCLegData(const string& fxIndex, const vector<double>& domesticRates, const vector<string>& domesticDates,
                const vector<double>& foreignRates, const vector<string>& foreignDates,
                const string& fixingCalendar = string(), const string& fixingConvention = string(),
                Size fixingDays = Null<Size>(), bool isInArrears = false, const vector<double>& caps = vector<double>(),
                const vector<string>& capDates = vector<string>(), const vector<double>& floors = vector<double>(),
                const vector<string>& floorDates = vector<string>())
        : LegAdditionalData("PRDC"), fxIndex_(fxIndex), domesticRates_(domesticRates), domesticDates_(domesticDates),
          foreignRates_(foreignRates), foreignDates_(foreignDates), fixingCalendar_(fixingCalendar),
          fixingConvention_(fixingConvention), fixingDays_(fixingDays), isInArrears_(isInArrears), caps_(caps),
          capDates_(capDates), floors_(floors), floorDates_(floorDates) {}

    //! \name Inspectors
    //@{
    const string& fxIndex() const { return fxIndex_; }
    const vector<double>& domesticRates() const { return domesticRates_; }
    const vector<string>& domesticDates() const { return domesticDates_; }
    const vector<double>& foreignRates() const { return foreignRates_; }
    const vector<string>& foreignDates() const { return foreignDates_; }
    const std::string& fixingCalendar() const { return fixingCalendar_; }
    const std::string& fixingConvention() const { return fixingConvention_; }
    Size fixingDays() const { return fixingDays_; }
    bool isInArrears() const { return isInArrears_; }
    const vector<double>& caps() const { return caps_; }
    const vector<string>& capDates() const { return capDates_; }
    const vector<double>& floors() const { return floors_; }
    const vector<string>& floorDates() const { return floorDates_; }
    //@}

    //! \name Serialisation
    //@{
    virtual void fromXML(XMLNode* node) override;
    virtual XMLNode* toXML(XMLDocument& doc) override;
    //@}
private:
    string fxIndex_;
    vector<double> domesticRates_;
    vector<string> domesticDates_;
    vector<double> foreignRates_;
    vector<string> foreignDates_;
    string fixingCalendar_;
    string fixingConvention_;
    Size fixingDays_;
    bool isInArrears_;
    vector<double> caps_;
    vector<string> capDates_;
    vector<double> floors_;
    vector<string> floorDates_;
};

//! Serializable Fixed Leg Data
/*!
\ingroup tradedata
*/
class EquityLegData : public LegAdditionalData {
public:
    //! Default constructor
    EquityLegData() : LegAdditionalData("Equity"), initialPrice_(Null<Real>()), quantity_(Null<Real>()) {}
    //! Constructor
    EquityLegData(EquityReturnType returnType, Real dividendFactor, EquityUnderlying equityUnderlying,
                  Real initialPrice, bool notionalReset, Natural fixingDays = 0,
                  const ScheduleData& valuationSchedule = ScheduleData(), string eqCurrency = "", string fxIndex = "",
                  Real quantity = Null<Real>(), string initialPriceCurrency = "")
        : LegAdditionalData("Equity"), returnType_(returnType), dividendFactor_(dividendFactor),
          equityUnderlying_(equityUnderlying), initialPrice_(initialPrice), notionalReset_(notionalReset),
          fixingDays_(fixingDays), valuationSchedule_(valuationSchedule), eqCurrency_(eqCurrency), fxIndex_(fxIndex),
          quantity_(quantity), initialPriceCurrency_(initialPriceCurrency) {
        indices_.insert("EQ-" + eqName());
    }

    //! \name Inspectors
    //@{
    EquityReturnType returnType() const { return returnType_; }
    string eqName() { return equityUnderlying_.name(); }
    Real dividendFactor() const { return dividendFactor_; }
    EquityUnderlying equityIdentifier() const { return equityUnderlying_; }
    Real initialPrice() const { return initialPrice_; }
    Natural fixingDays() const { return fixingDays_; }
    ScheduleData valuationSchedule() const { return valuationSchedule_; }
    const string& eqCurrency() const { return eqCurrency_; }
    const string& fxIndex() const { return fxIndex_; }
    bool notionalReset() const { return notionalReset_; }
    Real quantity() const { return quantity_; }                                  // might be null
    const string& initialPriceCurrency() const { return initialPriceCurrency_; } // might be empty
    //@}

    //! \name Serialisation
    //@{
    virtual void fromXML(XMLNode* node) override;
    virtual XMLNode* toXML(XMLDocument& doc) override;
    //@}
private:
    EquityReturnType returnType_;
    Real dividendFactor_ = 1.0;
    EquityUnderlying equityUnderlying_;
    Real initialPrice_;
    bool notionalReset_ = false;
    Natural fixingDays_ = 0;
    ScheduleData valuationSchedule_;
    string eqCurrency_ = "";
    string fxIndex_ = "";
    Real quantity_;
    string initialPriceCurrency_;
};

//! Serializable object holding amortization rules
class AmortizationData : public XMLSerializable {
public:
    AmortizationData() : value_(0.0), underflow_(false), initialized_(false) {}

    AmortizationData(string type, double value, string startDate, string endDate, string frequency, bool underflow)
        : type_(type), value_(value), startDate_(startDate), endDate_(endDate), frequency_(frequency),
          underflow_(underflow), initialized_(true) {
        validate();
    }

    virtual void fromXML(XMLNode* node) override;
    virtual XMLNode* toXML(XMLDocument& doc) override;

    //! FixedAmount, RelativeToInitialNotional, RelativeToPreviousNotional, Annuity
    const string& type() const { return type_; }
    //! Interpretation depending on type()
    double value() const { return value_; }
    //! Amortization start date
    const string& startDate() const { return startDate_; }
    //! Amortization end date
    const string& endDate() const { return endDate_; }
    //! Amortization frequency
    const string& frequency() const { return frequency_; }
    //! Allow amortization below zero notional if true
    bool underflow() const { return underflow_; }
    bool initialized() const { return initialized_; }

private:
    void validate() const;
    string type_;
    double value_;
    string startDate_;
    string endDate_;
    string frequency_;
    bool underflow_;
    bool initialized_;
};

//! Serializable object holding leg data
class LegData : public XMLSerializable {
public:
    //! Default constructor
    LegData()
        : isPayer_(true), notionalInitialExchange_(false), notionalFinalExchange_(false),
          notionalAmortizingExchange_(false), isNotResetXCCY_(true), foreignAmount_(0.0), indexingFromAssetLeg_(false) {
    }

    //! Constructor with concrete leg data
    LegData(const boost::shared_ptr<LegAdditionalData>& innerLegData, bool isPayer, const string& currency,
            const ScheduleData& scheduleData = ScheduleData(), const string& dayCounter = "",
            const std::vector<double>& notionals = std::vector<double>(),
            const std::vector<string>& notionalDates = std::vector<string>(), const string& paymentConvention = "F",
            const bool notionalInitialExchange = false, const bool notionalFinalExchange = false,
            const bool notionalAmortizingExchange = false, const bool isNotResetXCCY = true,
            const string& foreignCurrency = "", const double foreignAmount = 0, const string& fxIndex = "",
            const std::vector<AmortizationData>& amortizationData = std::vector<AmortizationData>(),
            const string& paymentLag = "", const std::string& paymentCalendar = "",
            const std::vector<std::string>& paymentDates = std::vector<std::string>(),
            const std::vector<Indexing>& indexing = {}, const bool indexingFromAssetLeg = false,
            const string& lastPeriodDayCounter = "");

    //! \name Serialisation
    //@{
    virtual void fromXML(XMLNode* node) override;
    virtual XMLNode* toXML(XMLDocument& doc) override;
    //@}

    //! \name Inspectors
    //@{
    bool isPayer() const { return isPayer_; }
    const string& currency() const { return currency_; }
    const ScheduleData& schedule() const { return schedule_; }
    const vector<double>& notionals() const { return notionals_; }
    const vector<string>& notionalDates() const { return notionalDates_; }
    const string& dayCounter() const { return dayCounter_; }
    const string& paymentConvention() const { return paymentConvention_; }
    bool notionalInitialExchange() const { return notionalInitialExchange_; }
    bool notionalFinalExchange() const { return notionalFinalExchange_; }
    bool notionalAmortizingExchange() const { return notionalAmortizingExchange_; }
    bool isNotResetXCCY() const { return isNotResetXCCY_; }
    const string& foreignCurrency() const { return foreignCurrency_; }
    double foreignAmount() const { return foreignAmount_; }
    const string& fxIndex() const { return fxIndex_; }
    const string& paymentLag() const { return paymentLag_; }
    const std::vector<AmortizationData>& amortizationData() const { return amortizationData_; }
    const std::string& paymentCalendar() const { return paymentCalendar_; }
    const string& legType() const { return concreteLegData_->legType(); }
    boost::shared_ptr<LegAdditionalData> concreteLegData() const { return concreteLegData_; }
    const std::set<std::string>& indices() const { return indices_; }
    const std::vector<std::string>& paymentDates() const { return paymentDates_; }
    const std::vector<Indexing>& indexing() const { return indexing_; }
    const bool indexingFromAssetLeg() const { return indexingFromAssetLeg_; }
    const string& lastPeriodDayCounter() const { return lastPeriodDayCounter_; }
    const ScheduleData& paymentSchedule() const { return paymentSchedule_; }
    bool strictNotionalDates() const { return strictNotionalDates_; }
    //@}

    //! \name modifiers
    //@{
    vector<double>& notionals() { return notionals_; }
    ScheduleData& schedule() { return schedule_; }
    vector<string>& notionalDates() { return notionalDates_; }
    string& dayCounter() { return dayCounter_; }
    bool& isPayer() { return isPayer_; }
    boost::shared_ptr<LegAdditionalData>& concreteLegData() { return concreteLegData_; }
    std::vector<Indexing>& indexing() { return indexing_; }
    bool& indexingFromAssetLeg() { return indexingFromAssetLeg_; }
    string& paymentConvention() { return paymentConvention_; }
    std::vector<std::string>& paymentDates() { return paymentDates_; }
    string& lastPeriodDayCounter() { return lastPeriodDayCounter_; }
    bool& strictNotionalDates() { return strictNotionalDates_; }
    //@}

    virtual boost::shared_ptr<LegAdditionalData> initialiseConcreteLegData(const string&);

protected:
    /*! Store the set of ORE index names that appear on this leg.

        Take the set appearing in LegAdditionalData::indices() and add on any appearing here. Currently, the only
        possible extra index appearing at LegData level is \c fxIndex.
    */
    std::set<std::string> indices_;

private:
    boost::shared_ptr<LegAdditionalData> concreteLegData_;
    bool isPayer_ = true;
    string currency_;
    string legType_;
    ScheduleData schedule_;
    string dayCounter_;
    vector<double> notionals_;
    vector<string> notionalDates_;
    string paymentConvention_;
    bool notionalInitialExchange_ = false;
    bool notionalFinalExchange_ = false;
    bool notionalAmortizingExchange_ =false;
    bool isNotResetXCCY_ = true;
    string foreignCurrency_;
    double foreignAmount_ = 0.0;
    string fxIndex_;
    std::vector<AmortizationData> amortizationData_;
    string paymentLag_;
    std::string paymentCalendar_;
    std::vector<std::string> paymentDates_;
    std::vector<Indexing> indexing_;
    bool indexingFromAssetLeg_ = false;
    string lastPeriodDayCounter_;
    ScheduleData paymentSchedule_;
    bool strictNotionalDates_ = false;
};

//! \name Utilities for building QuantLib Legs
//@{
Leg makeFixedLeg(const LegData& data, const QuantLib::Date& openEndDateReplacement = Null<Date>());
Leg makeZCFixedLeg(const LegData& data, const QuantLib::Date& openEndDateReplacement = Null<Date>());
Leg makeIborLeg(const LegData& data, const boost::shared_ptr<IborIndex>& index,
                const boost::shared_ptr<EngineFactory>& engineFactory, const bool attachPricer = true,
                const QuantLib::Date& openEndDateReplacement = Null<Date>());
Leg makeOISLeg(const LegData& data, const boost::shared_ptr<OvernightIndex>& index,
               const boost::shared_ptr<EngineFactory>& engineFactory, const bool attachPricer = true,
               const QuantLib::Date& openEndDateReplacement = Null<Date>());
Leg makeBMALeg(const LegData& data, const boost::shared_ptr<QuantExt::BMAIndexWrapper>& indexWrapper,
               const boost::shared_ptr<EngineFactory>& engineFactory,
               const QuantLib::Date& openEndDateReplacement = Null<Date>());
Leg makeSimpleLeg(const LegData& data);
Leg makeNotionalLeg(const Leg& refLeg, const bool initNomFlow, const bool finalNomFlow, const bool amortNomFlow,
                    const QuantLib::Natural paymentLag, const BusinessDayConvention paymentConvention,
                    const Calendar paymentCalendar, const bool excludeIndexing = true);
Leg makeCPILeg(const LegData& data, const boost::shared_ptr<ZeroInflationIndex>& index,
               const boost::shared_ptr<EngineFactory>& engineFactory,
               const QuantLib::Date& openEndDateReplacement = Null<Date>());
Leg makeYoYLeg(const LegData& data, const boost::shared_ptr<InflationIndex>& index,
               const boost::shared_ptr<EngineFactory>& engineFactory,
               const QuantLib::Date& openEndDateReplacement = Null<Date>());
Leg makeCMSLeg(const LegData& data, const boost::shared_ptr<QuantLib::SwapIndex>& swapindex,
               const boost::shared_ptr<EngineFactory>& engineFactory, const bool attachPricer = true,
               const QuantLib::Date& openEndDateReplacement = Null<Date>());
Leg makeCMBLeg(const LegData& data, const boost::shared_ptr<EngineFactory>& engineFactory,
               const bool attachPricer = true, const QuantLib::Date& openEndDateReplacement = Null<Date>());
Leg makeDigitalCMSLeg(const LegData& data, const boost::shared_ptr<QuantLib::SwapIndex>& swapIndex,
                      const boost::shared_ptr<EngineFactory>& engineFactory, const bool attachPricer = true,
                      const QuantLib::Date& openEndDateReplacement = Null<Date>());
Leg makeCMSSpreadLeg(const LegData& data, const boost::shared_ptr<QuantLib::SwapSpreadIndex>& swapSpreadIndex,
                     const boost::shared_ptr<EngineFactory>& engineFactory, const bool attachPricer = true,
                     const QuantLib::Date& openEndDateReplacement = Null<Date>());
Leg makeDigitalCMSSpreadLeg(const LegData& data, const boost::shared_ptr<QuantLib::SwapSpreadIndex>& swapSpreadIndex,
                            const boost::shared_ptr<EngineFactory>& engineFactory,
                            const QuantLib::Date& openEndDateReplacement = Null<Date>());
Leg makePRDCLeg(const LegData& data, const boost::shared_ptr<QuantExt::FxIndex>& fxIndex,
                const boost::shared_ptr<EngineFactory>& engineFactory, const bool attachPricer = true,
                const QuantLib::Date& openEndDateReplacement = Null<Date>());
Leg makeEquityLeg(const LegData& data, const boost::shared_ptr<QuantExt::EquityIndex2>& equityCurve,
                  const boost::shared_ptr<QuantExt::FxIndex>& fxIndex = nullptr,
                  const QuantLib::Date& openEndDateReplacement = Null<Date>());
Real currentNotional(const Leg& leg);
Real originalNotional(const Leg& leg);

std::string getCmbLegCreditRiskCurrency(const CMBLegData& ld, const boost::shared_ptr<ReferenceDataManager>& refData);

std::pair<std::string, SimmCreditQualifierMapping>
getCmbLegCreditQualifierMapping(const CMBLegData& ld, const boost::shared_ptr<ReferenceDataManager>& refData,
                                const std::string& tradeId, const std::string& tradeType);
//@}

// Build a full vector of values from the given node.
// For use with Notionals, Rates, Spreads, Gearing, Caps and Floor rates.
// In all cases we can expand the vector to take the given schedule into account
// If checkAllValuesAppearInResult is true, we require that all input values are appearing in the result (in order)
template <typename T>
vector<T> buildScheduledVector(const vector<T>& values, const vector<string>& dates, const Schedule& schedule,
                               const bool checkAllValuesAppearInResult = false);

// extend values to schedule size (if values is empty, the default value is used)
template <typename T>
vector<T> normaliseToSchedule(const vector<T>& values, const Schedule& schedule, const T& defaultValue);

// normaliseToSchedule concat buildScheduledVector
template <typename T>
vector<T> buildScheduledVectorNormalised(const vector<T>& values, const vector<string>& dates, const Schedule& schedule,
                                         const T& defaultValue, const bool checkAllValuesAppearInResult = false);

/* returns an iterator to the first input value that is not appearing (in order) in the scheduled vector, or an iterator
   pointing to the end of the input value vector if no such element exists */
template <typename T>
typename vector<T>::const_iterator checkAllValuesAppearInScheduledVector(const vector<T>& scheduledVecotr,
                                                                         const vector<T>& inputValues);

// notional vector derived from a fixed amortisation amount
vector<double> buildAmortizationScheduleFixedAmount(const vector<double>& notionals, const Schedule& schedule,
                                                    const AmortizationData& data);

// notional vector with amortizations expressed as a percentage of initial notional
vector<double> buildAmortizationScheduleRelativeToInitialNotional(const vector<double>& notionals,
                                                                  const Schedule& schedule,
                                                                  const AmortizationData& data);

// notional vector with amortizations expressed as a percentage of the respective previous notional
vector<double> buildAmortizationScheduleRelativeToPreviousNotional(const vector<double>& notionals,
                                                                   const Schedule& schedule,
                                                                   const AmortizationData& data);

// notional vector derived from a fixed annuity amount
vector<double> buildAmortizationScheduleFixedAnnuity(const vector<double>& notionals, const vector<double>& rates,
                                                     const Schedule& schedule, const AmortizationData& data,
                                                     const DayCounter& dc);

// apply amortisation to given notionals
void applyAmortization(std::vector<Real>& notionals, const LegData& data, const Schedule& schedule,
                       const bool annuityAllowed = false, const std::vector<Real>& rates = std::vector<Real>());

// apply indexing (if given in LegData) to existing leg
void applyIndexing(Leg& leg, const LegData& data, const boost::shared_ptr<EngineFactory>& engineFactory,
                   RequiredFixings& requiredFixings, const QuantLib::Date& openEndDateReplacement = Null<Date>(),
                   const bool useXbsCurves = false);

// template implementations

template <typename T>
vector<T> buildScheduledVector(const vector<T>& values, const vector<string>& dates, const Schedule& schedule,
                               const bool checkAllValuesAppearInResult) {
    if (values.size() < 2 || dates.size() == 0)
        return values;

    QL_REQUIRE(values.size() == dates.size(), "Value / Date size mismatch in buildScheduledVector."
                                                  << "Value:" << values.size() << ", Dates:" << dates.size());

    // parse the dates
    std::vector<QuantLib::Date> parsedDates;
    std::transform(dates.begin(), dates.end(), std::back_inserter(parsedDates), &parseDate);

    // adjust the dates using the schedule calendar and roll convention
    if (!schedule.calendar().empty()) {
        for (auto& d : parsedDates)
            if(d != Date())
                d = schedule.calendar().adjust(d, schedule.businessDayConvention());
    }

    // Need to use schedule logic
    // Length of data will be 1 less than schedule
    //
    // Notional 100
    // Notional {startDate 2015-01-01} 200
    // Notional {startDate 2016-01-01} 300
    //
    // Given schedule June, Dec from 2014 to 2016 (6 dates, 5 coupons)
    // we return 100, 100, 200, 200, 300

    // The first node must not have a date.
    // If the second one has a date, all the rest must have, and we process
    // If the second one does not have a date, none of them must have one
    // and we return the vector unaffected.
    QL_REQUIRE(parsedDates.front() == Date(), "Invalid date " << dates.front() << " for first node");
    if (parsedDates[1] == Date()) {
        // They must all be empty and then we return values
        for (Size i = 2; i < dates.size(); i++) {
            QL_REQUIRE(parsedDates[i] == Date(), "Invalid date " << dates[i] << " for node " << i
                                                                 << ". Cannot mix dates and non-dates attributes");
        }
        return values;
    }

    // We have nodes with date attributes now
    Size len = schedule.size() - 1;
    vector<T> data(len);
    Size j = 0, max_j = parsedDates.size() - 1; // j is the index of date/value vector. 0 to max_j
    Date d = parsedDates[j + 1];                // The first start date
    for (Size i = 0; i < len; i++) {            // loop over data vector and populate it.
        // If j == max_j we just fall through and take the final value
        while (schedule[i] >= d && j < max_j) {
            j++;
            if (j < max_j) {
                QL_REQUIRE(parsedDates[j + 1] != Date(), "Cannot have empty date attribute for node " << j + 1);
                d = parsedDates[j + 1];
            }
        }
        data[i] = values[j];
    }

    if (checkAllValuesAppearInResult) {
        auto it = checkAllValuesAppearInScheduledVector<T>(data, values);
        QL_REQUIRE(it == values.end(),
                   "buildScheduledVector: input value '" << *it << " does not appear in the result vector");
    }

    return data;
}

template <typename T>
vector<T> normaliseToSchedule(const vector<T>& values, const Schedule& schedule, const T& defaultValue) {
    vector<T> res = values;
    if (res.size() < schedule.size() - 1)
        res.resize(schedule.size() - 1, res.size() == 0 ? defaultValue : res.back());
    return res;
}

template <typename T>
vector<T> buildScheduledVectorNormalised(const vector<T>& values, const vector<string>& dates, const Schedule& schedule,
                                         const T& defaultValue, const bool checkAllValuesAppearInResult) {
    return normaliseToSchedule(buildScheduledVector(values, dates, schedule, checkAllValuesAppearInResult), schedule,
                               defaultValue);
}

template <typename T>
typename vector<T>::const_iterator checkAllValuesAppearInScheduledVector(const vector<T>& scheduledVector,
                                                                         const vector<T>& inputValues) {
    auto s = scheduledVector.begin();
    auto i = inputValues.begin();
    while (i != inputValues.end()) {
        if (s == scheduledVector.end())
            return i;
        if (*i == *s) {
            ++i;
        } else {
            ++s;
        }
    }
    return i;
}

// join a vector of legs to a single leg, check if the legs have adjacent periods
Leg joinLegs(const std::vector<Leg>& legs);

// build a notional leg for a given coupon leg, returns an empty Leg if not applicable
Leg buildNotionalLeg(const LegData& data, const Leg& leg, RequiredFixings& requiredFixings,
                     const boost::shared_ptr<Market>& market, const std::string& configuration);

} // namespace data
} // namespace ore<|MERGE_RESOLUTION|>--- conflicted
+++ resolved
@@ -192,24 +192,14 @@
                     bool nakedOption = false, bool hasSubPeriods = false, bool includeSpread = false,
                     QuantLib::Period lookback = 0 * Days, const Size rateCutoff = Null<Size>(),
                     bool localCapFloor = false, const boost::optional<Period>& lastRecentPeriod = boost::none,
-<<<<<<< HEAD
-                    const std::string& lastRecentPeriodCalendar = std::string(), bool telescopicValueDates = false)
-=======
                     const std::string& lastRecentPeriodCalendar = std::string(), bool telescopicValueDates = false,
                     const std::map<QuantLib::Date, double>& historicalFixings = {})
->>>>>>> a3285fb7
         : LegAdditionalData("Floating"), index_(ore::data::internalIndexName(index)), fixingDays_(fixingDays),
           lookback_(lookback), rateCutoff_(rateCutoff), isInArrears_(isInArrears), isAveraged_(isAveraged),
           hasSubPeriods_(hasSubPeriods), includeSpread_(includeSpread), spreads_(spreads), spreadDates_(spreadDates),
           caps_(caps), capDates_(capDates), floors_(floors), floorDates_(floorDates), gearings_(gearings),
-          gearingDates_(gearingDates), nakedOption_(nakedOption), localCapFloor_(localCapFloor),
-<<<<<<< HEAD
-          lastRecentPeriod_(lastRecentPeriod), lastRecentPeriodCalendar_(lastRecentPeriodCalendar),
-          telescopicValueDates_(telescopicValueDates) {
-=======
-          lastRecentPeriod_(lastRecentPeriod), lastRecentPeriodCalendar_(lastRecentPeriodCalendar), telescopicValueDates_(telescopicValueDates),
+          gearingDates_(gearingDates), nakedOption_(nakedOption), localCapFloor_(localCapFloor),          lastRecentPeriod_(lastRecentPeriod), lastRecentPeriodCalendar_(lastRecentPeriodCalendar), telescopicValueDates_(telescopicValueDates),
           historicalFixings_(historicalFixings) {
->>>>>>> a3285fb7
         indices_.insert(index_);
     }
 
