--- conflicted
+++ resolved
@@ -69,11 +69,6 @@
 
     //! \name Inspectors
     //@{
-<<<<<<< HEAD
-    const string& curveID() const { return curveID_; }
-    const string& curveDescription() const { return curveDescription_; }
-=======
->>>>>>> db433aa7
     const string& forecastingCurve() const { return forecastingCurve_; }
     const string& currency() const { return currency_; }
     const Type& type() const { return type_; }
@@ -85,11 +80,6 @@
 
     //! \name Setters
     //@{
-<<<<<<< HEAD
-    string& curveID() { return curveID_; }
-    string& curveDescription() { return curveDescription_; }
-=======
->>>>>>> db433aa7
     string& forecastingCurve() { return forecastingCurve_; }
     string& currency() { return currency_; }
     Type& type() { return type_; }
@@ -100,11 +90,6 @@
     //@}
 
 private:
-<<<<<<< HEAD
-    string curveID_;
-    string curveDescription_;
-=======
->>>>>>> db433aa7
     string forecastingCurve_;
     string currency_;
     Type type_;
