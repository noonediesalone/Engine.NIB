--- conflicted
+++ resolved
@@ -2442,25 +2442,6 @@
             convention = boost::make_shared<OvernightIndexConvention>();
         }
 
-<<<<<<< HEAD
-        string id = XMLUtils::getChildValue(child, "Id", true);
-
-        try {
-            DLOG("Loading Convention " << id);
-            convention->fromXML(child);
-            add(convention);
-            if (boost::dynamic_pointer_cast<IborIndexConvention>(convention) ||
-                boost::dynamic_pointer_cast<OvernightIndexConvention>(convention)) {
-                auto conventions = InstrumentConventions::instance().conventions();
-                if (!conventions->has(convention->id())) {
-                    conventions->add(convention);
-                }
-            }
-        } catch (exception& e) {
-            WLOG("Exception parsing convention "
-                 "XML Node (id = "
-                 << id << ") : " << e.what());
-=======
         string id = "unknown";
         if (convention) {
             try {
@@ -2481,7 +2462,6 @@
                 WLOG("Exception during retrieval of convention "
                      << id << ": " << e.what() << ". This is only a problem if this convention is used later on.");
             }
->>>>>>> a3285fb7
         }
     }
 }
