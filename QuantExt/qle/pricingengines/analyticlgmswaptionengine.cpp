--- conflicted
+++ resolved
@@ -263,12 +263,8 @@
     Brent b;
     Real yStar;
     try {
-<<<<<<< HEAD
-        yStar = b.solve(boost::bind(&AnalyticLgmSwaptionEngine::yStarHelper, this, boost::placeholders::_1), 1.0E-6, 0.0, 0.01);
-=======
         yStar = b.solve(boost::bind(&AnalyticLgmSwaptionEngine::yStarHelper, this, boost::placeholders::_1), 1.0E-6,
                         0.0, 0.01);
->>>>>>> a3285fb7
     } catch (const std::exception& e) {
         std::ostringstream os;
         os << "AnalyticLgmSwaptionEngine: failed to compute yStar (" << e.what() << "), parameter details: [";
