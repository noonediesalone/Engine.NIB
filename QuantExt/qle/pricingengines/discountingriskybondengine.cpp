/*
 Copyright (C) 2017 Quaternion Risk Management Ltd
 All rights reserved.

 This file is part of ORE, a free-software/open-source library
 for transparent pricing and risk analysis - http://opensourcerisk.org

 ORE is free software: you can redistribute it and/or modify it
 under the terms of the Modified BSD License.  You should have received a
 copy of the license along with this program.
 The license is also available online at <http://opensourcerisk.org>

 This program is distributed on the basis that it will form a useful
 contribution to risk analytics and model standardisation, but WITHOUT
 ANY WARRANTY; without even the implied warranty of MERCHANTABILITY or
 FITNESS FOR A PARTICULAR PURPOSE. See the license for more details.
*/

#include <qle/pricingengines/discountingriskybondengine.hpp>
#include <ql/cashflows/cashflows.hpp>
#include <ql/cashflows/coupon.hpp>
#include <ql/cashflows/simplecashflow.hpp>
#include <ql/termstructures/yield/ZeroSpreadedTermStructure.hpp>
#include <boost/make_shared.hpp>
#include <boost/date_time.hpp>

using namespace std;
using namespace QuantLib;

namespace QuantExt {

DiscountingRiskyBondEngine::DiscountingRiskyBondEngine(const Handle<YieldTermStructure>& discountCurve,
                                                       const Handle<DefaultProbabilityTermStructure>& defaultCurve,
                                                       const Handle<Quote>& securitySpread,
                                                       const Handle<Quote>& recoveryRate,
                                                       string timestepPeriod, Real timestepSize,
                                                       boost::optional<bool> includeSettlementDateFlows)
<<<<<<< HEAD
    : defaultCurve_(defaultCurve), securitySpread_(securitySpread), recoveryRate_(recoveryRate),
      timestepPeriod_(timestepPeriod), timestepSize_(timestepSize),
=======
    : defaultCurve_(defaultCurve), recoveryRate_(recoveryRate), securitySpread_(securitySpread),
>>>>>>> 178381e9
      includeSettlementDateFlows_(includeSettlementDateFlows) {
    discountCurve_ =
        Handle<YieldTermStructure>(boost::make_shared<ZeroSpreadedTermStructure>(discountCurve, securitySpread));
    registerWith(discountCurve_);
    registerWith(defaultCurve_);
    registerWith(recoveryRate_);
    registerWith(securitySpread_);
}

void DiscountingRiskyBondEngine::calculate() const {
    QL_REQUIRE(!discountCurve_.empty(), "discounting term structure handle is empty");

    results_.valuationDate = (*discountCurve_)->referenceDate();
    results_.value = calculateNpv(results_.valuationDate);

    bool includeRefDateFlows =
        includeSettlementDateFlows_ ? *includeSettlementDateFlows_ : Settings::instance().includeReferenceDateEvents();
    // a bond's cashflow on settlement date is never taken into
    // account, so we might have to play it safe and recalculate
    // same parameters as above, we can avoid another call
    if (!includeRefDateFlows && results_.valuationDate == arguments_.settlementDate) {
        results_.settlementValue = results_.value;
    } else {
        // no such luck
        results_.settlementValue = calculateNpv(arguments_.settlementDate);
    }
}

Real DiscountingRiskyBondEngine::calculateNpv(Date npvDate) const {
    Real npvValue = 0;

    for (Size i = 0; i < arguments_.cashflows.size(); i++) {
        boost::shared_ptr<CashFlow> cf = arguments_.cashflows[i];
        if (cf->hasOccurred(npvDate, includeSettlementDateFlows_))
            continue;

        Probability S = defaultCurve_->survivalProbability(cf->date());
        npvValue += cf->amount() * S * discountCurve_->discount(cf->date());

        boost::shared_ptr<Coupon> coupon = boost::dynamic_pointer_cast<Coupon>(cf);
        if (coupon) {
            Date startDate = coupon->accrualStartDate();
            Date endDate = coupon->accrualEndDate();
            Date effectiveStartDate = (startDate <= npvDate && npvDate <= endDate) ? npvDate : startDate;
            Date defaultDate = effectiveStartDate + (endDate - effectiveStartDate) / 2;
            Probability P = defaultCurve_->defaultProbability(effectiveStartDate, endDate);

            npvValue += cf->amount() * recoveryRate_->value() * P * discountCurve_->discount(defaultDate);
        }
    }

    if (arguments_.cashflows.size() == 1) {
        boost::shared_ptr<Redemption> redemption = boost::dynamic_pointer_cast<Redemption>(arguments_.cashflows[0]);
        if (redemption) {
            Date startDate = npvDate;
            while (startDate < redemption->date()) {
                Date stepDate = startDate + timestepSize_ * Months;
                Date endDate = (stepDate > redemption->date()) ? redemption->date() : stepDate;
                Date defaultDate = startDate + (endDate - startDate) / 2;
                Probability P = defaultCurve_->defaultProbability(startDate, endDate);

                npvValue += redemption->amount() * recoveryRate_->value() * P * discountCurve_->discount(defaultDate);
                startDate = stepDate;
            }
        }
    }

    return npvValue;
}
}<|MERGE_RESOLUTION|>--- conflicted
+++ resolved
@@ -35,12 +35,8 @@
                                                        const Handle<Quote>& recoveryRate,
                                                        string timestepPeriod, Real timestepSize,
                                                        boost::optional<bool> includeSettlementDateFlows)
-<<<<<<< HEAD
-    : defaultCurve_(defaultCurve), securitySpread_(securitySpread), recoveryRate_(recoveryRate),
-      timestepPeriod_(timestepPeriod), timestepSize_(timestepSize),
-=======
     : defaultCurve_(defaultCurve), recoveryRate_(recoveryRate), securitySpread_(securitySpread),
->>>>>>> 178381e9
+      timestepPeriod_(timestepPeriod), timestepSize_(timstepSize),
       includeSettlementDateFlows_(includeSettlementDateFlows) {
     discountCurve_ =
         Handle<YieldTermStructure>(boost::make_shared<ZeroSpreadedTermStructure>(discountCurve, securitySpread));
