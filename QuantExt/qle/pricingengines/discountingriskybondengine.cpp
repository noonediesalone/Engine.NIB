--- conflicted
+++ resolved
@@ -225,30 +225,6 @@
             result.cashflowResults.push_back(cfRes);
         }
 
-<<<<<<< HEAD
-        QuantLib::ext::shared_ptr<Coupon> coupon = QuantLib::ext::dynamic_pointer_cast<Coupon>(cf);
-        if (coupon && coupon->accrualEndDate() > npvDate) {
-            numCoupons++;
-            Date startDate = coupon->accrualStartDate();
-            Date endDate = coupon->accrualEndDate();
-            Date effectiveStartDate = (startDate <= npvDate && npvDate <= endDate) ? npvDate : startDate;
-            Date defaultDate = effectiveStartDate + (endDate - effectiveStartDate) / 2;
-            Probability P = creditCurvePtr->defaultProbability(effectiveStartDate, endDate) / spNpv;
-            Real expectedRecoveryAmount = coupon->nominal() * recoveryVal;
-            DiscountFactor recoveryDiscountFactor = discountCurve_->discount(defaultDate) / dfNpv;
-            if (additionalResults && !close_enough(expectedRecoveryAmount * P * recoveryDiscountFactor, 0.0)) {
-                // Add a new flow for the expected recovery conditional on the default during
-                CashFlowResults recoveryResult;
-                recoveryResult.amount = expectedRecoveryAmount;
-                recoveryResult.payDate = defaultDate;
-                recoveryResult.currency = "";
-                recoveryResult.discountFactor = P * recoveryDiscountFactor;
-                recoveryResult.presentValue = recoveryResult.discountFactor * recoveryResult.amount;
-                recoveryResult.type = "ExpectedRecovery";
-                calculationResults.cashflowResults.push_back(recoveryResult);
-            }
-            npvValue += expectedRecoveryAmount * P * recoveryDiscountFactor;
-=======
         if (auto coupon = QuantLib::ext::dynamic_pointer_cast<Coupon>(cf)) {
             auto rec =
                 recoveryContribution(dfNpv, spNpv, effRecovery, effCreditCurve, additionalResults, coupon->nominal(),
@@ -256,7 +232,6 @@
             result.npv += rec.value;
             result.cashflowResults.insert(result.cashflowResults.end(), rec.cashflowResults.begin(),
                                           rec.cashflowResults.end());
->>>>>>> 1c7fb035
         }
     }
 
