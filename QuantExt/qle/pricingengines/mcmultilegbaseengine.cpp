--- conflicted
+++ resolved
@@ -68,11 +68,7 @@
     return model_->irlgm1f(0)->termStructure()->timeFromReference(d);
 }
 
-<<<<<<< HEAD
-McMultiLegBaseEngine::CashflowInfo McMultiLegBaseEngine::createCashflowInfo(boost::shared_ptr<CashFlow> flow,
-=======
 McMultiLegBaseEngine::CashflowInfo McMultiLegBaseEngine::createCashflowInfo(QuantLib::ext::shared_ptr<CashFlow> flow,
->>>>>>> 29782b33
                                                                             const Currency& payCcy, bool payer,
                                                                             Size legNo, Size cfNo) const {
     CashflowInfo info;
