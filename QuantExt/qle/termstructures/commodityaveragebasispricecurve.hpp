--- conflicted
+++ resolved
@@ -52,22 +52,12 @@
     //@{
     //! Curve constructed from dates and quotes
     CommodityAverageBasisPriceCurve(const QuantLib::Date& referenceDate,
-<<<<<<< HEAD
-        const std::map<QuantLib::Date, QuantLib::Handle<QuantLib::Quote> >& basisData,
-        const boost::shared_ptr<FutureExpiryCalculator>& basisFec,
-        const boost::shared_ptr<CommodityIndex>& index,
-        const QuantLib::Handle<PriceTermStructure>& basePts,
-        const boost::shared_ptr<FutureExpiryCalculator>& baseFec,
-        bool addBasis = true,
-        const Interpolator& interpolator = Interpolator());
-=======
                                     const std::map<QuantLib::Date, QuantLib::Handle<QuantLib::Quote> >& basisData,
                                     const boost::shared_ptr<FutureExpiryCalculator>& basisFec,
                                     const boost::shared_ptr<CommoditySpotIndex>& spotIndex,
                                     const QuantLib::Handle<PriceTermStructure>& basePts,
                                     const boost::shared_ptr<FutureExpiryCalculator>& baseFec, bool addBasis = true,
                                     const Interpolator& interpolator = Interpolator());
->>>>>>> 50173315
     //@}
 
     //! \name Observer interface
@@ -133,21 +123,10 @@
 
 template <class Interpolator>
 CommodityAverageBasisPriceCurve<Interpolator>::CommodityAverageBasisPriceCurve(
-<<<<<<< HEAD
-    const QuantLib::Date& referenceDate,
-    const std::map<QuantLib::Date, QuantLib::Handle<QuantLib::Quote> >& basisData,
-    const boost::shared_ptr<FutureExpiryCalculator>& basisFec,
-    const boost::shared_ptr<CommodityIndex>& index,
-    const QuantLib::Handle<PriceTermStructure>& basePts,
-    const boost::shared_ptr<FutureExpiryCalculator>& baseFec,
-    bool addBasis,
-    const Interpolator& interpolator)
-=======
     const QuantLib::Date& referenceDate, const std::map<QuantLib::Date, QuantLib::Handle<QuantLib::Quote> >& basisData,
     const boost::shared_ptr<FutureExpiryCalculator>& basisFec, const boost::shared_ptr<CommoditySpotIndex>& spotIndex,
     const QuantLib::Handle<PriceTermStructure>& basePts, const boost::shared_ptr<FutureExpiryCalculator>& baseFec,
     bool addBasis, const Interpolator& interpolator)
->>>>>>> 50173315
     : PriceTermStructure(referenceDate, QuantLib::NullCalendar(), basePts->dayCounter()),
       QuantLib::InterpolatedCurve<Interpolator>(interpolator), basisData_(basisData), basisFec_(basisFec),
       index_(index), basePts_(basePts), baseFec_(baseFec), addBasis_(addBasis) {
@@ -225,14 +204,6 @@
     this->data_.resize(this->times_.size());
 
     // Populate the leg of cashflows.
-<<<<<<< HEAD
-    baseLeg_ = CommodityIndexedAverageLeg(Schedule(expiries), index_)
-        .withFutureExpiryCalculator(baseFec_)
-        .useFuturePrice(true)
-        .withQuantities(1.0);
-    QL_REQUIRE(baseLeg_.size() == scheduleTimes.size(), "Unexpected number of averaging cashflows in the leg: " <<
-        "got " << baseLeg_.size() << " but expected " << scheduleTimes.size());
-=======
     baseLeg_ = CommodityIndexedAverageLeg(Schedule(expiries), spotIndex_)
                    .withFutureExpiryCalculator(baseFec_)
                    .useFuturePrice(true)
@@ -240,7 +211,6 @@
     QL_REQUIRE(baseLeg_.size() == scheduleTimes.size(), "Unexpected number of averaging cashflows in the leg: "
                                                             << "got " << baseLeg_.size() << " but expected "
                                                             << scheduleTimes.size());
->>>>>>> 50173315
 
     // Populate the legIndexMap_
     for (Size i = 0; i < this->times_.size(); i++) {
