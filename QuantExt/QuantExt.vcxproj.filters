--- conflicted
+++ resolved
@@ -449,1248 +449,6 @@
     </ClInclude>
     <ClInclude Include="qle\pricingengines\paymentdiscountingengine.hpp">
       <Filter>pricingengines</Filter>
-    </ClInclude>
-    <ClInclude Include="qle\math\flatextrapolation.hpp">
-      <Filter>math</Filter>
-    </ClInclude>
-    <ClInclude Include="qle\math\nadarayawatson.hpp">
-      <Filter>math</Filter>
-    </ClInclude>
-    <ClInclude Include="qle\math\stabilisedglls.hpp">
-      <Filter>math</Filter>
-    </ClInclude>
-    <ClInclude Include="qle\math\method_mt.hpp">
-      <Filter>math</Filter>
-    </ClInclude>
-    <ClInclude Include="qle\math\problem_mt.hpp">
-      <Filter>math</Filter>
-    </ClInclude>
-    <ClInclude Include="qle\math\differentialevolution_mt.hpp">
-      <Filter>math</Filter>
-    </ClInclude>
-    <ClInclude Include="qle\termstructures\blackvolconstantspread.hpp">
-      <Filter>termstructures</Filter>
-    </ClInclude>
-    <ClInclude Include="qle\cashflows\floatingannuitycoupon.hpp">
-      <Filter>cashflows</Filter>
-    </ClInclude>
-    <ClInclude Include="qle\cashflows\floatingannuitynominal.hpp">
-      <Filter>cashflows</Filter>
-    </ClInclude>
-    <ClInclude Include="qle\indexes\ibor\corra.hpp">
-      <Filter>indexes\ibor</Filter>
-    </ClInclude>
-    <ClInclude Include="qle\termstructures\immfraratehelper.hpp">
-      <Filter>termstructures</Filter>
-    </ClInclude>
-    <ClInclude Include="qle\math\trace.hpp">
-      <Filter>math</Filter>
-    </ClInclude>
-    <ClInclude Include="qle\math\deltagammavar.hpp">
-      <Filter>math</Filter>
-    </ClInclude>
-    <ClInclude Include="qle\models\dkimpliedzeroinflationtermstructure.hpp">
-      <Filter>models</Filter>
-    </ClInclude>
-    <ClInclude Include="qle\indexes\inflationindexobserver.hpp">
-      <Filter>indexes</Filter>
-    </ClInclude>
-    <ClInclude Include="qle\termstructures\zeroinflationcurveobserverstatic.hpp">
-      <Filter>termstructures</Filter>
-    </ClInclude>
-    <ClInclude Include="qle\models\dkimpliedyoyinflationtermstructure.hpp">
-      <Filter>models</Filter>
-    </ClInclude>
-    <ClInclude Include="qle\termstructures\zeroinflationcurveobservermoving.hpp">
-      <Filter>termstructures</Filter>
-    </ClInclude>
-    <ClInclude Include="qle\termstructures\yoyinflationcurveobservermoving.hpp">
-      <Filter>termstructures</Filter>
-    </ClInclude>
-    <ClInclude Include="qle\termstructures\yoyinflationcurveobserverstatic.hpp">
-      <Filter>termstructures</Filter>
-    </ClInclude>
-    <ClInclude Include="qle\termstructures\pricecurve.hpp">
-      <Filter>termstructures</Filter>
-    </ClInclude>
-    <ClInclude Include="qle\termstructures\pricetermstructure.hpp">
-      <Filter>termstructures</Filter>
-    </ClInclude>
-    <ClInclude Include="qle\pricingengines\discountingcommodityforwardengine.hpp">
-      <Filter>pricingengines</Filter>
-    </ClInclude>
-    <ClInclude Include="qle\instruments\commodityforward.hpp">
-      <Filter>instruments</Filter>
-    </ClInclude>
-    <ClInclude Include="qle\termstructures\pricetermstructureadapter.hpp">
-      <Filter>termstructures</Filter>
-    </ClInclude>
-    <ClInclude Include="qle\cashflows\quantocouponpricer.hpp">
-      <Filter>cashflows</Filter>
-    </ClInclude>
-    <ClInclude Include="qle\instruments\impliedbondspread.hpp">
-      <Filter>instruments</Filter>
-    </ClInclude>
-    <ClInclude Include="qle\termstructures\yoyinflationoptionletvolstripper.hpp">
-      <Filter>termstructures</Filter>
-    </ClInclude>
-    <ClInclude Include="qle\termstructures\interpolatedyoycapfloortermpricesurface.hpp">
-      <Filter>termstructures</Filter>
-    </ClInclude>
-    <ClInclude Include="qle\cashflows\quantocouponpricer.hpp">
-      <Filter>cashflows</Filter>
-    </ClInclude>
-    <ClInclude Include="qle\indexes\equityindex.hpp">
-      <Filter>indexes</Filter>
-    </ClInclude>
-    <ClInclude Include="qle\indexes\ibor\dkkois.hpp">
-      <Filter>indexes\ibor</Filter>
-    </ClInclude>
-    <ClInclude Include="qle\indexes\ibor\demlibor.hpp">
-      <Filter>indexes\ibor</Filter>
-    </ClInclude>
-    <ClInclude Include="qle\indexes\ibor\chfsaron.hpp">
-      <Filter>indexes\ibor</Filter>
-    </ClInclude>
-    <ClInclude Include="qle\indexes\ibor\saibor.hpp">
-      <Filter>indexes\ibor</Filter>
-    </ClInclude>
-    <ClInclude Include="qle\indexes\ibor\seksior.hpp">
-      <Filter>indexes\ibor</Filter>
-    </ClInclude>
-    <ClInclude Include="qle\indexes\bmaindexwrapper.hpp">
-      <Filter>indexes</Filter>
-    </ClInclude>
-    <ClInclude Include="qle\instruments\fixedbmaswap.hpp">
-      <Filter>instruments</Filter>
-    </ClInclude>
-    <ClInclude Include="qle\calendars\colombia.hpp">
-      <Filter>time\calendars</Filter>
-    </ClInclude>
-    <ClInclude Include="qle\calendars\malaysia.hpp">
-      <Filter>time\calendars</Filter>
-    </ClInclude>
-    <ClInclude Include="qle\calendars\peru.hpp">
-      <Filter>time\calendars</Filter>
-    </ClInclude>
-    <ClInclude Include="qle\calendars\philippines.hpp">
-      <Filter>time\calendars</Filter>
-    </ClInclude>
-    <ClInclude Include="qle\calendars\switzerland.hpp">
-      <Filter>time\calendars</Filter>
-    </ClInclude>
-    <ClInclude Include="qle\calendars\wmr.hpp">
-      <Filter>time\calendars</Filter>
-    </ClInclude>
-    <ClInclude Include="qle\calendars\islamicweekendsonly.hpp">
-      <Filter>time\calendars</Filter>
-    </ClInclude>
-    <ClInclude Include="qle\cashflows\equitycoupon.hpp">
-      <Filter>cashflows</Filter>
-    </ClInclude>
-    <ClInclude Include="qle\cashflows\equitycouponpricer.hpp">
-      <Filter>cashflows</Filter>
-    </ClInclude>
-    <ClInclude Include="qle\cashflows\equitymargincoupon.hpp">
-      <Filter>cashflows</Filter>
-    </ClInclude>
-    <ClInclude Include="qle\cashflows\equitymargincouponpricer.hpp">
-      <Filter>cashflows</Filter>
-    </ClInclude>
-    <ClInclude Include="qle\indexes\ibor\brlcdi.hpp">
-      <Filter>indexes\ibor</Filter>
-    </ClInclude>
-    <ClInclude Include="qle\indexes\ibor\clpcamara.hpp">
-      <Filter>indexes\ibor</Filter>
-    </ClInclude>
-    <ClInclude Include="qle\indexes\ibor\cnhhibor.hpp">
-      <Filter>indexes\ibor</Filter>
-    </ClInclude>
-    <ClInclude Include="qle\indexes\ibor\cnhshibor.hpp">
-      <Filter>indexes\ibor</Filter>
-    </ClInclude>
-    <ClInclude Include="qle\indexes\ibor\copibr.hpp">
-      <Filter>indexes\ibor</Filter>
-    </ClInclude>
-    <ClInclude Include="qle\indexes\ibor\thbbibor.hpp">
-      <Filter>indexes\ibor</Filter>
-    </ClInclude>
-    <ClInclude Include="qle\indexes\ibor\rubmosprime.hpp">
-      <Filter>indexes\ibor</Filter>
-    </ClInclude>
-    <ClInclude Include="qle\indexes\ibor\rubkeyrate.hpp">
-      <Filter>indexes\ibor</Filter>
-    </ClInclude>
-    <ClInclude Include="qle\indexes\ibor\phpphiref.hpp">
-      <Filter>indexes\ibor</Filter>
-    </ClInclude>
-    <ClInclude Include="qle\termstructures\discountratiomodifiedcurve.hpp">
-      <Filter>termstructures</Filter>
-    </ClInclude>
-    <ClInclude Include="qle\instruments\crossccyfixfloatswap.hpp">
-      <Filter>instruments</Filter>
-    </ClInclude>
-    <ClInclude Include="qle\termstructures\crossccyfixfloatswaphelper.hpp">
-      <Filter>termstructures</Filter>
-    </ClInclude>
-    <ClInclude Include="qle\indexes\region.hpp">
-      <Filter>indexes</Filter>
-    </ClInclude>
-    <ClInclude Include="qle\indexes\secpi.hpp">
-      <Filter>indexes</Filter>
-    </ClInclude>
-    <ClInclude Include="qle\indexes\dkcpi.hpp">
-      <Filter>indexes</Filter>
-    </ClInclude>
-    <ClInclude Include="qle\indexes\ibor\nowa.hpp">
-      <Filter>indexes\ibor</Filter>
-    </ClInclude>
-    <ClInclude Include="qle\cashflows\lognormalcmsspreadpricer.hpp">
-      <Filter>cashflows</Filter>
-    </ClInclude>
-    <ClInclude Include="qle\instruments\crossccybasismtmresetswap.hpp">
-      <Filter>instruments</Filter>
-    </ClInclude>
-    <ClInclude Include="qle\termstructures\crossccybasismtmresetswaphelper.hpp">
-      <Filter>termstructures</Filter>
-    </ClInclude>
-    <ClInclude Include="qle\termstructures\probabilitytraits.hpp">
-      <Filter>termstructures</Filter>
-    </ClInclude>
-    <ClInclude Include="qle\termstructures\capfloortermvolsurface.hpp">
-      <Filter>termstructures</Filter>
-    </ClInclude>
-    <ClInclude Include="qle\termstructures\optionletstripper.hpp">
-      <Filter>termstructures</Filter>
-    </ClInclude>
-    <ClInclude Include="qle\pricingengines\cpibacheliercapfloorengine.hpp">
-      <Filter>pricingengines</Filter>
-    </ClInclude>
-    <ClInclude Include="qle\pricingengines\cpiblackcapfloorengine.hpp">
-      <Filter>pricingengines</Filter>
-    </ClInclude>
-    <ClInclude Include="qle\pricingengines\cpicapfloorengines.hpp">
-      <Filter>pricingengines</Filter>
-    </ClInclude>
-    <ClInclude Include="qle\currencies\configurablecurrency.hpp">
-      <Filter>currencies</Filter>
-    </ClInclude>
-    <ClInclude Include="qle\currencies\metals.hpp">
-      <Filter>currencies</Filter>
-    </ClInclude>
-    <ClInclude Include="qle\calendars\france.hpp">
-      <Filter>time\calendars</Filter>
-    </ClInclude>
-    <ClInclude Include="qle\calendars\netherlands.hpp">
-      <Filter>time\calendars</Filter>
-    </ClInclude>
-    <ClInclude Include="qle\models\cmscaphelper.hpp">
-      <Filter>models</Filter>
-    </ClInclude>
-    <ClInclude Include="qle\quotes\exceptionquote.hpp">
-      <Filter>quotes</Filter>
-    </ClInclude>
-    <ClInclude Include="qle\termstructures\correlationtermstructure.hpp">
-      <Filter>termstructures</Filter>
-    </ClInclude>
-    <ClInclude Include="qle\termstructures\flatcorrelation.hpp">
-      <Filter>termstructures</Filter>
-    </ClInclude>
-    <ClInclude Include="qle\termstructures\interpolatedcorrelationcurve.hpp">
-      <Filter>termstructures</Filter>
-    </ClInclude>
-    <ClInclude Include="qle\math\fillemptymatrix.hpp">
-      <Filter>math</Filter>
-    </ClInclude>
-    <ClInclude Include="qle\cashflows\brlcdicouponpricer.hpp">
-      <Filter>cashflows</Filter>
-    </ClInclude>
-    <ClInclude Include="qle\instruments\brlcdiswap.hpp">
-      <Filter>instruments</Filter>
-    </ClInclude>
-    <ClInclude Include="qle\termstructures\brlcdiratehelper.hpp">
-      <Filter>termstructures</Filter>
-    </ClInclude>
-    <ClInclude Include="qle\time\yearcounter.hpp">
-      <Filter>time</Filter>
-    </ClInclude>
-    <ClInclude Include="qle\math\fillemptymatrix.hpp">
-      <Filter>math</Filter>
-    </ClInclude>
-    <ClInclude Include="qle\termstructures\optionletcurve.hpp">
-      <Filter>termstructures</Filter>
-    </ClInclude>
-    <ClInclude Include="qle\termstructures\capfloorhelper.hpp">
-      <Filter>termstructures</Filter>
-    </ClInclude>
-    <ClInclude Include="qle\termstructures\piecewiseoptionletcurve.hpp">
-      <Filter>termstructures</Filter>
-    </ClInclude>
-    <ClInclude Include="qle\termstructures\piecewiseoptionletstripper.hpp">
-      <Filter>termstructures</Filter>
-    </ClInclude>
-    <ClInclude Include="qle\termstructures\blackvariancesurfacesparse.hpp">
-      <Filter>termstructures</Filter>
-    </ClInclude>
-    <ClInclude Include="qle\indexes\ibor\krwcd.hpp">
-      <Filter>indexes\ibor</Filter>
-    </ClInclude>
-    <ClInclude Include="qle\termstructures\strippedoptionletadapter.hpp">
-      <Filter>termstructures</Filter>
-    </ClInclude>
-    <ClInclude Include="qle\termstructures\optionletstripperwithatm.hpp">
-      <Filter>termstructures</Filter>
-    </ClInclude>
-    <ClInclude Include="qle\cashflows\strippedcapflooredyoyinflationcoupon.hpp">
-      <Filter>cashflows</Filter>
-    </ClInclude>
-    <ClInclude Include="qle\termstructures\equityforwardcurvestripper.hpp">
-      <Filter>termstructures</Filter>
-    </ClInclude>
-    <ClInclude Include="qle\interpolators\optioninterpolator2d.hpp">
-      <Filter>interpolators</Filter>
-    </ClInclude>
-    <ClInclude Include="qle\termstructures\optionpricesurface.hpp">
-      <Filter>termstructures</Filter>
-    </ClInclude>
-    <ClInclude Include="qle\termstructures\strippedyoyinflationoptionletvol.hpp">
-      <Filter>termstructures</Filter>
-    </ClInclude>
-    <ClInclude Include="qle\termstructures\strippedcpivolatilitystructure.hpp">
-      <Filter>termstructures</Filter>
-    </ClInclude>
-    <ClInclude Include="qle\cashflows\strippedcapflooredyoyinflationcoupon.hpp">
-      <Filter>termstructures</Filter>
-    </ClInclude>
-    <ClInclude Include="qle\pricingengines\discountingforwardbondengine.hpp">
-      <Filter>pricingengines</Filter>
-    </ClInclude>
-    <ClInclude Include="qle\termstructures\dynamicyoyoptionletvolatilitystructure.hpp">
-      <Filter>termstructures</Filter>
-    </ClInclude>
-    <ClInclude Include="qle\indexes\bondindex.hpp">
-      <Filter>indexes</Filter>
-    </ClInclude>
-    <ClInclude Include="qle\instruments\forwardbond.hpp">
-      <Filter>instruments</Filter>
-    </ClInclude>
-    <ClInclude Include="qle\termstructures\iterativebootstrap.hpp">
-      <Filter>termstructures</Filter>
-    </ClInclude>
-    <ClInclude Include="qle\indexes\ibor\ilstelbor.hpp">
-      <Filter>indexes\ibor</Filter>
-    </ClInclude>
-    <ClInclude Include="qle\indexes\ibor\idrjibor.hpp">
-      <Filter>indexes\ibor</Filter>
-    </ClInclude>
-    <ClInclude Include="qle\termstructures\kinterpolatedyoyoptionletvolatilitysurface.hpp">
-      <Filter>termstructures</Filter>
-    </ClInclude>
-    <ClInclude Include="qle\indexes\cacpi.hpp">
-      <Filter>indexes</Filter>
-    </ClInclude>
-    <ClInclude Include="qle\termstructures\capfloortermvolcurve.hpp">
-      <Filter>termstructures</Filter>
-    </ClInclude>
-    <ClInclude Include="qle\termstructures\piecewiseatmoptionletcurve.hpp">
-      <Filter>termstructures</Filter>
-    </ClInclude>
-    <ClInclude Include="qle\pricingengines\baroneadesiwhaleyengine.hpp">
-      <Filter>pricingengines</Filter>
-    </ClInclude>
-    <ClInclude Include="qle\indexes\commodityindex.hpp">
-      <Filter>indexes</Filter>
-    </ClInclude>
-    <ClInclude Include="qle\indexes\ibor\primeindex.hpp">
-      <Filter>indexes\ibor</Filter>
-    </ClInclude>
-    <ClInclude Include="qle\termstructures\blackvariancesurfacestddevs.hpp">
-      <Filter>termstructures</Filter>
-    </ClInclude>
-    <ClInclude Include="qle\termstructures\blackmonotonevarvoltermstructure.hpp">
-      <Filter>termstructures</Filter>
-    </ClInclude>
-    <ClInclude Include="qle\termstructures\crosscurrencypricetermstructure.hpp">
-      <Filter>termstructures</Filter>
-    </ClInclude>
-    <ClInclude Include="qle\time\futureexpirycalculator.hpp">
-      <Filter>time</Filter>
-    </ClInclude>
-    <ClInclude Include="qle\pricingengines\lgmconvolutionsolver.hpp">
-      <Filter>pricingengines</Filter>
-    </ClInclude>
-    <ClInclude Include="qle\calendars\israel.hpp">
-      <Filter>time\calendars</Filter>
-    </ClInclude>
-    <ClInclude Include="qle\instruments\rebatedexercise.hpp">
-      <Filter>instruments</Filter>
-    </ClInclude>
-    <ClInclude Include="qle\indexes\ibor\ester.hpp">
-      <Filter>indexes\ibor</Filter>
-    </ClInclude>
-    <ClInclude Include="qle\indexes\ibor\sofr.hpp">
-      <Filter>indexes\ibor</Filter>
-    </ClInclude>
-    <ClInclude Include="qle\termstructures\blackvolsurfacedelta.hpp">
-      <Filter>termstructures</Filter>
-    </ClInclude>
-    <ClInclude Include="qle\calendars\ice.hpp">
-      <Filter>time\calendars</Filter>
-    </ClInclude>
-    <ClInclude Include="qle\calendars\cme.hpp">
-      <Filter>time\calendars</Filter>
-    </ClInclude>
-    <ClInclude Include="qle\cashflows\commodityindexedaveragecashflow.hpp">
-      <Filter>cashflows</Filter>
-    </ClInclude>
-    <ClInclude Include="qle\cashflows\commodityindexedcashflow.hpp">
-      <Filter>cashflows</Filter>
-    </ClInclude>
-    <ClInclude Include="qle\termstructures\commodityaveragebasispricecurve.hpp">
-      <Filter>termstructures</Filter>
-    </ClInclude>
-    <ClInclude Include="qle\termstructures\commoditybasispricecurve.hpp">
-      <Filter>termstructures</Filter>
-    </ClInclude>
-    <ClInclude Include="qle\instruments\commodityapo.hpp">
-      <Filter>instruments</Filter>
-    </ClInclude>
-    <ClInclude Include="qle\pricingengines\commodityapoengine.hpp">
-      <Filter>pricingengines</Filter>
-    </ClInclude>
-    <ClInclude Include="qle\termstructures\adjusteddefaultcurve.hpp">
-      <Filter>termstructures</Filter>
-    </ClInclude>
-    <ClInclude Include="qle\termstructures\aposurface.hpp">
-      <Filter>termstructures</Filter>
-    </ClInclude>
-    <ClInclude Include="qle\cashflows\indexedcoupon.hpp">
-      <Filter>cashflows</Filter>
-    </ClInclude>
-    <ClInclude Include="qle\termstructures\eqcommoptionsurfacestripper.hpp">
-      <Filter>termstructures</Filter>
-    </ClInclude>
-    <ClInclude Include="qle\cashflows\cpicoupon.hpp">
-      <Filter>cashflows</Filter>
-    </ClInclude>
-    <ClInclude Include="qle\cashflows\cpicouponpricer.hpp">
-      <Filter>cashflows</Filter>
-    </ClInclude>
-    <ClInclude Include="qle\cashflows\strippedcapflooredcpicoupon.hpp">
-      <Filter>cashflows</Filter>
-    </ClInclude>
-    <ClInclude Include="qle\termstructures\dynamiccpivolatilitystructure.hpp">
-      <Filter>termstructures</Filter>
-    </ClInclude>
-    <ClInclude Include="qle\pricingengines\inflationcapfloorengines.hpp">
-      <Filter>pricingengines</Filter>
-    </ClInclude>
-    <ClInclude Include="qle\cashflows\overnightindexedcoupon.hpp">
-      <Filter>cashflows</Filter>
-    </ClInclude>
-    <ClInclude Include="qle\cashflows\blackovernightindexedcouponpricer.hpp">
-      <Filter>cashflows</Filter>
-    </ClInclude>
-    <ClInclude Include="qle\currencies\europe.hpp">
-      <Filter>currencies</Filter>
-    </ClInclude>
-    <ClInclude Include="qle\calendars\belgium.hpp">
-      <Filter>time\calendars</Filter>
-    </ClInclude>
-    <ClInclude Include="qle\calendars\luxembourg.hpp">
-      <Filter>time\calendars</Filter>
-    </ClInclude>
-    <ClInclude Include="qle\calendars\russia.hpp">
-      <Filter>time\calendars</Filter>
-    </ClInclude>
-    <ClInclude Include="qle\calendars\spain.hpp">
-      <Filter>time\calendars</Filter>
-    </ClInclude>
-    <ClInclude Include="qle\calendars\austria.hpp">
-      <Filter>time\calendars</Filter>
-    </ClInclude>
-    <ClInclude Include="qle\calendars\largejointcalendar.hpp">
-      <Filter>time\calendars</Filter>
-    </ClInclude>
-    <ClInclude Include="qle\indexes\ibor\inrmiborois.hpp">
-      <Filter>indexes\ibor</Filter>
-    </ClInclude>
-    <ClInclude Include="qle\termstructures\futurepricehelper.hpp">
-      <Filter>termstructures</Filter>
-    </ClInclude>
-    <ClInclude Include="qle\termstructures\interpolatedcpivolatilitysurface.hpp">
-      <Filter>termstructures</Filter>
-    </ClInclude>
-    <ClInclude Include="qle\termstructures\averagespotpricehelper.hpp">
-      <Filter>termstructures</Filter>
-    </ClInclude>
-    <ClInclude Include="qle\termstructures\averagefuturepricehelper.hpp">
-      <Filter>termstructures</Filter>
-    </ClInclude>
-    <ClInclude Include="qle\termstructures\piecewisepricecurve.hpp">
-      <Filter>termstructures</Filter>
-    </ClInclude>
-    <ClInclude Include="qle\termstructures\interpolatedcpivolatilitysurface.hpp">
-      <Filter>termstructures</Filter>
-    </ClInclude>
-    <ClInclude Include="qle\termstructures\blackvolsurfaceproxy.hpp">
-      <Filter>termstructures</Filter>
-    </ClInclude>
-    <ClInclude Include="qle\instruments\cashsettledeuropeanoption.hpp">
-      <Filter>instruments</Filter>
-    </ClInclude>
-    <ClInclude Include="qle\instruments\cashflowresults.hpp">
-      <Filter>instruments</Filter>
-    </ClInclude>
-    <ClInclude Include="qle\pricingengines\analyticcashsettledeuropeanengine.hpp">
-      <Filter>pricingengines</Filter>
-    </ClInclude>
-    <ClInclude Include="qle\math\logquadraticinterpolation.hpp">
-      <Filter>math</Filter>
-    </ClInclude>
-    <ClInclude Include="qle\math\quadraticinterpolation.hpp">
-      <Filter>math</Filter>
-    </ClInclude>
-    <ClInclude Include="qle\indexes\ibor\sekstina.hpp">
-      <Filter>indexes\ibor</Filter>
-    </ClInclude>
-    <ClInclude Include="qle\indexes\ibor\dkkcita.hpp">
-      <Filter>indexes\ibor</Filter>
-    </ClInclude>
-    <ClInclude Include="qle\termstructures\spreadeddiscountcurve.hpp">
-      <Filter>termstructures</Filter>
-    </ClInclude>
-    <ClInclude Include="qle\indexes\eqfxindexbase.hpp">
-      <Filter>indexes</Filter>
-    </ClInclude>
-    <ClInclude Include="qle\calendars\amendedcalendar.hpp">
-      <Filter>time\calendars</Filter>
-    </ClInclude>
-    <ClInclude Include="qle\models\infjyparameterization.hpp">
-      <Filter>models</Filter>
-    </ClInclude>
-    <ClInclude Include="qle\models\zeroinflationmodeltermstructure.hpp">
-      <Filter>models</Filter>
-    </ClInclude>
-    <ClInclude Include="qle\models\yoyinflationmodeltermstructure.hpp">
-      <Filter>models</Filter>
-    </ClInclude>
-    <ClInclude Include="qle\models\jyimpliedyoyinflationtermstructure.hpp">
-      <Filter>models</Filter>
-    </ClInclude>
-    <ClInclude Include="qle\models\jyimpliedzeroinflationtermstructure.hpp">
-      <Filter>models</Filter>
-    </ClInclude>
-    <ClInclude Include="qle\termstructures\interpolatedhazardratecurve.hpp">
-      <Filter>termstructures</Filter>
-    </ClInclude>
-    <ClInclude Include="qle\termstructures\interpolatedsurvivalprobabilitycurve.hpp">
-      <Filter>termstructures</Filter>
-    </ClInclude>
-    <ClInclude Include="qle\termstructures\multisectiondefaultcurve.hpp">
-      <Filter>termstructures</Filter>
-    </ClInclude>
-    <ClInclude Include="qle\termstructures\weightedyieldtermstructure.hpp">
-      <Filter>termstructures</Filter>
-    </ClInclude>
-    <ClInclude Include="qle\termstructures\yieldplusdefaultyieldtermstructure.hpp">
-      <Filter>termstructures</Filter>
-    </ClInclude>
-    <ClInclude Include="qle\indexes\genericindex.hpp">
-      <Filter>indexes</Filter>
-    </ClInclude>
-    <ClInclude Include="qle\indexes\behicp.hpp">
-      <Filter>indexes</Filter>
-    </ClInclude>
-    <ClInclude Include="qle\indexes\frcpi.hpp">
-      <Filter>indexes</Filter>
-    </ClInclude>
-    <ClInclude Include="qle\indexes\ibor\jpyeytibor.hpp">
-      <Filter>indexes\ibor</Filter>
-    </ClInclude>
-    <ClInclude Include="qle\models\projectedcrossassetmodel.hpp">
-      <Filter>models</Filter>
-    </ClInclude>
-    <ClInclude Include="qle\models\yoyswaphelper.hpp">
-      <Filter>models</Filter>
-    </ClInclude>
-    <ClInclude Include="qle\models\yoycapfloorhelper.hpp">
-      <Filter>models</Filter>
-    </ClInclude>
-    <ClInclude Include="qle\pricingengines\analyticjycpicapfloorengine.hpp">
-      <Filter>pricingengines</Filter>
-    </ClInclude>
-    <ClInclude Include="qle\cashflows\jyyoyinflationcouponpricer.hpp">
-      <Filter>cashflows</Filter>
-    </ClInclude>
-    <ClInclude Include="qle\pricingengines\analyticjyyoycapfloorengine.hpp">
-      <Filter>pricingengines</Filter>
-    </ClInclude>
-    <ClInclude Include="qle\utilities\inflation.hpp">
-      <Filter>utilities</Filter>
-    </ClInclude>
-    <ClInclude Include="qle\models\crcirpp.hpp">
-      <Filter>models</Filter>
-    </ClInclude>
-    <ClInclude Include="qle\processes\crcirppstateprocess.hpp">
-      <Filter>processes</Filter>
-    </ClInclude>
-    <ClInclude Include="qle\models\cirppconstantfellerparametrization.hpp">
-      <Filter>models</Filter>
-    </ClInclude>
-    <ClInclude Include="qle\models\cirppconstantparametrization.hpp">
-      <Filter>models</Filter>
-    </ClInclude>
-    <ClInclude Include="qle\models\cirppimplieddefaulttermstructure.hpp">
-      <Filter>models</Filter>
-    </ClInclude>
-    <ClInclude Include="qle\models\cirppparametrization.hpp">
-      <Filter>models</Filter>
-    </ClInclude>
-    <ClInclude Include="qle\pricingengines\analyticeuropeanforwardengine.hpp">
-      <Filter>pricingengines</Filter>
-    </ClInclude>
-    <ClInclude Include="qle\instruments\vanillaforwardoption.hpp">
-      <Filter>instruments</Filter>
-    </ClInclude>
-    <ClInclude Include="qle\termstructures\spreadedblackvolatilitycurve.hpp">
-      <Filter>termstructures</Filter>
-    </ClInclude>
-    <ClInclude Include="qle\termstructures\spreadedblackvolatilitysurfacemoneyness.hpp">
-      <Filter>termstructures</Filter>
-    </ClInclude>
-    <ClInclude Include="qle\termstructures\spreadedcorrelationcurve.hpp">
-      <Filter>termstructures</Filter>
-    </ClInclude>
-    <ClInclude Include="qle\termstructures\spreadedcpivolatilitysurface.hpp">
-      <Filter>termstructures</Filter>
-    </ClInclude>
-    <ClInclude Include="qle\termstructures\spreadedinflationcurve.hpp">
-      <Filter>termstructures</Filter>
-    </ClInclude>
-    <ClInclude Include="qle\termstructures\spreadedoptionletvolatility2.hpp">
-      <Filter>termstructures</Filter>
-    </ClInclude>
-    <ClInclude Include="qle\termstructures\spreadedpricetermstructure.hpp">
-      <Filter>termstructures</Filter>
-    </ClInclude>
-    <ClInclude Include="qle\termstructures\spreadedsmilesection2.hpp">
-      <Filter>termstructures</Filter>
-    </ClInclude>
-    <ClInclude Include="qle\termstructures\spreadedsurvivalprobabilitytermstructure.hpp">
-      <Filter>termstructures</Filter>
-    </ClInclude>
-    <ClInclude Include="qle\termstructures\spreadedyoyvolsurface.hpp">
-      <Filter>termstructures</Filter>
-    </ClInclude>
-    <ClInclude Include="qle\cashflows\durationadjustedcmscoupon.hpp">
-      <Filter>cashflows</Filter>
-    </ClInclude>
-    <ClInclude Include="qle\cashflows\durationadjustedcmscoupontsrpricer.hpp">
-      <Filter>cashflows</Filter>
-    </ClInclude>
-    <ClInclude Include="qle\models\linearannuitymapping.hpp">
-      <Filter>models</Filter>
-    </ClInclude>
-    <ClInclude Include="qle\models\annuitymapping.hpp">
-      <Filter>models</Filter>
-    </ClInclude>
-    <ClInclude Include="qle\indexes\ibor\cnyrepofix.hpp">
-      <Filter>indexes\ibor</Filter>
-    </ClInclude>
-    <ClInclude Include="qle\cashflows\commoditycashflow.hpp">
-      <Filter>cashflows</Filter>
-    </ClInclude>
-    <ClInclude Include="qle\indexes\compoequityindex.hpp">
-      <Filter>indexes</Filter>
-    </ClInclude>
-    <ClInclude Include="qle\termstructures\capfloortermvolsurfacesparse.hpp">
-      <Filter>termstructures</Filter>
-    </ClInclude>
-    <ClInclude Include="qle\indexes\decpi.hpp">
-      <Filter>indexes</Filter>
-    </ClInclude>
-    <ClInclude Include="qle\termstructures\averageoffpeakpowerhelper.hpp">
-      <Filter>termstructures</Filter>
-    </ClInclude>
-    <ClInclude Include="qle\models\blackscholesmodelwrapper.hpp">
-      <Filter>models</Filter>
-    </ClInclude>
-    <ClInclude Include="qle\models\carrmadanarbitragecheck.hpp">
-      <Filter>models</Filter>
-    </ClInclude>
-    <ClInclude Include="qle\models\exactbachelierimpliedvolatility.hpp">
-      <Filter>models</Filter>
-    </ClInclude>
-    <ClInclude Include="qle\models\hwmodel.hpp">
-      <Filter>models</Filter>
-    </ClInclude>
-    <ClInclude Include="qle\models\modelimpliedyieldtermstructure.hpp">
-      <Filter>models</Filter>
-    </ClInclude>
-    <ClInclude Include="qle\models\normalsabr.hpp">
-      <Filter>models</Filter>
-    </ClInclude>
-    <ClInclude Include="qle\models\normalsabrinterpolation.hpp">
-      <Filter>models</Filter>
-    </ClInclude>
-    <ClInclude Include="qle\models\normalsabrsmilesection.hpp">
-      <Filter>models</Filter>
-    </ClInclude>
-    <ClInclude Include="qle\termstructures\blackvolsurfacebfrr.hpp">
-      <Filter>termstructures</Filter>
-    </ClInclude>
-    <ClInclude Include="qle\termstructures\blackdeltautilities.hpp">
-      <Filter>termstructures</Filter>
-    </ClInclude>
-    <ClInclude Include="qle\currencies\currencycomparator.hpp">
-      <Filter>currencies</Filter>
-    </ClInclude>
-    <ClInclude Include="qle\indexes\escpi.hpp">
-      <Filter>indexes</Filter>
-    </ClInclude>
-    <ClInclude Include="qle\indexes\ibor\plnpolonia.hpp">
-      <Filter>indexes\ibor</Filter>
-    </ClInclude>
-    <ClInclude Include="qle\math\covariancesalvage.hpp">
-      <Filter>math</Filter>
-    </ClInclude>
-    <ClInclude Include="qle\methods\pathgeneratorfactory.hpp">
-      <Filter>methods</Filter>
-    </ClInclude>
-    <ClInclude Include="qle\termstructures\blacktriangulationatmvol.hpp">
-      <Filter>termstructures</Filter>
-    </ClInclude>
-    <ClInclude Include="qle\version.hpp" />
-    <ClInclude Include="qle\indexes\offpeakpowerindex.hpp">
-      <Filter>indexes</Filter>
-    </ClInclude>
-    <ClInclude Include="qle\instruments\crossccyfixfloatmtmresetswap.hpp">
-      <Filter>instruments</Filter>
-    </ClInclude>
-    <ClInclude Include="qle\cashflows\fixedratefxlinkednotionalcoupon.hpp">
-      <Filter>cashflows</Filter>
-    </ClInclude>
-    <ClInclude Include="qle\indexes\fallbackiborindex.hpp">
-      <Filter>indexes</Filter>
-    </ClInclude>
-    <ClInclude Include="qle\indexes\fallbackovernightindex.hpp">
-      <Filter>indexes</Filter>
-    </ClInclude>
-    <ClInclude Include="qle\termstructures\iborfallbackcurve.hpp">
-      <Filter>termstructures</Filter>
-    </ClInclude>
-    <ClInclude Include="qle\termstructures\overnightfallbackcurve.hpp">
-      <Filter>termstructures</Filter>
-    </ClInclude>
-    <ClInclude Include="qle\termstructures\crossccyfixfloatmtmresetswaphelper.hpp">
-      <Filter>termstructures</Filter>
-    </ClInclude>
-    <ClInclude Include="qle\cashflows\yoyinflationcoupon.hpp">
-      <Filter>cashflows</Filter>
-    </ClInclude>
-    <ClInclude Include="qle\cashflows\zerofixedcoupon.hpp">
-      <Filter>cashflows</Filter>
-    </ClInclude>
-    <ClInclude Include="qle\cashflows\nonstandardyoyinflationcoupon.hpp">
-      <Filter>cashflows</Filter>
-    </ClInclude>
-    <ClInclude Include="qle\cashflows\nonstandardcapflooredyoyinflationcoupon.hpp">
-      <Filter>cashflows</Filter>
-    </ClInclude>
-    <ClInclude Include="qle\cashflows\nonstandardinflationcouponpricer.hpp">
-      <Filter>cashflows</Filter>
-    </ClInclude>
-    <ClInclude Include="qle\models\lgmconvolutionsolver2.hpp">
-      <Filter>models</Filter>
-    </ClInclude>
-    <ClInclude Include="qle\models\lgmvectorised.hpp">
-      <Filter>models</Filter>
-    </ClInclude>
-    <ClInclude Include="qle\math\randomvariable.hpp">
-      <Filter>math</Filter>
-    </ClInclude>
-    <ClInclude Include="qle\math\randomvariable_io.hpp">
-      <Filter>math</Filter>
-    </ClInclude>
-    <ClInclude Include="qle\pricingengines\numericlgmmultilegoptionengine.hpp">
-      <Filter>pricingengines</Filter>
-    </ClInclude>
-    <ClInclude Include="qle\instruments\multilegoption.hpp">
-      <Filter>instruments</Filter>
-    </ClInclude>
-    <ClInclude Include="qle\utilities\savedobservablesettings.hpp">
-      <Filter>utilities</Filter>
-    </ClInclude>
-    <ClInclude Include="qle\time\dateutilities.hpp">
-      <Filter>time</Filter>
-    </ClInclude>
-    <ClInclude Include="qle\calendars\ireland.hpp">
-      <Filter>time\calendars</Filter>
-    </ClInclude>
-    <ClInclude Include="qle\calendars\cyprus.hpp">
-      <Filter>time\calendars</Filter>
-    </ClInclude>
-    <ClInclude Include="qle\calendars\greece.hpp">
-      <Filter>time\calendars</Filter>
-    </ClInclude>
-    <ClInclude Include="qle\instruments\makeoiscapfloor.hpp">
-      <Filter>instruments</Filter>
-    </ClInclude>
-    <ClInclude Include="qle\termstructures\oiscapfloorhelper.hpp">
-      <Filter>termstructures</Filter>
-    </ClInclude>
-    <ClInclude Include="qle\math\constantinterpolation.hpp">
-      <Filter>math</Filter>
-    </ClInclude>
-    <ClInclude Include="qle\indexes\ibor\sonia.hpp">
-      <Filter>indexes\ibor</Filter>
-    </ClInclude>
-    <ClInclude Include="qle\termstructures\creditcurve.hpp">
-      <Filter>termstructures</Filter>
-    </ClInclude>
-    <ClInclude Include="qle\termstructures\creditvolcurve.hpp">
-      <Filter>termstructures</Filter>
-    </ClInclude>
-    <ClInclude Include="qle\utilities\time.hpp">
-      <Filter>utilities</Filter>
-    </ClInclude>
-    <ClInclude Include="qle\termstructures\terminterpolateddefaultcurve.hpp">
-      <Filter>termstructures</Filter>
-    </ClInclude>
-    <ClInclude Include="qle\termstructures\proxyoptionletvolatility.hpp">
-      <Filter>termstructures</Filter>
-    </ClInclude>
-    <ClInclude Include="qle\termstructures\proxyswaptionvolatility.hpp">
-      <Filter>termstructures</Filter>
-    </ClInclude>
-    <ClInclude Include="qle\termstructures\atmadjustedsmilesection.hpp">
-      <Filter>termstructures</Filter>
-    </ClInclude>
-    <ClInclude Include="qle\quotes\compositevectorquote.hpp">
-      <Filter>quotes</Filter>
-    </ClInclude>
-    <ClInclude Include="qle\instruments\multiccycompositeinstrument.hpp">
-      <Filter>instruments</Filter>
-    </ClInclude>
-    <ClInclude Include="qle\math\flatextrapolation2d.hpp">
-      <Filter>math</Filter>
-    </ClInclude>
-    <ClInclude Include="qle\termstructures\credit\spreadedbasecorrelationcurve.hpp">
-      <Filter>termstructures\credit</Filter>
-    </ClInclude>
-    <ClInclude Include="qle\termstructures\credit\basecorrelationstructure.hpp">
-      <Filter>termstructures\credit</Filter>
-    </ClInclude>
-    <ClInclude Include="qle\termstructures\inflation\constantcpivolatility.hpp">
-      <Filter>termstructures\inflation</Filter>
-    </ClInclude>
-    <ClInclude Include="qle\termstructures\inflation\cpivolatilitystructure.hpp">
-      <Filter>termstructures\inflation</Filter>
-    </ClInclude>
-    <ClInclude Include="qle\termstructures\inflation\inflationtraits.hpp">
-      <Filter>termstructures\inflation</Filter>
-    </ClInclude>
-    <ClInclude Include="qle\termstructures\inflation\piecewisezeroinflationcurve.hpp">
-      <Filter>termstructures\inflation</Filter>
-    </ClInclude>
-    <ClInclude Include="qle\calendars\unitedarabemirates.hpp">
-      <Filter>time\calendars</Filter>
-    </ClInclude>
-    <ClInclude Include="qle\instruments\cliquetoption.hpp">
-      <Filter>instruments</Filter>
-    </ClInclude>
-    <ClInclude Include="qle\calendars\mauritius.hpp">
-      <Filter>time\calendars</Filter>
-    </ClInclude>
-    <ClInclude Include="qle\pricingengines\analyticdoublebarrierbinaryengine.hpp">
-      <Filter>pricingengines</Filter>
-    </ClInclude>
-    <ClInclude Include="qle\pricingengines\analyticeuropeanengine.hpp">
-      <Filter>pricingengines</Filter>
-    </ClInclude>
-    <ClInclude Include="qle\models\commodityschwartzparametrization.hpp">
-      <Filter>models</Filter>
-    </ClInclude>
-    <ClInclude Include="qle\models\futureoptionhelper.hpp">
-      <Filter>models</Filter>
-    </ClInclude>
-    <ClInclude Include="qle\models\commodityschwartzmodel.hpp">
-      <Filter>models</Filter>
-    </ClInclude>
-    <ClInclude Include="qle\models\modelimpliedpricetermstructure.hpp">
-      <Filter>models</Filter>
-    </ClInclude>
-    <ClInclude Include="qle\processes\commodityschwartzstateprocess.hpp">
-      <Filter>processes</Filter>
-    </ClInclude>
-    <ClInclude Include="qle\pricingengines\commodityschwartzfutureoptionengine.hpp">
-      <Filter>pricingengines</Filter>
-    </ClInclude>
-    <ClInclude Include="qle\pricingengines\commodityspreadoptionengine.hpp">
-      <Filter>pricingengines</Filter>
-    </ClInclude>
-    <ClInclude Include="qle\instruments\commodityspreadoption.hpp">
-      <Filter>instruments</Filter>
-    </ClInclude>
-    <ClInclude Include="qle\methods\brownianbridgepathinterpolator.hpp">
-      <Filter>methods</Filter>
-    </ClInclude>
-    <ClInclude Include="qle\methods\interpolatedvariatemultipathgenerator.hpp">
-      <Filter>methods</Filter>
-    </ClInclude>
-    <ClInclude Include="qle\methods\multipathvariategenerator.hpp">
-      <Filter>methods</Filter>
-    </ClInclude>
-    <ClInclude Include="qle\methods\projectedbufferedmultipathgenerator.hpp">
-      <Filter>methods</Filter>
-    </ClInclude>
-    <ClInclude Include="qle\methods\projectedbufferedmultipathgeneratorfactory.hpp">
-      <Filter>methods</Filter>
-    </ClInclude>
-    <ClInclude Include="qle\methods\projectedvariatemultipathgenerator.hpp">
-      <Filter>methods</Filter>
-    </ClInclude>
-    <ClInclude Include="qle\methods\projectedvariatepathgeneratorfactory.hpp">
-      <Filter>methods</Filter>
-    </ClInclude>
-    <ClInclude Include="qle\models\commoditymodel.hpp">
-      <Filter>models</Filter>
-    </ClInclude>
-    <ClInclude Include="qle\models\fxbsmodel.hpp">
-      <Filter>models</Filter>
-    </ClInclude>
-    <ClInclude Include="qle\models\fxmodel.hpp">
-      <Filter>models</Filter>
-    </ClInclude>
-    <ClInclude Include="qle\models\hwparametrization.hpp">
-      <Filter>models</Filter>
-    </ClInclude>
-    <ClInclude Include="qle\models\irmodel.hpp">
-      <Filter>models</Filter>
-    </ClInclude>
-    <ClInclude Include="qle\pricingengines\amccalculator.hpp">
-      <Filter>pricingengines</Filter>
-    </ClInclude>
-    <ClInclude Include="qle\pricingengines\analyticbarrierengine.hpp">
-      <Filter>pricingengines</Filter>
-    </ClInclude>
-    <ClInclude Include="qle\pricingengines\analyticdoublebarrierengine.hpp">
-      <Filter>pricingengines</Filter>
-    </ClInclude>
-    <ClInclude Include="qle\pricingengines\mccamcurrencyswapengine.hpp">
-      <Filter>pricingengines</Filter>
-    </ClInclude>
-    <ClInclude Include="qle\pricingengines\mccamfxoptionengine.hpp">
-      <Filter>pricingengines</Filter>
-    </ClInclude>
-    <ClInclude Include="qle\pricingengines\mclgmswapengine.hpp">
-      <Filter>pricingengines</Filter>
-    </ClInclude>
-    <ClInclude Include="qle\pricingengines\mclgmswaptionengine.hpp">
-      <Filter>pricingengines</Filter>
-    </ClInclude>
-    <ClInclude Include="qle\pricingengines\mcmultilegbaseengine.hpp">
-      <Filter>pricingengines</Filter>
-    </ClInclude>
-    <ClInclude Include="qle\pricingengines\mcmultilegoptionengine.hpp">
-      <Filter>pricingengines</Filter>
-    </ClInclude>
-    <ClInclude Include="qle\processes\fxbsstateprocess.hpp">
-      <Filter>processes</Filter>
-    </ClInclude>
-    <ClInclude Include="qle\processes\irhwstateprocess.hpp">
-      <Filter>processes</Filter>
-    </ClInclude>
-    <ClInclude Include="qle\termstructures\inflation\cpipricevolatilitysurface.hpp">
-      <Filter>termstructures\inflation</Filter>
-    </ClInclude>
-    <ClInclude Include="qle\indexes\ibor\brldi.hpp">
-      <Filter>indexes\ibor</Filter>
-    </ClInclude>
-    <ClInclude Include="qle\indexes\ibor\govar.hpp">
-      <Filter>indexes\ibor</Filter>
-    </ClInclude>
-    <ClInclude Include="qle\indexes\ibor\reibor.hpp">
-      <Filter>indexes\ibor</Filter>
-    </ClInclude>
-    <ClInclude Include="qle\cashflows\prdccoupon.hpp">
-      <Filter>cashflows</Filter>
-    </ClInclude>  </ItemGroup>
-  <ItemGroup>
-    <Filter Include="cashflows">
-      <UniqueIdentifier>{ac57ee4f-9a17-4951-81ac-3e12860a9758}</UniqueIdentifier>
-    </Filter>
-    <Filter Include="currencies">
-      <UniqueIdentifier>{79e30257-9bec-4d68-80fd-a59215cc688d}</UniqueIdentifier>
-    </Filter>
-    <Filter Include="indexes">
-      <UniqueIdentifier>{82767bdf-47a1-403a-9b50-1eae878635bf}</UniqueIdentifier>
-    </Filter>
-    <Filter Include="instruments">
-      <UniqueIdentifier>{60e1a5ca-8e4a-4485-b7a9-b649d652d75f}</UniqueIdentifier>
-    </Filter>
-    <Filter Include="math">
-      <UniqueIdentifier>{0596e69d-c306-44c7-a7af-5f511518e5d4}</UniqueIdentifier>
-    </Filter>
-    <Filter Include="models">
-      <UniqueIdentifier>{740551aa-03ff-4017-89bb-2a031ea2308c}</UniqueIdentifier>
-    </Filter>
-    <Filter Include="pricingengines">
-      <UniqueIdentifier>{ac2c272c-98ad-484a-ba8f-e3150a89e598}</UniqueIdentifier>
-    </Filter>
-    <Filter Include="quotes">
-      <UniqueIdentifier>{1b1252f6-4c99-48e1-a82c-203520ed8d9f}</UniqueIdentifier>
-    </Filter>
-    <Filter Include="termstructures">
-      <UniqueIdentifier>{c9ba9e6b-491e-44f6-99c5-1b560aff60df}</UniqueIdentifier>
-    </Filter>
-    <Filter Include="processes">
-      <UniqueIdentifier>{a1c64987-285d-4622-b1bf-432f5c274486}</UniqueIdentifier>
-    </Filter>
-    <Filter Include="indexes\ibor">
-      <UniqueIdentifier>{77001a78-e7fc-4940-b0db-d00314230010}</UniqueIdentifier>
-    </Filter>
-    <Filter Include="methods">
-      <UniqueIdentifier>{dae20b1f-586f-4e4a-994a-73bda11865fd}</UniqueIdentifier>
-    </Filter>
-    <Filter Include="utilities">
-      <UniqueIdentifier>{e0dfc578-ff16-4b64-a977-3cf9e8ebd310}</UniqueIdentifier>
-    </Filter>
-    <Filter Include="time">
-      <UniqueIdentifier>{a613e638-0ceb-4ac4-8d1a-9533b2d31270}</UniqueIdentifier>
-    </Filter>
-    <Filter Include="time\calendars">
-      <UniqueIdentifier>{127ebe18-cbb6-4387-b8ac-95cae7669e94}</UniqueIdentifier>
-    </Filter>
-    <Filter Include="interpolators">
-      <UniqueIdentifier>{5afe79b0-37bd-4c42-a9f7-5df8719d365c}</UniqueIdentifier>
-    </Filter>
-    <Filter Include="termstructures\credit">
-      <UniqueIdentifier>{96a5a6c0-5339-472b-afed-0a81fd0372f2}</UniqueIdentifier>
-    </Filter>
-    <Filter Include="termstructures\inflation">
-      <UniqueIdentifier>{0fb74c56-7b22-48db-9ff0-362b83ac0fe1}</UniqueIdentifier>
-    </Filter>
-  </ItemGroup>
-  <ItemGroup>
-    <ClCompile Include="qle\quotes\logquote.cpp">
-      <Filter>quotes</Filter>
-    </ClCompile>
-    <ClCompile Include="qle\currencies\africa.cpp">
-      <Filter>currencies</Filter>
-    </ClCompile>
-    <ClCompile Include="qle\currencies\america.cpp">
-      <Filter>currencies</Filter>
-    </ClCompile>
-    <ClCompile Include="qle\currencies\asia.cpp">
-      <Filter>currencies</Filter>
-    </ClCompile>
-    <ClCompile Include="qle\cashflows\cmbcoupon.cpp">
-      <Filter>cashflows</Filter>
-    </ClCompile>
-    <ClCompile Include="qle\cashflows\averageonindexedcoupon.cpp">
-      <Filter>cashflows</Filter>
-    </ClCompile>
-    <ClCompile Include="qle\cashflows\averageonindexedcouponpricer.cpp">
-      <Filter>cashflows</Filter>
-    </ClCompile>
-    <ClCompile Include="qle\cashflows\couponpricer.cpp">
-      <Filter>cashflows</Filter>
-    </ClCompile>
-    <ClCompile Include="qle\cashflows\subperiodscoupon.cpp">
-      <Filter>cashflows</Filter>
-    </ClCompile>
-    <ClCompile Include="qle\cashflows\subperiodscouponpricer.cpp">
-      <Filter>cashflows</Filter>
-    </ClCompile>
-    <ClCompile Include="qle\instruments\averageois.cpp">
-      <Filter>instruments</Filter>
-    </ClCompile>
-    <ClCompile Include="qle\instruments\crossccybasisswap.cpp">
-      <Filter>instruments</Filter>
-    </ClCompile>
-    <ClCompile Include="qle\instruments\crossccyswap.cpp">
-      <Filter>instruments</Filter>
-    </ClCompile>
-    <ClCompile Include="qle\instruments\fxforward.cpp">
-      <Filter>instruments</Filter>
-    </ClCompile>
-    <ClCompile Include="qle\instruments\makeaverageois.cpp">
-      <Filter>instruments</Filter>
-    </ClCompile>
-    <ClCompile Include="qle\instruments\tenorbasisswap.cpp">
-      <Filter>instruments</Filter>
-    </ClCompile>
-    <ClCompile Include="qle\instruments\cashflowresults.cpp">
-      <Filter>instruments</Filter>
-    </ClCompile>
-    <ClCompile Include="qle\pricingengines\crossccyswapengine.cpp">
-      <Filter>pricingengines</Filter>
-    </ClCompile>
-    <ClCompile Include="qle\pricingengines\discountingfxforwardengine.cpp">
-      <Filter>pricingengines</Filter>
-    </ClCompile>
-    <ClCompile Include="qle\termstructures\averageoisratehelper.cpp">
-      <Filter>termstructures</Filter>
-    </ClCompile>
-    <ClCompile Include="qle\termstructures\basistwoswaphelper.cpp">
-      <Filter>termstructures</Filter>
-    </ClCompile>
-    <ClCompile Include="qle\termstructures\crossccybasisswaphelper.cpp">
-      <Filter>termstructures</Filter>
-    </ClCompile>
-    <ClCompile Include="qle\termstructures\oisratehelper.cpp">
-      <Filter>termstructures</Filter>
-    </ClCompile>
-    <ClCompile Include="qle\termstructures\tenorbasisswaphelper.cpp">
-      <Filter>termstructures</Filter>
-    </ClCompile>
-    <ClCompile Include="qle\instruments\currencyswap.cpp">
-      <Filter>instruments</Filter>
-    </ClCompile>
-    <ClCompile Include="qle\instruments\oibasisswap.cpp">
-      <Filter>instruments</Filter>
-    </ClCompile>
-    <ClCompile Include="qle\instruments\oiccbasisswap.cpp">
-      <Filter>instruments</Filter>
-    </ClCompile>
-    <ClCompile Include="qle\models\crossassetanalytics.cpp">
-      <Filter>models</Filter>
-    </ClCompile>
-    <ClCompile Include="qle\models\crossassetmodel.cpp">
-      <Filter>models</Filter>
-    </ClCompile>
-    <ClCompile Include="qle\models\fxbsconstantparametrization.cpp">
-      <Filter>models</Filter>
-    </ClCompile>
-    <ClCompile Include="qle\models\fxbsparametrization.cpp">
-      <Filter>models</Filter>
-    </ClCompile>
-    <ClCompile Include="qle\models\fxbspiecewiseconstantparametrization.cpp">
-      <Filter>models</Filter>
-    </ClCompile>
-    <ClCompile Include="qle\models\gaussian1dcrossassetadaptor.cpp">
-      <Filter>models</Filter>
-    </ClCompile>
-    <ClCompile Include="qle\models\lgm.cpp">
-      <Filter>models</Filter>
-    </ClCompile>
-    <ClCompile Include="qle\models\lgmcalibrationinfo.cpp">
-      <Filter>models</Filter>
-    </ClCompile>
-    <ClCompile Include="qle\models\lgmimpliedyieldtermstructure.cpp">
-      <Filter>models</Filter>
-    </ClCompile>
-    <ClCompile Include="qle\models\linkablecalibratedmodel.cpp">
-      <Filter>models</Filter>
-    </ClCompile>
-    <ClCompile Include="qle\models\parametrization.cpp">
-      <Filter>models</Filter>
-    </ClCompile>
-    <ClCompile Include="qle\models\piecewiseconstanthelper.cpp">
-      <Filter>models</Filter>
-    </ClCompile>
-    <ClCompile Include="qle\methods\multipathgeneratorbase.cpp">
-      <Filter>methods</Filter>
-    </ClCompile>
-    <ClCompile Include="qle\pricingengines\analyticcclgmfxoptionengine.cpp">
-      <Filter>pricingengines</Filter>
-    </ClCompile>
-    <ClCompile Include="qle\pricingengines\analyticlgmswaptionengine.cpp">
-      <Filter>pricingengines</Filter>
-    </ClCompile>
-    <ClCompile Include="qle\pricingengines\discountingcurrencyswapengine.cpp">
-      <Filter>pricingengines</Filter>
-    </ClCompile>
-    <ClCompile Include="qle\pricingengines\oiccbasisswapengine.cpp">
-      <Filter>pricingengines</Filter>
-    </ClCompile>
-    <ClCompile Include="qle\processes\crossassetstateprocess.cpp">
-      <Filter>processes</Filter>
-    </ClCompile>
-    <ClCompile Include="qle\processes\irlgm1fstateprocess.cpp">
-      <Filter>processes</Filter>
-    </ClCompile>
-    <ClCompile Include="qle\termstructures\dynamicswaptionvolmatrix.cpp">
-      <Filter>termstructures</Filter>
-    </ClCompile>
-    <ClCompile Include="qle\termstructures\oibasisswaphelper.cpp">
-      <Filter>termstructures</Filter>
-    </ClCompile>
-    <ClCompile Include="qle\termstructures\oiccbasisswaphelper.cpp">
-      <Filter>termstructures</Filter>
-    </ClCompile>
-    <ClCompile Include="qle\termstructures\hazardspreadeddefaulttermstructure.cpp">
-      <Filter>termstructures</Filter>
-    </ClCompile>
-    <ClCompile Include="qle\models\crossassetmodelimpliedfxvoltermstructure.cpp">
-      <Filter>models</Filter>
-    </ClCompile>
-    <ClCompile Include="qle\termstructures\blackvariancecurve3.cpp">
-      <Filter>termstructures</Filter>
-    </ClCompile>
-    <ClCompile Include="qle\termstructures\blackvariancesurfacemoneyness.cpp">
-      <Filter>termstructures</Filter>
-    </ClCompile>
-    <ClCompile Include="qle\pricingengines\discountingswapenginemulticurve.cpp">
-      <Filter>pricingengines</Filter>
-    </ClCompile>
-    <ClCompile Include="qle\termstructures\datedstrippedoptionlet.cpp">
-      <Filter>termstructures</Filter>
-    </ClCompile>
-    <ClCompile Include="qle\termstructures\datedstrippedoptionletadapter.cpp">
-      <Filter>termstructures</Filter>
-    </ClCompile>
-    <ClCompile Include="qle\termstructures\dynamicoptionletvolatilitystructure.cpp">
-      <Filter>termstructures</Filter>
-    </ClCompile>
-    <ClCompile Include="qle\indexes\fxindex.cpp">
-      <Filter>indexes</Filter>
-    </ClCompile>
-    <ClCompile Include="qle\indexes\genericiborindex.cpp">
-      <Filter>indexes</Filter>
-    </ClCompile>
-    <ClCompile Include="qle\cashflows\fxlinkedcashflow.cpp">
-      <Filter>cashflows</Filter>
-    </ClCompile>
-    <ClCompile Include="qle\termstructures\optionletstripper1.cpp">
-      <Filter>termstructures</Filter>
-    </ClCompile>
-    <ClCompile Include="qle\termstructures\optionletstripper2.cpp">
-      <Filter>termstructures</Filter>
-    </ClCompile>
-    <ClCompile Include="qle\termstructures\swaptionvolatilityconverter.cpp">
-      <Filter>termstructures</Filter>
-    </ClCompile>
-    <ClCompile Include="qle\termstructures\swaptionvolcube2.cpp">
-      <Filter>termstructures</Filter>
-    </ClCompile>
-    <ClCompile Include="qle\termstructures\spreadedoptionletvolatility.cpp">
-      <Filter>termstructures</Filter>
-    </ClCompile>
-    <ClCompile Include="qle\termstructures\spreadedsmilesection.cpp">
-      <Filter>termstructures</Filter>
-    </ClCompile>
-    <ClCompile Include="qle\termstructures\spreadedswaptionvolatility.cpp">
-      <Filter>termstructures</Filter>
-    </ClCompile>
-    <ClCompile Include="qle\pricingengines\discountingriskybondengine.cpp">
-      <Filter>pricingengines</Filter>
-    </ClCompile>
-    <ClCompile Include="qle\instruments\deposit.cpp">
-      <Filter>instruments</Filter>
-    </ClCompile>
-    <ClCompile Include="qle\pricingengines\depositengine.cpp">
-      <Filter>pricingengines</Filter>
-    </ClCompile>
-    <ClCompile Include="qle\instruments\varianceswap.cpp">
-      <Filter>instruments</Filter>
-    </ClCompile>
-    <ClCompile Include="qle\pricingengines\volatilityfromvarianceswapengine.cpp">
-      <Filter>pricingengines</Filter>
-<<<<<<< HEAD
-=======
     </ClInclude>
     <ClInclude Include="qle\math\flatextrapolation.hpp">
       <Filter>math</Filter>
@@ -3079,163 +1837,6 @@
     </ClCompile>
     <ClCompile Include="qle\calendars\islamicweekendsonly.cpp">
       <Filter>time\calendars</Filter>
->>>>>>> 32a79a8f
-    </ClCompile>
-    <ClCompile Include="qle\pricingengines\varianceswapgeneralreplicationengine.cpp">
-      <Filter>pricingengines</Filter>
-    </ClCompile>
-    <ClCompile Include="qle\termstructures\strippedoptionletadapter2.cpp">
-      <Filter>termstructures</Filter>
-    </ClCompile>
-    <ClCompile Include="qle\pricingengines\discountingequityforwardengine.cpp">
-      <Filter>pricingengines</Filter>
-    </ClCompile>
-    <ClCompile Include="qle\instruments\equityforward.cpp">
-      <Filter>instruments</Filter>
-    </ClCompile>
-    <ClCompile Include="qle\indexes\inflationindexwrapper.cpp">
-      <Filter>indexes</Filter>
-    </ClCompile>
-    <ClCompile Include="qle\pricingengines\discountingriskybondengine.cpp">
-      <Filter>pricingengines</Filter>
-    </ClCompile>
-    <ClCompile Include="qle\models\crossassetmodelimpliedeqvoltermstructure.cpp">
-      <Filter>models</Filter>
-    </ClCompile>
-    <ClCompile Include="qle\models\eqbsconstantparametrization.cpp">
-      <Filter>models</Filter>
-    </ClCompile>
-    <ClCompile Include="qle\models\eqbsparametrization.cpp">
-      <Filter>models</Filter>
-    </ClCompile>
-    <ClCompile Include="qle\models\eqbspiecewiseconstantparametrization.cpp">
-      <Filter>models</Filter>
-    </ClCompile>
-    <ClCompile Include="qle\pricingengines\analyticxassetlgmeqoptionengine.cpp">
-      <Filter>pricingengines</Filter>
-    </ClCompile>
-    <ClCompile Include="qle\models\fxeqoptionhelper.cpp">
-      <Filter>models</Filter>
-    </ClCompile>
-    <ClCompile Include="qle\instruments\subperiodsswap.cpp">
-      <Filter>instruments</Filter>
-    </ClCompile>
-    <ClCompile Include="qle\termstructures\subperiodsswaphelper.cpp">
-      <Filter>termstructures</Filter>
-    </ClCompile>
-    <ClCompile Include="qle\instruments\cdsoption.cpp">
-      <Filter>instruments</Filter>
-    </ClCompile>
-    <ClCompile Include="qle\models\cdsoptionhelper.cpp">
-      <Filter>models</Filter>
-    </ClCompile>
-    <ClCompile Include="qle\models\cpicapfloorhelper.cpp">
-      <Filter>models</Filter>
-    </ClCompile>
-    <ClCompile Include="qle\models\lgmimplieddefaulttermstructure.cpp">
-      <Filter>models</Filter>
-    </ClCompile>
-    <ClCompile Include="qle\pricingengines\analyticdigitalamericanengine.cpp">
-      <Filter>pricingengines</Filter>
-    </ClCompile>
-    <ClCompile Include="qle\pricingengines\analyticdkcpicapfloorengine.cpp">
-      <Filter>pricingengines</Filter>
-    </ClCompile>
-    <ClCompile Include="qle\pricingengines\analyticlgmcdsoptionengine.cpp">
-      <Filter>pricingengines</Filter>
-    </ClCompile>
-    <ClCompile Include="qle\pricingengines\blackcdsoptionengine.cpp">
-      <Filter>pricingengines</Filter>
-    </ClCompile>
-    <ClCompile Include="qle\termstructures\blackvolsurfacewithatm.cpp">
-      <Filter>termstructures</Filter>
-    </ClCompile>
-    <ClCompile Include="qle\instruments\makecds.cpp">
-      <Filter>instruments</Filter>
-    </ClCompile>
-    <ClCompile Include="qle\termstructures\fxblackvolsurface.cpp">
-      <Filter>termstructures</Filter>
-    </ClCompile>
-    <ClCompile Include="qle\termstructures\fxvannavolgasmilesection.cpp">
-      <Filter>termstructures</Filter>
-    </ClCompile>
-    <ClCompile Include="qle\instruments\payment.cpp">
-      <Filter>instruments</Filter>
-    </ClCompile>
-    <ClCompile Include="qle\pricingengines\paymentdiscountingengine.cpp">
-      <Filter>pricingengines</Filter>
-    </ClCompile>
-    <ClCompile Include="qle\cashflows\floatingannuitycoupon.cpp">
-      <Filter>cashflows</Filter>
-    </ClCompile>
-    <ClCompile Include="qle\cashflows\floatingannuitynominal.cpp">
-      <Filter>cashflows</Filter>
-    </ClCompile>
-    <ClCompile Include="qle\termstructures\immfraratehelper.cpp">
-      <Filter>termstructures</Filter>
-    </ClCompile>
-    <ClCompile Include="qle\math\deltagammavar.cpp">
-      <Filter>math</Filter>
-    </ClCompile>
-    <ClCompile Include="qle\math\differentialevolution_mt.cpp">
-      <Filter>math</Filter>
-    </ClCompile>
-    <ClCompile Include="qle\models\dkimpliedzeroinflationtermstructure.cpp">
-      <Filter>models</Filter>
-    </ClCompile>
-    <ClCompile Include="qle\models\dkimpliedyoyinflationtermstructure.cpp">
-      <Filter>models</Filter>
-    </ClCompile>
-    <ClCompile Include="qle\pricingengines\discountingcommodityforwardengine.cpp">
-      <Filter>pricingengines</Filter>
-    </ClCompile>
-    <ClCompile Include="qle\instruments\commodityforward.cpp">
-      <Filter>instruments</Filter>
-    </ClCompile>
-    <ClCompile Include="qle\termstructures\pricetermstructure.cpp">
-      <Filter>termstructures</Filter>
-    </ClCompile>
-    <ClCompile Include="qle\termstructures\pricetermstructureadapter.cpp">
-      <Filter>termstructures</Filter>
-    </ClCompile>
-    <ClCompile Include="qle\cashflows\quantocouponpricer.cpp">
-      <Filter>cashflows</Filter>
-    </ClCompile>
-    <ClCompile Include="qle\instruments\impliedbondspread.cpp">
-      <Filter>instruments</Filter>
-    </ClCompile>
-    <ClCompile Include="qle\termstructures\yoyinflationoptionletvolstripper.cpp">
-      <Filter>termstructures</Filter>
-    </ClCompile>
-    <ClCompile Include="qle\cashflows\quantocouponpricer.cpp">
-      <Filter>cashflows</Filter>
-    </ClCompile>
-    <ClCompile Include="qle\indexes\equityindex.cpp">
-      <Filter>indexes</Filter>
-    </ClCompile>
-    <ClCompile Include="qle\instruments\fixedbmaswap.cpp">
-      <Filter>instruments</Filter>
-    </ClCompile>
-    <ClCompile Include="qle\calendars\colombia.cpp">
-      <Filter>time\calendars</Filter>
-    </ClCompile>
-    <ClCompile Include="qle\calendars\malaysia.cpp">
-      <Filter>time\calendars</Filter>
-    </ClCompile>
-    <ClCompile Include="qle\calendars\peru.cpp">
-      <Filter>time\calendars</Filter>
-    </ClCompile>
-    <ClCompile Include="qle\calendars\philippines.cpp">
-      <Filter>time\calendars</Filter>
-    </ClCompile>
-    <ClCompile Include="qle\calendars\switzerland.cpp">
-      <Filter>time\calendars</Filter>
-    </ClCompile>
-    <ClCompile Include="qle\calendars\wmr.cpp">
-      <Filter>time\calendars</Filter>
-    </ClCompile>
-    <ClCompile Include="qle\calendars\islamicweekendsonly.cpp">
-      <Filter>time\calendars</Filter>
     </ClCompile>
     <ClCompile Include="qle\cashflows\equitycoupon.cpp">
       <Filter>cashflows</Filter>
@@ -3810,14 +2411,8 @@
     <ClCompile Include="qle\pricingengines\mcmultilegoptionengine.cpp">
       <Filter>pricingengines</Filter>
     </ClCompile>
-<<<<<<< HEAD
-    <ClCompile Include="qle\cashflows\prdccoupon.cpp">
-      <Filter>cashflows</Filter>
-    </ClCompile>  </ItemGroup>
-=======
     <ClCompile Include="qle\processes\irhwstateprocess.cpp">
       <Filter>processes</Filter>
     </ClCompile>
   </ItemGroup>
->>>>>>> 32a79a8f
 </Project>