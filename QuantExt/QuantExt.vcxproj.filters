--- conflicted
+++ resolved
@@ -750,11 +750,10 @@
     <ClInclude Include="qle\pricingengines\baroneadesiwhaleyengine.hpp">
       <Filter>pricingengines</Filter>
     </ClInclude>
-<<<<<<< HEAD
     <ClInclude Include="qle\termstructures\blackvariancesurfacestddevs.hpp">
-=======
+      <Filter>termstructures</Filter>
+    </ClInclude>
     <ClInclude Include="qle\termstructures\blackmonotonevarvoltermstructure.hpp">
->>>>>>> 04731945
       <Filter>termstructures</Filter>
     </ClInclude>
   </ItemGroup>
