--- conflicted
+++ resolved
@@ -537,7 +537,6 @@
     <ClInclude Include="qle\instruments\impliedbondspread.hpp">
       <Filter>instruments</Filter>
     </ClInclude>
-<<<<<<< HEAD
     <ClInclude Include="qle\termstructures\yoyoptionletvolatilitysurface.hpp">
       <Filter>termstructures</Filter>
     </ClInclude>
@@ -546,7 +545,7 @@
     </ClInclude>
     <ClInclude Include="qle\termstructures\interpolatedyoycapfloortermpricesurface.hpp">
       <Filter>termstructures</Filter>
-=======
+    </ClInclude>  
     <ClInclude Include="qle\indexes\ibor\dkkois.hpp">
       <Filter>indexes\ibor</Filter>
     </ClInclude>
@@ -558,7 +557,6 @@
     </ClInclude>
     <ClInclude Include="qle\indexes\ibor\seksior.hpp">
       <Filter>indexes\ibor</Filter>
->>>>>>> 54410238
     </ClInclude>
   </ItemGroup>
   <ItemGroup>
