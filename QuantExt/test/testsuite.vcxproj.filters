﻿<?xml version="1.0" encoding="utf-8"?>
<Project ToolsVersion="4.0" xmlns="http://schemas.microsoft.com/developer/msbuild/2003">
  <ItemGroup>
    <ClCompile Include="testsuite.cpp" />
    <ClCompile Include="currency.cpp">
      <Filter>source</Filter>
    </ClCompile>
    <ClCompile Include="discountcurve.cpp">
      <Filter>source</Filter>
    </ClCompile>
    <ClCompile Include="index.cpp">
      <Filter>source</Filter>
    </ClCompile>
    <ClCompile Include="logquote.cpp">
      <Filter>source</Filter>
    </ClCompile>
    <ClCompile Include="analyticlgmswaptionengine.cpp">
      <Filter>source</Filter>
    </ClCompile>
    <ClCompile Include="crossassetmodel.cpp">
      <Filter>source</Filter>
    </ClCompile>
    <ClCompile Include="crossassetmodel2.cpp">
      <Filter>source</Filter>
    </ClCompile>
    <ClCompile Include="crossassetmodelparametrizations.cpp">
      <Filter>source</Filter>
    </ClCompile>
    <ClCompile Include="dynamicblackvoltermstructure.cpp">
      <Filter>source</Filter>
    </ClCompile>
    <ClCompile Include="dynamicswaptionvolmatrix.cpp">
      <Filter>source</Filter>
    </ClCompile>
    <ClCompile Include="staticallycorrectedyieldtermstructure.cpp">
      <Filter>source</Filter>
    </ClCompile>
    <ClCompile Include="blackvariancecurve.cpp">
      <Filter>source</Filter>
    </ClCompile>
    <ClCompile Include="cashflow.cpp">
      <Filter>source</Filter>
    </ClCompile>
    <ClCompile Include="swaptionvolatilityconverter.cpp">
      <Filter>source</Filter>
    </ClCompile>
    <ClCompile Include="optionletstripper.cpp">
      <Filter>source</Filter>
    </ClCompile>
    <ClCompile Include="deposit.cpp">
      <Filter>source</Filter>
    </ClCompile>
    <ClCompile Include="ratehelpers.cpp">
      <Filter>source</Filter>
    </ClCompile>
    <ClCompile Include="stabilisedglls.cpp">
      <Filter>source</Filter>
    </ClCompile>
    <ClCompile Include="survivalprobabilitycurve.cpp">
      <Filter>source</Filter>
    </ClCompile>
    <ClCompile Include="swaptionvolconstantspread.cpp">
      <Filter>source</Filter>
    </ClCompile>
    <ClCompile Include="fxvolsmile.cpp">
      <Filter>source</Filter>
    </ClCompile>
    <ClCompile Include="payment.cpp">
      <Filter>source</Filter>
    </ClCompile>
    <ClCompile Include="deltagammavar.cpp">
      <Filter>source</Filter>
    </ClCompile>
    <ClCompile Include="pricecurve.cpp">
      <Filter>source</Filter>
    </ClCompile>
    <ClCompile Include="commodityforward.cpp">
      <Filter>source</Filter>
    </ClCompile>
    <ClCompile Include="discountingcommodityforwardengine.cpp">
      <Filter>source</Filter>
    </ClCompile>
    <ClCompile Include="pricetermstructureadapter.cpp">
      <Filter>source</Filter>
    </ClCompile>
    <ClCompile Include="bonds.cpp">
      <Filter>source</Filter>
    </ClCompile>
    <ClCompile Include="interpolatedyoycapfloortermpricesurface.cpp">
      <Filter>source</Filter>
    </ClCompile>
    <ClCompile Include="qle_calendars.cpp">
      <Filter>source</Filter>
    </ClCompile>
    <ClCompile Include="discountratiomodifiedcurve.cpp">
      <Filter>source</Filter>
    </ClCompile>
    <ClCompile Include="crossccyfixfloatswap.cpp">
      <Filter>source</Filter>
    </ClCompile>
    <ClCompile Include="crossccyfixfloatswaphelper.cpp">
      <Filter>source</Filter>
    </ClCompile>
    <ClCompile Include="crossccybasismtmresetswaphelper.cpp">
      <Filter>source</Filter>
    </ClCompile>
    <ClCompile Include="crossccybasismtmresetswap.cpp">
      <Filter>source</Filter>
    </ClCompile>
    <ClCompile Include="cpicapfloor.cpp">
      <Filter>source</Filter>
    </ClCompile>
    <ClCompile Include="correlationtermstructure.cpp">
      <Filter>source</Filter>
    </ClCompile>
    <ClCompile Include="fillemptymatrix.cpp">
      <Filter>source</Filter>
    </ClCompile>
    <ClCompile Include="strippedoptionletadapter.cpp">
      <Filter>source</Filter>
    </ClCompile>
    <ClCompile Include="piecewiseoptionletcurve.cpp">
      <Filter>source</Filter>
    </ClCompile>
    <ClCompile Include="blackvariancesurfacesparse.cpp">
      <Filter>source</Filter>
    </ClCompile>
<<<<<<< HEAD
    <ClCompile Include="piecewiseoptionletstripper.cpp">
      <Filter>source</Filter>
    </ClCompile>
    <ClCompile Include="capfloortermvolcurve.cpp">
      <Filter>source</Filter>
    </ClCompile>
    <ClCompile Include="piecewiseatmoptionletcurve.cpp">
=======
    <ClCompile Include="equityforwardcurvestripper.cpp">
>>>>>>> 2239a58b
      <Filter>source</Filter>
    </ClCompile>
  </ItemGroup>
  <ItemGroup>
    <Filter Include="source">
      <UniqueIdentifier>{8bf6c172-3cec-4354-a7ae-d1634454ff15}</UniqueIdentifier>
    </Filter>
    <Filter Include="headers">
      <UniqueIdentifier>{f43de631-e8f3-49f7-be00-bbe4d2cc9863}</UniqueIdentifier>
    </Filter>
  </ItemGroup>
  <ItemGroup>
    <ClInclude Include="swaptionmarketdata.hpp">
      <Filter>headers</Filter>
    </ClInclude>
    <ClInclude Include="yieldcurvemarketdata.hpp">
      <Filter>headers</Filter>
    </ClInclude>
    <ClInclude Include="capfloormarketdata.hpp">
      <Filter>headers</Filter>
    </ClInclude>
    <ClInclude Include="utilities.hpp">
      <Filter>headers</Filter>
    </ClInclude>
  </ItemGroup>
</Project><|MERGE_RESOLUTION|>--- conflicted
+++ resolved
@@ -125,7 +125,6 @@
     <ClCompile Include="blackvariancesurfacesparse.cpp">
       <Filter>source</Filter>
     </ClCompile>
-<<<<<<< HEAD
     <ClCompile Include="piecewiseoptionletstripper.cpp">
       <Filter>source</Filter>
     </ClCompile>
@@ -133,9 +132,9 @@
       <Filter>source</Filter>
     </ClCompile>
     <ClCompile Include="piecewiseatmoptionletcurve.cpp">
-=======
+      <Filter>source</Filter>
+    </ClCompile>
     <ClCompile Include="equityforwardcurvestripper.cpp">
->>>>>>> 2239a58b
       <Filter>source</Filter>
     </ClCompile>
   </ItemGroup>
