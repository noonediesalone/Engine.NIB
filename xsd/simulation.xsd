--- conflicted
+++ resolved
@@ -23,13 +23,9 @@
       <xs:element type="xs:positiveInteger" name="Samples"/>
       <xs:element type="SobolBrownianGeneratorOrdering" name="Ordering" minOccurs="0"/>
       <xs:element type="SobolRsgDirectionIntegers" name="DirectionIntegers" minOccurs="0"/>
-<<<<<<< HEAD
-    </xs:all>
-=======
       <xs:element type="xs:string" name="CloseOutLag" minOccurs="0"/>
       <xs:element type="mporMode" name="MporMode" minOccurs="0"/>
-    </xs:sequence>
->>>>>>> 923ebf6d
+    </xs:all>
   </xs:complexType>
 
   <xs:simpleType name="mporMode">
