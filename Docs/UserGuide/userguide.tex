--- conflicted
+++ resolved
@@ -3575,10 +3575,7 @@
     <!-- typically not present in a user configuration, but used internally -->
     <Parameter name="Calibrate">true</Parameter>
     <Parameter name="GenerateAdditionalResults">true</Parameter>
-<<<<<<< HEAD
     <Parameter name="RunType">NPV</Parameter>
-=======
->>>>>>> f8a7f989
   </GlobalParameters>
 \end{minted}
 \caption{Pricing engine configuration}
@@ -4198,14 +4195,11 @@
 \begin{itemize}
 \item Interpolation: This can be LogLinear or LinearZero. If not given, the value defaults to LogLinear.
 \item Extrapolation: This can be FlatFwd or FlatZero. If not given, the value defaults to FlatFwd.
-<<<<<<< HEAD
 \end{itemize}
 
 For Default Curve, there is a similar choice for the extrapolation:
 \begin{itemize}
 \item Extrapolation: This can be FlatFwd or FlatZero. If not given, the value defaults to FlatFwd.
-=======
->>>>>>> f8a7f989
 \end{itemize}
 
 \begin{longlisting}
@@ -5156,11 +5150,7 @@
 \label{lst:eqoptionvol_mny_surface}
 \end{longlisting}
 
-<<<<<<< HEAD
 Finally, the volatility proxy surface configuration layout is given in Listing \ref{lst:eqoptionvol_proxy}. This allows us to use any other surface as a proxy, in cases where there is no option data for a given equity. We provide a name in the \lstinline!EquityVolatilityCurve! field, which must match the \lstinline!CurveId! of another configuration.  \lstinline!FXVolatilityCurve! and \lstinline!CorrelationCurve! must be provided if the currency of the proxy surface is different to that of current surface, that can be omitted otherwise.
-=======
-Finally, the volatility proxy surface configuration layout is given in Listing \ref{lst:eqoptionvol_proxy}. This allows us to use any other surface as a proxy, in cases where there is no option data for a given equity. We provide a name in the \lstinline!ProxySurface! field, which must match the \lstinline!CurveId! of another configuration. The proxy surface looks up the volatility in the reference surface based on moneyness.
->>>>>>> f8a7f989
  
 \begin{longlisting}
 %\hrule\medskip
@@ -5171,15 +5161,11 @@
     <CurveDescription>Lognormal option implied vols for APC - proxied from SP5</CurveDescription>
     <Currency>USD</Currency>
     <DayCounter>Actual/365 (Fixed)</DayCounter>
-<<<<<<< HEAD
     <ProxySurface>
       <EquityVolatilityCurve>RIC:.SPX</EquityVolatilityCurve>
       <FXVolatilityCurve>GBPUSD</FXVolatilityCurve>
       <CorrelationCurve>FX-GENERIC-GBP-USD&amp;EQ-RIC:VOD.L</CorrelationCurve>
     </ProxySurface>
-=======
-    <ProxySurface>SP5</ProxySurface>
->>>>>>> f8a7f989
   </EquityVolatility>
   <EquityVolatility>
     ...
@@ -5473,18 +5459,9 @@
 \item
 \lstinline!StrikeFactor!: this node is optional and the allowable value is any positive real number. It defaults to 1. The strikes configured and found in the market data quote strings may not be in absolute terms. For example, a quote string such as \lstinline!INDEX_CDS_OPTION/RATE_LNVOL/CDXIGS33V1/5Y/1M/115! could be given to indicate an index CDS option volatility quote for CDX IG Series 33 Version 1, with underlying index term 5Y expiring in 1M with a strike spread of 115 bps. The strike here is in bps and needs to be divided by 10,000 before being used in the ORE volatility objects. The \lstinline!StrikeFactor! would be set to \lstinline!10000! here.
 
-<<<<<<< HEAD
 \end{itemize}
 
 When the CDS volatility surface is configured as in Listing \ref{lst:cdsvol_surface_config}, the market is searched for quote strings of the form \lstinline!INDEX_CDS_OPTION/RATE_LNVOL/[NAME]/[EXPIRY]/[STRIKE]! or \lstinline!INDEX_CDS_OPTION/RATE_LNVOL/[NAME]/[TERM]/[EXPIRY]/[STRIKE]!. The population of the \lstinline![NAME]! field, and possibly the \lstinline![TERM]! field has been discussed above. When both the \lstinline!Strikes! and \lstinline!Expiries! are configured explicitly, it is clear that the \lstinline![EXPIRY]! field is populated from the list of expiries in turn and the \lstinline![STRIKE]! field is populated from the list of strikes in turn. If there are $m$ expiries in the \lstinline!Expiries! list and $n$ strikes in the \lstinline!Strikes! list, there will be $m \times n$ quotes created and searched for in the market data. If \lstinline!Expiries! are configured via the wildcard character, \lstinline!*!, all quotes in the market data matching the pattern \lstinline!INDEX_CDS_OPTION/RATE_LNVOL/[NAME]/*/[STRIKE]! will be used if \lstinline![TERM]! has not been populated and all quotes in the market data matching the pattern \lstinline!INDEX_CDS_OPTION/RATE_LNVOL/[NAME]/[TERM]/*/[STRIKE]! will be used if \lstinline![TERM]! has been populated. Similarly for \lstinline!Strikes! configured via the wildcard character, \lstinline!*!.
-=======
-\item
-\lstinline!ParseTerm!: this node is an optional boolean and defaults to \lstinline!false!. This value can be used in determining the name and term that appears in the quote strings that are searched for in the market data to feed into the CDS volatility surface construction. How it is used has been outlined above when describing the deprecated CDS volatility curve configuration.
-
-\end{itemize}
-
-When the CDS volatility surface is configured as in Listing \ref{lst:cdsvol_surface_config}, the market is searched for quote strings of the form \lstinline!INDEX_CDS_OPTION/RATE_LNVOL/[NAME]/[EXPIRY]/[STRIKE]! or \lstinline!INDEX_CDS_OPTION/RATE_LNVOL/[NAME]/[TERM]/[EXPIRY]/[STRIKE]!. The population of the \lstinline![NAME]! field, and possibly the \lstinline![TERM]! field, and how they depend on the \lstinline!QuoteName! and \lstinline!ParseTerm! nodes has been discussed at length above when describing the deprecated CDS volatility curve configuration. When both the \lstinline!Strikes! and \lstinline!Expiries! are configured explicitly, it is clear that the \lstinline![EXPIRY]! field is populated from the list of expiries in turn and the \lstinline![STRIKE]! field is populated from the list of strikes in turn. If there are $m$ expiries in the \lstinline!Expiries! list and $n$ strikes in the \lstinline!Strikes! list, there will be $m \times n$ quotes created and searched for in the market data. If \lstinline!Expiries! are configured via the wildcard character, \lstinline!*!, all quotes in the market data matching the pattern \lstinline!INDEX_CDS_OPTION/RATE_LNVOL/[NAME]/*/[STRIKE]! will be used if \lstinline![TERM]! has not been populated and all quotes in the market data matching the pattern \lstinline!INDEX_CDS_OPTION/RATE_LNVOL/[NAME]/[TERM]/*/[STRIKE]! will be used if \lstinline![TERM]! has been populated. Similarly for \lstinline!Strikes! configured via the wildcard character, \lstinline!*!.
->>>>>>> f8a7f989
 
 \begin{longlisting}
 \begin{minted}[fontsize=\footnotesize]{xml}
