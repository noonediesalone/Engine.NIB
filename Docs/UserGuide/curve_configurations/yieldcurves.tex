\subsubsection{Yield Curves}

The top level XML elements for each \lstinline!YieldCurve! node are shown in Listing \ref{lst:top_level_yc}.

\begin{listing}[H]
%\hrule\medskip
\begin{minted}[fontsize=\footnotesize]{xml}
<YieldCurve>
  <CurveId> </CurveId>
  <CurveDescription> </CurveDescription>
  <Currency> </Currency>
  <DiscountCurve> </DiscountCurve>
  <Segments> </Segments>
  <InterpolationVariable> </InterpolationVariable>
  <InterpolationMethod> </InterpolationMethod>
  <MixedInterpolationCutoff> </MixedInterpolationCutoff>
  <YieldCurveDayCounter> </YieldCurveDayCounter>
  <Tolerance> </Tolerance>
  <Extrapolation> </Extrapolation>
  <ExcludeT0FromInterpolation> </ExcludeT0FromInterpolation>
  <BootstrapConfig>
    ...
  </BootstrapConfig>
</YieldCurve>
\end{minted}
\caption{Top level yield curve node}
\label{lst:top_level_yc}
\end{listing}

The meaning of each of the top level elements in Listing \ref{lst:top_level_yc} is given below. If an element is labelled
as 'Optional', then it may be excluded or included and left blank.
\begin{itemize}
\item CurveId: Unique identifier for the yield curve.
\item CurveDescription: A description of the yield curve. This field may be left blank.
\item Currency: The yield curve currency.
\item DiscountCurve: If the yield curve is being bootstrapped from market instruments, this gives the CurveId of the
yield curve used to discount cash flows during the bootstrap procedure. If this field is left blank or set equal to the
current CurveId, then this yield curve itself is used to discount cash flows during the bootstrap procedure.
\item Segments: This element contains child elements and is described in the following subsection.
\item InterpolationVariable [Optional]: The variable on which the interpolation is performed. The allowable values are
given in Table \ref{tab:allow_interp_variables}. If the element is omitted or left blank, then it defaults to
\emph{Discount}.
\item InterpolationMethod [Optional]: The interpolation method to use. The allowable values are given in Table
\ref{tab:allow_interp_methods}. If the element is omitted or left blank, then it defaults to \emph{LogLinear}.
\item MixedInterpolationCutoff [Optional]: If a mixed interpolation method is used, the number of segments to which the
  first interpolation method is applied. Defaults to 1.
\item YieldCurveDayCounter [Optional]: The day count basis used internally by the yield curve to calculate the time between
dates. In particular, if the curve is queried for a zero rate without specifying the day count basis, the zero rate that
is returned has this basis. If the element is omitted or left blank, then it defaults to \emph{A365}.

\item \lstinline!Tolerance! [Optional]: The tolerance used by the root finding procedure in the bootstrapping algorithm. If the
element is omitted or left blank, then it defaults to \num[scientific-notation=true]{1.0e-12}. It is preferable to use the
\lstinline!Accuracy! node in the \lstinline!BootstrapConfig! node below for specifying this value. However, if this node is
explicitly supplied, it takes precedence for backwards compatibility purposes.

\item Extrapolation [Optional]: Set to \emph{True} or \emph{False} to enable or disable extrapolation respectively. If
the element is omitted or left blank, then it defaults to \emph{True}.

\item ExcludeT0FromInterpolation [Optional]: Set to \emph{True} to exclude the synthetic time-zero (t0) point from
yield curve interpolation. When enabled, the curve interpolates only on actual market pillar dates, while still
ensuring proper behavior at the reference date (e.g., $DF(t_0) = 1.0$ for discount curves). This is useful when the
first market pillar date does not coincide with the as-of date and you want to avoid including a synthetic point in
the interpolation.

This feature is supported for all three interpolation variables:
\begin{itemize}
  \item \lstinline!InterpolationVariable=Discount!: Interpolates discount factors on pillar dates. At $t=0$, returns
  $DF(t_0) = 1.0$ by definition. For $0 < t < t_1$ (between reference date and first pillar), uses flat forward
  extrapolation from the first pillar to ensure continuity at $t=0$.

  \item \lstinline!InterpolationVariable=Zero!: Interpolates continuously compounded zero rates on pillar dates.
  For $t < t_1$, uses flat extrapolation with the first pillar's zero rate.

  \item \lstinline!InterpolationVariable=Forward!: Interpolates instantaneous forward rates on pillar dates.
  For $t < t_1$, uses flat forward rate from the first pillar.
\end{itemize}

All standard interpolation methods are supported (e.g., Linear, LogLinear, NaturalCubic, etc.,).

If the element is omitted or left blank, then it defaults to \emph{False}, which preserves the traditional behavior
of including a t0 point (with $DF = 1.0$ for discount curves, or extrapolated rate for zero/forward curves) in the
interpolation input.

\item \lstinline!BootstrapConfig! [Optional]: this node holds configuration details for the iterative bootstrap
that are described in section \ref{sec:bootstrap_config}. If omitted, this node's default values described
in section \ref{sec:bootstrap_config} are used.

\end{itemize}

\begin{table}[h]
\centering
  \begin{tabular}{|l|l|}
    \hline
    {\bfseries Variable} & {\bfseries Description} \\
    \hline
    Zero & The continuously compounded zero rate \\ \hline
    Discount & The discount factor \\ \hline
    Forward & The instantaneous forward rate \\ \hline
  \end{tabular}
  \caption{Allowable interpolation variables.}
  \label{tab:allow_interp_variables}
\end{table}

\begin{table}[h]
\centering
\begin{tabular}{|l|p{11cm}|}
    \hline
    {\bfseries Method} & {\bfseries Description} \\
    \hline
    Linear & Linear interpolation \\ \hline
    LogLinear & Linear interpolation on the natural log of the interpolation variable \\ \hline
    NaturalCubic & Monotonic Kruger cubic interpolation with zero second derivative at left and right \\ \hline
    FinancialCubic & Monotonic Kruger cubic interpolation with zero second derivative at left and
                     zero first derivative at right \\ \hline
    ConvexMonotone & Convex Monotone Interpolation (Hagan, West) \\ \hline
    Quadratic & Quadratic interpolation \\ \hline
    LogQuadratic & Quadratic interpolation on the natural log of the interpolation variable \\ \hline
    LogNaturalCubic & Monotonic Kruger cubic interpolation with zero second derivative at left and right \\ \hline
<<<<<<< HEAD
    LogFinancialCubic & Monotonic Kruger cubic interpolation with zero second derivative at left and 
=======
    LogFinancialCubic & Monotonic Kruger cubic interpolation with zero second derivative at left and
>>>>>>> 1c7fb035
                     zero first derivative at right \\ \hline
    LogCubicSpline & Non-monotonic cubic spline interpolation with zero second derivative at left and right \\ \hline
    MonotnicLogCubicSpline & Monotonic cubic spline interpolation with zero second derivative at left and right \\ \hline
    Hermite & Hermite cubic spline interpolation \\ \hline
    CubicSpline & Non-monotonic cubic spline interpolation with zero second derivative at left and right \\ \hline
    DefaultLogMixedLinearCubic & Mixed interpolation, first linear, then monotonic Kruger cubic spline \\ \hline
    MonotonicLogMixedLinearCubic & Mixed interpolation, first linear, then monotonic natural cubic spline \\ \hline
    KrugerLogMixedLinearCubic & Mixed interpolation, first linear, then non-monotonic Kruger cubic spline \\ \hline
    LogMixedLinearCubicNaturalSpline & Mixed interpolation, first linear, then non-monotonic natural cubic spline \\ \hline
    BackwardFlat & Backward-flat interpolation (piecewise constant, right-continuous) \\ \hline
    ExponentialSplines & Exponential Spline curve fitting, for Fitted Bond Curves only \\ \hline
    NelsonSiegel & Nelson-Siegel curve fitting, for Fitted Bond Curves only \\ \hline
    Svensson & Svensson curve fitting, for Fitted Bond Curves only \\ \hline
    Continuous & Flat interpolation on the forward rate \\ \hline
  \end{tabular}
  \caption{Allowable interpolation methods.}
  \label{tab:allow_interp_methods}
\end{table}
%- - - - - - - - - - - - - - - - - - - - - - - - - - - - - - - - - - - - - - - -
\subsubsection*{Segments Node} \label{ss:segments_node}
%- - - - - - - - - - - - - - - - - - - - - - - - - - - - - - - - - - - - - - - -
The \lstinline!Segments! node gives the zero rates, discount factors and instruments that comprise the yield curve. This
node consists of a number of child nodes where the node name depends on the segment being described. Each node has a
\lstinline!Type! that determines its structure. The following sections describe the type of child nodes that are
available. Note that for all segment types below, with the exception of \lstinline!DiscountRatio! and \lstinline!AverageOIS!, the
\lstinline!Quote! elements within the \lstinline!Quotes! node may have an \lstinline!optional! attribute indicating whether or
not the quote is optional. Example:
%\hrule\medskip
\begin{minted}[fontsize=\footnotesize]{xml}
<Quotes>
  <Quote optional="true"></Quote>
</Quotes>
\end{minted}
%\hrule

\subsubsection*{Direct Segment}
When the node name is \lstinline!Direct!, the \lstinline!Type! node has the value \emph{Zero} or \emph{Discount} and the
node has the structure shown in Listing \ref{lst:direct_segment}. We refer to this segment here as a direct segment
because the discount factors, or equivalently the zero rates, are given explicitly and do not need to be
bootstrapped. The \lstinline!Quotes! node contains a list of \lstinline!Quote! elements. Each \lstinline!Quote! element
contains an ID pointing to a line in the {\tt market.txt} file, i.e.\ in this case, pointing to a particular zero rate
or discount factor. The \lstinline!Conventions! node contains the ID of a node in the {\tt conventions.xml} file
described in section \ref{sec:conventions}. The \lstinline!Conventions! node associates conventions with the quotes.

For \emph{Discount} type segments, the quotes can be given using a wildcard. Any valid and matching quotes will then be loaded from the provided market data. An example wildcard is:
\begin{itemize}
  \item {DISCOUNT/RATE/EUR/EUR3M/*}
\end{itemize}

\begin{listing}[H]
%\hrule\medskip
\begin{minted}[fontsize=\footnotesize]{xml}
<Direct>
  <Type> </Type>
  <Quotes>
    <Quote> </Quote>
    <Quote> </Quote>
     <!--...-->
  </Quotes>
  <Conventions> </Conventions>
</Direct>
\end{minted}
\caption{Direct yield curve segment}
\label{lst:direct_segment}
\end{listing}


\subsubsection*{Simple Segment}
When the node name is \lstinline!Simple!, the \lstinline!Type! node has the value \emph{Deposit}, \emph{FRA},
\emph{Future}, \emph{OIS}, \emph{Swap} or \emph{BMA Basis Swap} and the node has the structure shown in Listing
\ref{lst:simple_segment}. This segment holds quotes for a set of deposit, FRA, Future, OIS or swap instruments
corresponding to the value in the \lstinline!Type! node. These quotes will be used by the bootstrap algorithm to imply a
discount factor, or equivalently a zero rate, curve. The only difference between this segment and the direct segment is
that there is a \lstinline!ProjectionCurve! node. This node allows us to specify the CurveId of another curve to project
floating rates on the instruments underlying the quotes listed in the \lstinline!Quote! nodes during the bootstrap
procedure. This is an optional node. If it is left blank or omitted, then the projection curve is assumed to equal the
curve being bootstrapped i.e.\ the current CurveId. The \lstinline!PillarChoice! node determines the bootstrap pillars
that are used (MaturityDate, LastRelevantDate, if not given 'LastRelevantDate' is the default value).

The \lstinline!Priority! node determines the priority of the segment, this has to be a non-negative integer. A lower
number means a higher priority (more ``important'') segment. If two adjacent segments overlap w.r.t. the pillar dates of
their instruments, instruments from the segment with lower priority are removed until the overlap is resolved. In
addition, a minimum distance (measured in calendar days) between the segments is preserved. This distance is given in
the \lstinline!MinDistance! node for the instruments of the current and following segment. If not given, the priority of
a segment defaults to 0 (highest possible priority), the minimum distance defaults to $1$. Consider the example given in
\ref{lst:priorities_min_distances}. In this case:
\begin{itemize}
\item instruments from the start of the second segment with pillar date strictly earlier than $d_1 + 5$, where $d_1$ is
  the maximum pillar date of instruments in the first segment, will be removed
\item instruments from the end of the second segment with pillar date strictly later than $d_3 - 10$, where $d_3$ is the
  mininum pillar date of instruments in the third segment, will be removed
\end{itemize}


\begin{listing}[H]
%\hrule\medskip
\begin{minted}[fontsize=\footnotesize]{xml}
<Simple>
  <Type> </Type>
  <Quotes>
    <Quote> </Quote>
    <Quote> </Quote>
    <!--...-->
  </Quotes>
  <Conventions> </Conventions>
  <PillarChoice> </PillarChoice>
  <Priority> </Priority>
  <MinDistance> </MinDistance>
  <ProjectionCurve> </ProjectionCurve>
</Simple>
\end{minted}
\caption{Simple yield curve segment}
\label{lst:simple_segment}
\end{listing}

\begin{listing}[H]
%\hrule\medskip
\begin{minted}[fontsize=\footnotesize]{xml}
<Simple>
  ...
  <Priority>0</Priority>
  <MinDistance>5</MinDistance>
</Simple>
<Simple>
  ...
  <Priority>2</Priority>
  <MinDistance>10</MinDistance>
</Simple>
<Simple>
  ...
  <Priority>1</Priority>
</Simple>
\end{minted}
\caption{Example for priorities and min distances}
\label{lst:priorities_min_distances}
\end{listing}

\subsubsection*{Average OIS Segment}
When the node name is \lstinline!AverageOIS!, the \lstinline!Type! node has the value \emph{Average OIS} and the node
has the structure shown in Listing \ref{lst:average_ois_segment}. This segment is used to hold quotes for Average OIS
swap instruments. The \lstinline!Quotes! node has the structure shown in Listing \ref{lst:average_ois_quotes}. Each
quote for an Average OIS instrument (a typical example in a USD Overnight Index Swap) consists of two quotes, a vanilla
IRS quote and an OIS-LIBOR basis swap spread quote.  The IDs of these two quotes are stored in the
\lstinline!CompositeQuote! node. The \lstinline!RateQuote! node holds the ID of the vanilla IRS quote and the
\lstinline!SpreadQuote! node holds the ID of the OIS-LIBOR basis swap spread quote. The \lstinline!PillarChoice! node
determines the bootstrap pillars that are used (MaturityDate, LastRelevantDate, if not given 'LastRelevantDate' is the
default value).

For the \lstinline!Priority! and \lstinline!MinDistance! nodes see the explanation under ``Simple Segment''.

\begin{listing}[H]
%\hrule\medskip
\begin{minted}[fontsize=\footnotesize]{xml}
<AverageOIS>
  <Type> </Type>
  <Quotes>
    <CompositeQuote> </CompositeQuote>
    <CompositeQuote> </CompositeQuote>
    <!--...-->
  </Quotes>
  <Conventions> </Conventions>
  <PillarChoice> </PillarChoice>
  <Priority> </Priority>
  <MinDistance> </MinDistance>
  <ProjectionCurve> </ProjectionCurve>
</AverageOIS>
\end{minted}
\caption{Average OIS yield curve segment}
\label{lst:average_ois_segment}
\end{listing}

\begin{listing}[H]
%\hrule\medskip
\begin{minted}[fontsize=\footnotesize]{xml}
<Quotes>
  <CompositeQuote>
    <SpreadQuote> </SpreadQuote>
    <RateQuote> </RateQuote>
  </CompositeQuote>
  <!--...-->
</Quotes>
\end{minted}
\caption{Average OIS segment's quotes section}
\label{lst:average_ois_quotes}
\end{listing}

\subsubsection*{Tenor Basis Segment}
When the node name is \lstinline!TenorBasis!, the \lstinline!Type! node has the value \emph{Tenor Basis Swap} or
\emph{Tenor Basis Two Swaps} and the node has the structure shown in Listing \ref{lst:tenor_basis_segment}. This segment
is used to hold quotes for tenor basis swap instruments. The quotes may be for a conventional tenor basis swap where
Ibor of one tenor is swapped for Ibor of another tenor plus a spread. In this case, the \lstinline!Type! node has the
value \emph{Tenor Basis Swap}. The quotes may also be for the difference in fixed rates on two fair swaps where one swap
is against Ibor of one tenor and the other swap is against Ibor of another tenor. In this case, the \lstinline!Type!
node has the value \emph{Tenor Basis Two Swaps}. Again, the structure is similar to the simple segment in Listing
\ref{lst:simple_segment} except that there are two projection curve nodes. There is a \lstinline!ProjectionCurveReceive!
node for the index with the shorter tenor. This node holds the CurveId of a curve for projecting the floating rates on
the receiving side. Similarly, there is a \lstinline!ProjectionCurvePay! node for the index of the pay side. The deprecated
values are short for receive, and long for pay. These are optional nodes. If they are left blank or omitted, then the projection
curve is assumed to equal the curve being bootstrapped i.e.\ the current CurveId. However, at least one of the nodes
needs to be populated to allow the bootstrap to proceed. The \lstinline!PillarChoice! node determines the bootstrap pillars
that are used (MaturityDate, LastRelevantDate, if not given 'LastRelevantDate' is the default value).

For the \lstinline!Priority! and \lstinline!MinDistance! nodes see the explanation under ``Simple Segment''.

\begin{listing}[H]
%\hrule\medskip
\begin{minted}[fontsize=\footnotesize]{xml}
<TenorBasis>
  <Type> </Type>
  <Quotes>
    <Quote> </Quote>
    <Quote> </Quote>
    <!--...-->
  </Quotes>
  <Conventions> </Conventions>
  <PillarChoice> </PillarChoice>
  <Priority> </Priority>
  <MinDistance> </MinDistance>
  <ProjectionCurvePay> </ProjectionCurvePay>
  <ProjectionCurveReceive> </ProjectionCurveReceive>
</TenorBasis>
\end{minted}
\caption{Tenor basis yield curve segment}
\label{lst:tenor_basis_segment}
\end{listing}

\subsubsection*{Cross Currency Segment}
When the node name is \lstinline!CrossCurrency!, the \lstinline!Type! node has the value \emph{FX Forward}, \emph{Cross
Currency Basis Swap} or \emph{Cross Currency Fix Float Swap}. When the \lstinline!Type! node has the value \emph{FX
Forward}, the node has the structure shown in Listing \ref{lst:fx_forward_segment}. This segment is used to hold quotes
for FX forward instruments. The \lstinline!DiscountCurve! node holds the CurveId of a curve used to discount cash flows
in the other currency i.e.\ the currency in the currency pair that is not equal to the currency in Listing
\ref{lst:top_level_yc}. The \lstinline!SpotRate! node holds the ID of a spot FX quote for the currency pair that is
looked up in the {\tt market.txt} file. The \lstinline!PillarChoice! node determines the bootstrap pillars that are used
(MaturityDate, LastRelevantDate, if not given 'LastRelevantDate' is the default value).

\begin{listing}[H]
%\hrule\medskip
\begin{minted}[fontsize=\footnotesize]{xml}
<CrossCurrency>
  <Type> </Type>
  <Quotes>
    <Quote> </Quote>
    <Quote> </Quote>
          ...
  </Quotes>
  <Conventions> </Conventions>
  <PillarChoice> </PillarChoice>
  <Priority> </Priority>
  <MinDistance> </MinDistance>
  <DiscountCurve> </DiscountCurve>
  <SpotRate> </SpotRate>
</CrossCurrency>
\end{minted}
\caption{FX forward yield curve segment}
\label{lst:fx_forward_segment}
\end{listing}

When the \lstinline!Type! node has the value \emph{Cross Currency Basis Swap} then the node has the structure shown in
Listing \ref{lst:xccy_basis_segment}. This segment is used to hold quotes for cross currency basis swap instruments. The
\lstinline!DiscountCurve! node holds the CurveId of a curve used to discount cash flows in the other currency i.e.\ the
currency in the currency pair that is not equal to the currency in Listing \ref{lst:top_level_yc}. The
\lstinline!SpotRate! node holds the ID of a spot FX quote for the currency pair that is looked up in the {\tt
  market.txt} file. The \lstinline!ProjectionCurveDomestic! node holds the CurveId of a curve for projecting the
floating rates on the index in this currency i.e.\ the currency in the currency pair that is equal to the currency in
Listing \ref{lst:top_level_yc}. It is an optional node and if it is left blank or omitted, then the projection curve is
assumed to equal the curve being bootstrapped i.e.\ the current CurveId. Similarly, the
\lstinline!ProjectionCurveForeign! node holds the CurveId of a curve for projecting the floating rates on the index in
the other currency. If it is left blank or omitted, then it is assumed to equal the CurveId provided in the
\lstinline!DiscountCurve! node in this segment.

For the \lstinline!Priority! and \lstinline!MinDistance! nodes see the explanation under ``Simple Segment''.

\begin{listing}[H]
%\hrule\medskip
\begin{minted}[fontsize=\footnotesize]{xml}
<CrossCurrency>
  <Type> </Type>
  <Quotes>
    <Quote> </Quote>
    <Quote> </Quote>
          ...
  </Quotes>
  <Conventions> </Conventions>
  <PillarChoice> </PillarChoice>
  <Priority> </Priority>
  <MinDistance> </MinDistance>
  <DiscountCurve> </DiscountCurve>
  <SpotRate> </SpotRate>
  <ProjectionCurveDomestic> </ProjectionCurveDomestic>
  <ProjectionCurveForeign> </ProjectionCurveForeign>
</CrossCurrency>
\end{minted}
\caption{Cross currency basis yield curve segment}
\label{lst:xccy_basis_segment}
\end{listing}

\subsubsection*{Zero Spread Segment}

When the node name is \lstinline!ZeroSpread!, the \lstinline!Type!
node has the only allowable value \emph{Zero Spread},  and the node has the structure shown in
Listing \ref{lst:zero_spread_segment}. This segment is used to build yield
curves which are expressed as a spread over some reference yield curve.

\begin{listing}[H]
%\hrule\medskip
\begin{minted}[fontsize=\footnotesize]{xml}
    <ZeroSpread>
          <Type>Zero Spread</Type>
          <Quotes>
            <Quote>ZERO/YIELD_SPREAD/EUR/BANK_EUR_LEND/A365/2Y</Quote>
            <Quote>ZERO/YIELD_SPREAD/EUR/BANK_EUR_LEND/A365/5Y</Quote>
            <Quote>ZERO/YIELD_SPREAD/EUR/BANK_EUR_LEND/A365/10Y</Quote>
            <Quote>ZERO/YIELD_SPREAD/EUR/BANK_EUR_LEND/A365/20Y</Quote>
          </Quotes>
          <Conventions>EUR-ZERO-CONVENTIONS-TENOR-BASED</Conventions>
          <ReferenceCurve>EUR1D</ReferenceCurve>
    </ZeroSpread>
\end{minted}
\caption{Zero spread yield curve segment}
\label{lst:zero_spread_segment}
\end{listing}


\subsubsection*{Fitted Bond Segment}
\label{sec:fitted_bond_segment}

When the node name is \lstinline!FittedBond!, the \lstinline!Type! node has the only allowable value \emph{FittedBond},
and the node has the structure shown in Listing \ref{lst:fitted_bond_segment}. This segment is used to build yield
curves which are fitted to liquid bond prices. The segment has the following elements:

\begin{itemize}
\item Quotes: a list of bond price quotes, for each security in the list, reference data must be available
\item IborIndexCurves: for each Ibor index that is required by one of the bonds to which the curve is fitted, a mapping
  to an estimation curve for that index must be provided
\item ExtrapolateFlat: if true, the parametric curve is extrapolated flat in the instantaneous forward rate before the
  first and after the last maturity of the bonds in the calibration basket. This avoids unrealistic rates at the short
  end or for long maturities in the resulting curve.
\end{itemize}

The \lstinline!BootstrapConfig! has the following interpretation for a fitted bond curve:

\begin{itemize}
\item Accuracy [Optional, defaults to 1E-12]: the desired accuracy expressed as a weighted rmse in the implied quote,
  where 0.01 = 1 bp. Once this accuracy is reached in a calibration trial, the fit is accepted, no further calibration
  trials re run. In general, this parameter should be set to a higher than the default value for fitted bond curves.
\item GlobalAccuracy [Optional]: the acceptable accuracy. If the Accuracy is not reached in any calibration trial, but
  the GlobalAccuracy is met, the best fit among the calibration trials is selected as a result of the calibration. If
  not given, the best calibration trial is compared to the Accuracy parameter instead.
\item DontThrow [Optional, defaults to false]: If true, the best calibration is always accepted as a result, i.e. no
  error is thrown even if the GlobalAccuracy is breached.
\item MaxAttempts [Optional, defaults to 5]: The maximum number of calibration trials. Each calibration trial is run with a random calibration
  seed. Random calibration seeds are currently only supported for the NelsonSiegel interpolation method.
\end{itemize}

\begin{listing}[H]
%\hrule\medskip
\begin{minted}[fontsize=\footnotesize]{xml}
    <YieldCurve>
      ...
      <Segments>
        <FittedBond>
          <Type>FittedBond</Type>
          <Quotes>
            <Quote>BOND/PRICE/SECURITY_1</Quote>
            <Quote>BOND/PRICE/SECURITY_2</Quote>
            <Quote>BOND/PRICE/SECURITY_3</Quote>
            <Quote>BOND/PRICE/SECURITY_4</Quote>
            <Quote>BOND/PRICE/SECURITY_5</Quote>
          </Quotes>
          <!-- mapping of Ibor curves used in the bonds from which the curve is built -->
          <IborIndexCurves>
            <IborIndexCurve iborIndex="EUR-EURIBOR-6M">EUR6M</IborIndexCurve>
          </IborIndexCurves>
          <!-- flat extrapolation before first and after last bond maturity -->
          <ExtrapolateFlat>true</ExtrapolateFlat>
        </FittedBond>
      </Segments>
      <!-- NelsonSiegel, Svensson, ExponentialSplines -->
      <InterpolationMethod>NelsonSiegel</InterpolationMethod>
      <YieldCurveDayCounter>A365</YieldCurveDayCounter>
      <Extrapolation>true</Extrapolation>
      <BootstrapConfig>
        <!-- desired accuracy (in implied quote) -->
        <Accuracy>0.1</Accuracy>
        <!-- tolerable accuracy -->
        <GlobalAccuracy>0.5</GlobalAccuracy>
        <!-- do not throw even if tolerable accuracy is breached -->
        <DontThrow>false</DontThrow>
        <!-- max calibration trials to reach desired accuracy -->
        <MaxAttempts>20</MaxAttempts>
      </BootstrapConfig>
    </YieldCurve>
\end{minted}
\caption{Fitted bond yield curve segment}
\label{lst:fitted_bond_segment}
\end{listing}

\subsubsection*{Bond Yield Shifted}
\label{sec:bond_yield_shifted}

When the node name is \lstinline!BondYieldShifted!, the \lstinline!Type! node has the only allowable value \emph{Bond Yield Shifted},
and the node has the structure shown in Listing \ref{lst:bond_yield_shifted}. This segment is used to build yield
curves which are adjusted by liquid bond yields. The adjustment is derived as an average of the spreads between the bond's
yields-to-maturity and the reference curve level at the tenor points corresponding the bond durations.

Compared to the fitted bond segment the shifted curve can be built with only one liquid bond. This approach is useful in
cases of limited number of liquid comparable bonds and hence unstable fitting of Nelson Siegel. The average spread
at the average duration point may be considered as a sensitivity point of a corresponding zero coupon bond.

The segment has the following elements:

\begin{itemize}
  \item Quotes: a list of bond price quotes, for each security in the list, reference data must be available
  \item ReferenceCurve: the curve which will be used to calculate the bond spread. This curve will also be shifted by the resulting spread
  \item IborIndexCurves: for each Ibor index that is required by one of the bonds to which the curve is fitted, a mapping
    to an estimation curve for that index must be provided
  \item ExtrapolateFlat: if true, the parametric curve is extrapolated flat in the instantaneous forward rate before the
    first and after the last maturity of the bonds in the calibration basket. This avoids unrealistic rates at the short
    end or for long maturities in the resulting curve.
  \end{itemize}

  \begin{listing}[H]
    %\hrule\medskip
    \begin{minted}[fontsize=\footnotesize]{xml}
        <YieldCurve>
        <CurveId>USD.Benchmark.Curve_Shifted</CurveId>
        <CurveDescription>Curve shifted with a bond's spreads at the bond duration tenors</CurveDescription>
        <Currency>USD</Currency>
        <DiscountCurve/>
        <Segments>
          <BondYieldShifted>
            <Type>Bond Yield Shifted</Type>
            <ReferenceCurve>USD1D</ReferenceCurve>
            <Quotes>
              <Quote>BOND/PRICE/EJ7706660</Quote>
              <Quote>BOND/PRICE/ZR5330686</Quote>
              <Quote>BOND/PRICE/AS0644417</Quote>
            </Quotes>
            <Conventions>BOND_CONVENTIONS</Conventions>
            <ExtrapolateFlat>true</ExtrapolateFlat>
            <IborIndexCurves>
              <IborIndexCurve iborIndex="USD-LIBOR-3M">USD3M</IborIndexCurve>
            </IborIndexCurves>
          </BondYieldShifted>
        </Segments>
        <InterpolationVariable>Discount</InterpolationVariable>
        <InterpolationMethod>Linear</InterpolationMethod>
        <YieldCurveDayCounter>A365</YieldCurveDayCounter>
        <Tolerance> </Tolerance>
        <Extrapolation>true</Extrapolation>
        <BootstrapConfig> </BootstrapConfig>
    </YieldCurve>
    \end{minted}
    \caption{Bond Yield Shifted curve segment}
    \label{lst:bond_yield_shifted}
    \end{listing}


\subsubsection*{Yield plus Default Segment}
\label{sec:yield_plus_default}

When the node name is \lstinline!YieldPlusDefault!, the \lstinline!Type! node has the only allowable value \emph{Yield
 Plus Default}, and the node has the structure shown in Listing \ref{lst:yield_plus_default_segment}. This segment is
used to build all-in discounting yield curves from a benchmark curve and (a weighted sum of) default curves. The
construction is in some sense inverse to the benchmark default curve construction, see \ref{ss:benchmark_default_curve}.

\begin{itemize}
\item ReferenceCurve: the benchmark yield curve serving as the basis of the resulting yield curve
\item DefaultCurves: a list of default curves whose weighted sum is added to the benchmark yield curve
\item Weights: a list of weights for the default curves, the number of weights must match the number of default curves
\end{itemize}

Notice that it is explicitly allowed to use default curves in different currencies than the benchmark yield curve. In
the construction, the hazard rate is reinterpreted as an instantaneous forward rate, and the sum of the curves is being
built in the instantaneous forward rate.

The definition takes into account the recovery rates associated to each default curve. The resulting discount factor is
computed as

\begin{equation}
P(0,t) = \prod_i  S_i(t)^{(1-R)w_i}
\end{equation}

where $S_i$ and $R_i$ are the survival probabilities and recovery rates of the source default curves, and $w_i$ are the
weights.

\begin{listing}[H]
%\hrule\medskip
\begin{minted}[fontsize=\footnotesize]{xml}
  <YieldCurve>
    <CurveId>BenchmarkPlusDefault</CurveId>
    <CurveDescription>USD Libor 3M + 0.5 x CDX.NA.HY + 0.5 x EUR.10BP</CurveDescription>
    <Currency>USD</Currency>
    <DiscountCurve/>
    <Segments>
      <YieldPlusDefault>
        <Type>Yield Plus Default</Type>
        <ReferenceCurve>USD3M</ReferenceCurve>
        <DefaultCurves>
          <DefaultCurve>Default/USD/CDX.NA.HY</DefaultCurve>
          <DefaultCurve>Default/EUR/EUR.10BP</DefaultCurve>
        </DefaultCurves>
        <Weights>
          <Weight>0.5</Weight>
          <Weight>0.5</Weight>
        </Weights>
      </YieldPlusDefault>
    </Segments>
  </YieldCurve>
</YieldCurves>
\end{minted}
\caption{Yield plus default curve segment}
\label{lst:yield_plus_default_segment}
\end{listing}

\subsubsection*{Weighted Average Segment}
\label{sec:weigthed_average}

When the node name is \lstinline!WeightedAverage!, the \lstinline!Type! node has the only allowable value
\emph{Weighted Average}, and the node has the structure shown in Listing \ref{lst:weighted_average_segment}. This segment
is used to build a curve with instantaneous forward rates that are the weighted sum of instantaneous forward rates of
reference curves. This way a projection curve for non-standard Ibor curves can be build, e.g. to project a Euribor2M
index using the curves for 1M and 3M.

\begin{itemize}
\item ReferenceCurve1: the first source curve
\item ReferenceCurve2: the second source curve
\item Weight1: the weight of the first curve
\item Weights: the weight of the second curve
\end{itemize}

If $P_1(0,t)$ and $P_2(0,t)$ denote the discount factors of the two reference curves, the discount factor $P(0,t)$ of
the resulting curve is defined as

\begin{equation}
P(0,t) = P_1(0,t)^{w_1}P_2(0,t)^{w_2}
\end{equation}

\begin{listing}[H]
%\hrule\medskip
\begin{minted}[fontsize=\footnotesize]{xml}
<YieldCurve>
  <CurveId>EUR2M</CurveId>
  <CurveDescription>Euribor2M forwarding curve, interpolated from 1M and 3M</CurveDescription>
  <Currency>EUR</Currency>
  <DiscountCurve>EUR1D</DiscountCurve>
  <Segments>
    <WeightedAverage>
      <Type>Weighted Average</Type>
      <ReferenceCurve1>EUR1M</ReferenceCurve1>
      <ReferenceCurve2>EUR3M</ReferenceCurve2>
      <Weight1>0.5</Weight1>
      <Weight2>0.5</Weight2>
    </WeightedAverage>
  </Segments>
</YieldCurve>
\end{minted}
\caption{Weighted Average yield curve segment}
\label{lst:weighted_average_segment}
\end{listing}

\subsubsection*{Ibor Fallback Segment}
\label{sec:ibor_fallback_curve_segment}

When the node name is \lstinline!IborFallback!, the \lstinline!Type! node has the only allowable value \emph{Ibor
  Fallback}, and the node has the structure shown in Listing \ref{lst:ibor_fallback_segment}. This segment is used to
build a projection curve for an Ibor index based on a risk free rate and a spread.

\begin{listing}[H]
%\hrule\medskip
\begin{minted}[fontsize=\footnotesize]{xml}
<YieldCurve>
  <CurveId>USD-LIBOR-3M</CurveId>
  <CurveDescription>USD-Libor-3M built from USD-SOFR plus spread</CurveDescription>
  <Currency>USD</Currency>
  <DiscountCurve/>
  <Segments>
    <IborFallback>
      <Type>Ibor Fallback</Type>
      <IborIndex>USD-LIBOR-3M</IborIndex>
      <RfrCurve>Yield/USD/USD-SOFR</RfrCurve>
      <!-- optional, if not given the rfr index and spread are read from the ibor
           fallback configuration -->
      <RfrIndex>USD-SOFR</RfrIndex>
      <Spread>0.0026161</Spread>
    </IborFallback>
  </Segments>
</YieldCurve>
\end{minted}
\caption{Ibor fallback segment}
\label{lst:ibor_fallback_segment}
\end{listing}

\subsubsection*{Discount Ratio Segment}
\label{sec:dicount_ratio_segment}

When the node name is \lstinline!DiscountRatio!, the \lstinline!Type! node has the only allowable value \emph{Dicount
Ratio} and the node has the structure shown in Listing \ref{lst:discount_ratio_segment}. This segment is used to build a
curve with discount factors $P(0,t)$ from three input curves with discount factors $P_b(0,t)$, $P_n(0,t)$ and $P_d(0,t)$
(``base'', ``numerator'', ``denominator'' curves) following the equation

\begin{equation}\label{discount_ratio_df}
  P(0,t) = P_b(0,t) \frac{P_n(0,t)}{P_d(0,t)}
\end{equation}

The main use case of this segment is to build a discount curve ``CCY1-IN-CCY2'' for cashflows in CCY1 collateralized in
CCY2 when curves ``CCY1-IN-BASE'' and ``CCY2-IN-BASE'' are known for a common base currency BASE:

For a maturity $t$ denote the zero rate on a curve ``X'' by $r_X(t)$ and the correpsonding discount factor by
$P_X(0,t)$. Furthermore, write ``CCY'' as shorthand for ``CCY-IN-CCY'', i.e. for the discount curve for cashflows in the
same currency as the collateral currency ``CCY''. We write the desired zero rate as

\begin{equation}\label{discount_ratio_rates}
  \begin{split}
    r_{\text{CCY1-IN-CCY2}} = r_{\text{CCY2}} + & ( r_{\text{BASE-IN-CCY2}} - r_{\text{CCY2}} ) + \\
                               & (r_{\text{CCY1-IN-CCY2}} - r_{\text{BASE-IN-CCY2}})
  \end{split}
\end{equation}

We now assume that these two rate differentials stay the same when we switch from collateral currency ``CCY2'' to
``BASE'', i.e.

\begin{eqnarray}
r_{\text{BASE-IN-CCY2}} - r_{\text{CCY2}} &\approx& r_{\text{BASE}} - r_{\text{CCY2-IN-BASE}} \label{discount_ratio_rate1} \\
r_{\text{CCY1-IN-CCY2}} - r_{\text{BASE-IN-CCY2}} &\approx& r_{\text{CCY1-IN-BASE}} - r_{\text{BASE}}  \label{discount_ratio_rate2}
\end{eqnarray}

In less technical terms we assume that FX Forward Quotes CCY2 / BASE and CCY1 / BASE stay constant when the collateral
currency changes, which seems reasonable, if no further market information is available.

The discount factors associated to the RHS of \ref{discount_ratio_rate1} and \ref{discount_ratio_rate2} can be written

\begin{eqnarray}
  P_{\text{BASE}}(0,t) / P_{\text{CCY2-IN-BASE}}(0,t) \\
  P_{\text{CCY1-IN-BASE}}(0,t) / P_{\text{BASE}}(0,t)
\end{eqnarray}

and so \ref{discount_ratio_df} can be written

\begin{equation}\label{discount_ratio_df2}
  P_{\text{CCY1-IN-CCY2}}(0,t) = \frac{P_{\text{CCY2}}(0,t) P_{\text{CCY1-IN-BASE}}(0,t)}{P_{\text{CCY2-IN-BASE}}(0,t)}
\end{equation}

so the following choice of curves will result in the desired ``CCY1-IN-CCY2'' curve:

\begin{itemize}
\item base curve = ``CCY2-IN-CCY2''
\item numerator curve = ``CCY1-IN-BASE''
\item denominator curve = ``CCY2-IN-BASE''
\end{itemize}

\begin{listing}[H]
%\hrule\medskip
\begin{minted}[fontsize=\footnotesize]{xml}
<YieldCurve>
  <CurveId>GBP-IN-EUR</CurveId>
  <CurveDescription>GBP collateralized in EUR discount curve</CurveDescription>
  <Currency>GBP</Currency>
  <DiscountCurve/>
  <Segments>
    <DiscountRatio>
      <Type>Discount Ratio</Type>
      <BaseCurve currency="EUR">EUR1D</BaseCurve>
      <NumeratorCurve currency="GBP">GBP-IN-USD</NumeratorCurve>
      <DenominatorCurve currency="EUR">EUR-IN-USD</DenominatorCurve>
    </DiscountRatio>
  </Segments>
</YieldCurve>
\end{minted}
\caption{Discount Ratio segment}
\label{lst:discount_ratio_segment}
\end{listing}<|MERGE_RESOLUTION|>--- conflicted
+++ resolved
@@ -116,11 +116,7 @@
     Quadratic & Quadratic interpolation \\ \hline
     LogQuadratic & Quadratic interpolation on the natural log of the interpolation variable \\ \hline
     LogNaturalCubic & Monotonic Kruger cubic interpolation with zero second derivative at left and right \\ \hline
-<<<<<<< HEAD
-    LogFinancialCubic & Monotonic Kruger cubic interpolation with zero second derivative at left and 
-=======
     LogFinancialCubic & Monotonic Kruger cubic interpolation with zero second derivative at left and
->>>>>>> 1c7fb035
                      zero first derivative at right \\ \hline
     LogCubicSpline & Non-monotonic cubic spline interpolation with zero second derivative at left and right \\ \hline
     MonotnicLogCubicSpline & Monotonic cubic spline interpolation with zero second derivative at left and right \\ \hline
