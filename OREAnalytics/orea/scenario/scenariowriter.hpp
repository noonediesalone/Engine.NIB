/*
 Copyright (C) 2016 Quaternion Risk Management Ltd
 All rights reserved.

 This file is part of ORE, a free-software/open-source library
 for transparent pricing and risk analysis - http://opensourcerisk.org

 ORE is free software: you can redistribute it and/or modify it
 under the terms of the Modified BSD License.  You should have received a
 copy of the license along with this program.
 The license is also available online at <http://opensourcerisk.org>

 This program is distributed on the basis that it will form a useful
 contribution to risk analytics and model standardisation, but WITHOUT
 ANY WARRANTY; without even the implied warranty of MERCHANTABILITY or
 FITNESS FOR A PARTICULAR PURPOSE. See the license for more details.
*/

/*! \file scenario/scenariowriter.hpp
    \brief ScenarioWriter class
    \ingroup scenario
*/

#pragma once

#include <orea/scenario/scenario.hpp>
#include <orea/scenario/scenariogenerator.hpp>

namespace ore {
namespace analytics {

//! Class for writing scenarios to file.
class ScenarioWriter : public ScenarioGenerator {
public:
    //! Constructor
<<<<<<< HEAD
    ScenarioWriter(const boost::shared_ptr<ScenarioGenerator>& src, const std::string& filename, const char sep = ',', const string& filemode ="w+");

    //! Constructor to write single scenarios
    ScenarioWriter(const std::string& filename, const char sep = ',', const string& filemode = "w+");

    //! Destructor
=======
    ScenarioWriter(const boost::shared_ptr<ScenarioGenerator>& src, const std::string& filename, const char sep = ',');
    //! Destructor - this closes the file by calling close()
>>>>>>> 6efe8ad0
    virtual ~ScenarioWriter();

    //! Return the next scenario for the given date.
    virtual boost::shared_ptr<Scenario> next(const Date& d);

    //! Write a single scenario
    void writeScenario(boost::shared_ptr<Scenario>& s, const bool writeHeader);

    //! Reset the generator so calls to next() return the first scenario.
    virtual void reset();

<<<<<<< HEAD

private:
=======
    //! Close the file if it is open, not normally needed by client code
>>>>>>> 6efe8ad0
    void close();
private:

    void open(const std::string& filename, const std::string& filemode = "w+");

    boost::shared_ptr<ScenarioGenerator> src_;
    std::vector<RiskFactorKey> keys_;
    FILE* fp_;
    Date firstDate_;
    Size i_;
    const char sep_;
};
} // namespace analytics
} // namespace ore<|MERGE_RESOLUTION|>--- conflicted
+++ resolved
@@ -33,17 +33,12 @@
 class ScenarioWriter : public ScenarioGenerator {
 public:
     //! Constructor
-<<<<<<< HEAD
     ScenarioWriter(const boost::shared_ptr<ScenarioGenerator>& src, const std::string& filename, const char sep = ',', const string& filemode ="w+");
 
     //! Constructor to write single scenarios
     ScenarioWriter(const std::string& filename, const char sep = ',', const string& filemode = "w+");
 
     //! Destructor
-=======
-    ScenarioWriter(const boost::shared_ptr<ScenarioGenerator>& src, const std::string& filename, const char sep = ',');
-    //! Destructor - this closes the file by calling close()
->>>>>>> 6efe8ad0
     virtual ~ScenarioWriter();
 
     //! Return the next scenario for the given date.
@@ -55,12 +50,7 @@
     //! Reset the generator so calls to next() return the first scenario.
     virtual void reset();
 
-<<<<<<< HEAD
-
-private:
-=======
     //! Close the file if it is open, not normally needed by client code
->>>>>>> 6efe8ad0
     void close();
 private:
 
