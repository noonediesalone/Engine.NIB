--- conflicted
+++ resolved
@@ -125,7 +125,6 @@
         generateBaseCorrelationScenarios(sensiScenarioFactory, false);
     }
 
-<<<<<<< HEAD
     if (simMarketData_->commodityCurveSimulate()) {
         generateCommodityCurveScenarios(sensiScenarioFactory, true);
         generateCommodityCurveScenarios(sensiScenarioFactory, false);
@@ -134,11 +133,11 @@
     if (simMarketData_->commodityVolSimulate()) {
         generateCommodityVolScenarios(sensiScenarioFactory, true);
         generateCommodityVolScenarios(sensiScenarioFactory, false);
-=======
+    }
+
     if (simMarketData_->securitySpreadsSimulate()) {
         generateSecuritySpreadScenarios(sensiScenarioFactory, true);
         generateSecuritySpreadScenarios(sensiScenarioFactory, false);
->>>>>>> c9929ca3
     }
 
     // add simultaneous up-moves in two risk factors for cross gamma calculation
@@ -1471,7 +1470,6 @@
     LOG("Base correlation scenarios done");
 }
 
-<<<<<<< HEAD
 void SensitivityScenarioGenerator::generateCommodityScenarios(
     const boost::shared_ptr<ScenarioFactory>& sensiScenarioFactory, bool up) {
     
@@ -1684,7 +1682,8 @@
         }
     }
     LOG("Commodity volatility scenarios done");
-=======
+}
+
 void SensitivityScenarioGenerator::generateSecuritySpreadScenarios(
     const boost::shared_ptr<ScenarioFactory>& sensiScenarioFactory, bool up) {
     // We can choose to shift fewer discount curves than listed in the market
@@ -1723,7 +1722,6 @@
             << " created: " << newSpread);
     }
     LOG("Security scenarios done");
->>>>>>> c9929ca3
 }
 
 SensitivityScenarioGenerator::ScenarioDescription SensitivityScenarioGenerator::fxScenarioDescription(string ccypair,
@@ -1994,7 +1992,6 @@
     return desc;
 }
 
-<<<<<<< HEAD
 SensitivityScenarioGenerator::ScenarioDescription 
 SensitivityScenarioGenerator::commodityScenarioDescription(const string& commodityName, bool up) {
     RiskFactorKey key(RiskFactorKey::KeyType::CommoditySpot, commodityName);
@@ -2038,14 +2035,14 @@
     }
     ScenarioDescription::Type type = up ? ScenarioDescription::Type::Up : ScenarioDescription::Type::Down;
     return ScenarioDescription(type, key, o.str());
-=======
+}
+
 SensitivityScenarioGenerator::ScenarioDescription SensitivityScenarioGenerator::securitySpreadScenarioDescription(
     string bond, bool up) {
     RiskFactorKey key(RiskFactorKey::KeyType::SecuritySpread, bond);
     ScenarioDescription::Type type = up ? ScenarioDescription::Type::Up : ScenarioDescription::Type::Down;
     ScenarioDescription desc(type, key, "spread");
     return desc;
->>>>>>> c9929ca3
 }
 
 } // namespace analytics
