/*
 Copyright (C) 2016 Quaternion Risk Management Ltd
 All rights reserved.

 This file is part of ORE, a free-software/open-source library
 for transparent pricing and risk analysis - http://opensourcerisk.org

 ORE is free software: you can redistribute it and/or modify it
 under the terms of the Modified BSD License.  You should have received a
 copy of the license along with this program.
 The license is also available online at <http://opensourcerisk.org>

 This program is distributed on the basis that it will form a useful
 contribution to risk analytics and model standardisation, but WITHOUT
 ANY WARRANTY; without even the implied warranty of MERCHANTABILITY or
 FITNESS FOR A PARTICULAR PURPOSE. See the license for more details.
*/

/*! \file scenario/scenariosimmarket.cpp
    \brief A Market class that can be updated by Scenarios
    \ingroup
*/

#include <orea/engine/observationmode.hpp>
#include <orea/scenario/scenariosimmarket.hpp>
#include <ql/experimental/credit/basecorrelationstructure.hpp>
#include <ql/math/interpolations/loginterpolation.hpp>
#include <ql/termstructures/credit/interpolatedsurvivalprobabilitycurve.hpp>
#include <ql/termstructures/defaulttermstructure.hpp>
#include <ql/termstructures/volatility/capfloor/capfloortermvolatilitystructure.hpp>
#include <ql/termstructures/volatility/capfloor/capfloortermvolsurface.hpp>
#include <ql/termstructures/volatility/equityfx/blackvariancecurve.hpp>
#include <ql/termstructures/volatility/equityfx/blackvoltermstructure.hpp>
#include <ql/termstructures/volatility/optionlet/strippedoptionlet.hpp>
#include <ql/termstructures/volatility/optionlet/strippedoptionletadapter.hpp>
#include <ql/termstructures/volatility/swaption/swaptionconstantvol.hpp>
#include <ql/termstructures/volatility/swaption/swaptionvolcube.hpp>
#include <ql/termstructures/volatility/swaption/swaptionvolmatrix.hpp>
#include <ql/termstructures/volatility/swaption/swaptionvolstructure.hpp>
#include <ql/termstructures/yield/discountcurve.hpp>
#include <ql/time/calendars/target.hpp>
#include <ql/time/daycounters/actualactual.hpp>

#include <ql/experimental/credit/basecorrelationstructure.hpp>

#include <qle/termstructures/dynamicblackvoltermstructure.hpp>
#include <qle/termstructures/dynamicswaptionvolmatrix.hpp>
#include <qle/termstructures/strippedoptionletadapter2.hpp>
#include <qle/termstructures/survivalprobabilitycurve.hpp>
#include <qle/termstructures/swaptionvolatilityconverter.hpp>
#include <qle/termstructures/swaptionvolconstantspread.hpp>
#include <qle/termstructures/swaptionvolcubewithatm.hpp>
#include <qle/termstructures/zeroinflationcurveobserver.hpp>
#include <qle/termstructures/yoyinflationcurveobserver.hpp>
#include <qle/indexes/inflationindexwrapper.hpp>

#include <boost/timer.hpp>

#include <ored/utilities/indexparser.hpp>
#include <ored/utilities/log.hpp>

using namespace QuantLib;
using namespace QuantExt;
using namespace std;

typedef QuantLib::BaseCorrelationTermStructure<QuantLib::BilinearInterpolation> BilinearBaseCorrelationTermStructure;

namespace ore {
namespace analytics {

ReactionToTimeDecay parseDecayMode(const string& s) {
    static map<string, ReactionToTimeDecay> m = {{"ForwardVariance", ForwardForwardVariance},
                                                 {"ConstantVariance", ConstantVariance}};

    auto it = m.find(s);
    if (it != m.end()) {
        return it->second;
    } else {
        QL_FAIL("Decay mode \"" << s << "\" not recognized");
    }
}

ScenarioSimMarket::ScenarioSimMarket(boost::shared_ptr<ScenarioGenerator>& scenarioGenerator,
                                     boost::shared_ptr<Market>& initMarket,
                                     boost::shared_ptr<ScenarioSimMarketParameters>& parameters,
                                     Conventions conventions, const std::string& configuration)
    : SimMarket(conventions), scenarioGenerator_(scenarioGenerator), parameters_(parameters) {

    LOG("building ScenarioSimMarket...");
    asof_ = initMarket->asofDate();
    LOG("AsOf " << QuantLib::io::iso_date(asof_));

    // Build fixing manager
    fixingManager_ = boost::make_shared<FixingManager>(asof_);

    // constructing fxSpots_
    LOG("building FX triangulation..");
    for (const auto& ccyPair : parameters->fxCcyPairs()) {
        LOG("adding " << ccyPair << " FX rates");
        boost::shared_ptr<SimpleQuote> q(new SimpleQuote(initMarket->fxSpot(ccyPair, configuration)->value()));
        Handle<Quote> qh(q);
        fxSpots_[Market::defaultConfiguration].addQuote(ccyPair, qh);
        simData_.emplace(std::piecewise_construct, std::forward_as_tuple(RiskFactorKey::KeyType::FXSpot, ccyPair),
                         std::forward_as_tuple(q));
    }
    LOG("FX triangulation done");

    // constructing discount yield curves
    LOG("building discount yield curves...");
    for (const auto& ccy : parameters->ccys()) {
        LOG("building " << ccy << " discount yield curve..");
        Handle<YieldTermStructure> wrapper = initMarket->discountCurve(ccy, configuration);
        QL_REQUIRE(!wrapper.empty(), "discount curve for currency " << ccy << " not provided");
        // include today

        // constructing discount yield curves
        DayCounter dc = wrapper->dayCounter(); // used to convert YieldCurve Periods to Times
        vector<Time> yieldCurveTimes(1, 0.0);  // include today
        vector<Date> yieldCurveDates(1, asof_);
        QL_REQUIRE(parameters->yieldCurveTenors(ccy).front() > 0 * Days, "yield curve tenors must not include t=0");
        for (auto& tenor : parameters->yieldCurveTenors(ccy)) {
            yieldCurveTimes.push_back(dc.yearFraction(asof_, asof_ + tenor));
            yieldCurveDates.push_back(asof_ + tenor);
        }

        vector<Handle<Quote>> quotes;
        boost::shared_ptr<SimpleQuote> q(new SimpleQuote(1.0));
        quotes.push_back(Handle<Quote>(q));
        vector<Real> discounts(yieldCurveTimes.size());
        for (Size i = 0; i < yieldCurveTimes.size() - 1; i++) {
            boost::shared_ptr<SimpleQuote> q(new SimpleQuote(wrapper->discount(yieldCurveDates[i + 1])));
            Handle<Quote> qh(q);
            quotes.push_back(qh);

            simData_.emplace(std::piecewise_construct,
                             std::forward_as_tuple(RiskFactorKey::KeyType::DiscountCurve, ccy, i),
                             std::forward_as_tuple(q));

            LOG("ScenarioSimMarket yield curve " << ccy << " discount[" << i << "]=" << q->value());
        }

        boost::shared_ptr<YieldTermStructure> discountCurve;

        if (ObservationMode::instance().mode() == ObservationMode::Mode::Unregister) {
            discountCurve = boost::shared_ptr<YieldTermStructure>(
                new QuantExt::InterpolatedDiscountCurve(yieldCurveTimes, quotes, 0, TARGET(), wrapper->dayCounter()));
        } else {
            discountCurve = boost::shared_ptr<YieldTermStructure>(
                new QuantExt::InterpolatedDiscountCurve2(yieldCurveTimes, quotes, wrapper->dayCounter()));
        }

        Handle<YieldTermStructure> dch(discountCurve);
        if (wrapper->allowsExtrapolation())
            dch->enableExtrapolation();
        discountCurves_.insert(
            pair<pair<string, string>, Handle<YieldTermStructure>>(make_pair(Market::defaultConfiguration, ccy), dch));
        LOG("building " << ccy << " discount yield curve done");
    }
    LOG("discount yield curves done");

    LOG("building benchmark yield curves...");
    for (const auto& name : parameters->yieldCurveNames()) {
        LOG("building benchmark yield curve name " << name);
        Handle<YieldTermStructure> wrapper = initMarket->yieldCurve(name, configuration);
        QL_REQUIRE(!wrapper.empty(), "yield curve for name " << name << " not provided");

        DayCounter dc = wrapper->dayCounter(); // used to convert YieldCurve Periods to Times
        vector<Time> yieldCurveTimes(1, 0.0);  // include today
        vector<Date> yieldCurveDates(1, asof_);
        QL_REQUIRE(parameters->yieldCurveTenors(name).front() > 0 * Days, "yield curve tenors must not include t=0");
        for (auto& tenor : parameters->yieldCurveTenors(name)) {
            yieldCurveTimes.push_back(dc.yearFraction(asof_, asof_ + tenor));
            yieldCurveDates.push_back(asof_ + tenor);
        }

        // include today
        vector<Handle<Quote>> quotes;
        boost::shared_ptr<SimpleQuote> q(new SimpleQuote(1.0));
        quotes.push_back(Handle<Quote>(q));
        vector<Real> discounts(yieldCurveTimes.size());
        for (Size i = 0; i < yieldCurveTimes.size() - 1; i++) {
            boost::shared_ptr<SimpleQuote> q(new SimpleQuote(wrapper->discount(yieldCurveDates[i + 1])));
            Handle<Quote> qh(q);
            quotes.push_back(qh);

            simData_.emplace(std::piecewise_construct,
                             std::forward_as_tuple(RiskFactorKey::KeyType::YieldCurve, name, i),
                             std::forward_as_tuple(q));

            LOG("ScenarioSimMarket yield curve name " << name << " discount[" << i << "]=" << q->value());
        }

        boost::shared_ptr<YieldTermStructure> yieldCurve;

        if (ObservationMode::instance().mode() == ObservationMode::Mode::Unregister) {
            yieldCurve = boost::shared_ptr<YieldTermStructure>(
                new QuantExt::InterpolatedDiscountCurve(yieldCurveTimes, quotes, 0, TARGET(), wrapper->dayCounter()));
        } else {
            yieldCurve = boost::shared_ptr<YieldTermStructure>(
                new QuantExt::InterpolatedDiscountCurve2(yieldCurveTimes, quotes, wrapper->dayCounter()));
        }

        Handle<YieldTermStructure> dch(yieldCurve);
        if (wrapper->allowsExtrapolation())
            dch->enableExtrapolation();
        yieldCurves_.insert(
            pair<pair<string, string>, Handle<YieldTermStructure>>(make_pair(Market::defaultConfiguration, name), dch));
        LOG("building benchmark yield curve " << name << " done");
    }
    LOG("benchmark yield curves done");

    // building security spreads
    LOG("building security spreads...");
    for (const auto& name : parameters->securities()) {
        boost::shared_ptr<Quote> spreadQuote(new SimpleQuote(initMarket->securitySpread(name, configuration)->value()));
        securitySpreads_.insert(pair<pair<string, string>, Handle<Quote>>(make_pair(Market::defaultConfiguration, name),
                                                                          Handle<Quote>(spreadQuote)));
    }

    // constructing index curves
    LOG("building index curves...");
    for (const auto& ind : parameters->indices()) {
        LOG("building " << ind << " index curve");
        Handle<IborIndex> index = initMarket->iborIndex(ind, configuration);
        QL_REQUIRE(!index.empty(), "index object for " << ind << " not provided");
        Handle<YieldTermStructure> wrapperIndex = index->forwardingTermStructure();
        QL_REQUIRE(!wrapperIndex.empty(), "no termstructure for index " << ind);
        vector<string> keys(parameters->yieldCurveTenors(ind).size());

        DayCounter dc = wrapperIndex->dayCounter(); // used to convert YieldCurve Periods to Times
        vector<Time> yieldCurveTimes(1, 0.0);       // include today
        vector<Date> yieldCurveDates(1, asof_);
        QL_REQUIRE(parameters->yieldCurveTenors(ind).front() > 0 * Days, "yield curve tenors must not include t=0");
        for (auto& tenor : parameters->yieldCurveTenors(ind)) {
            yieldCurveTimes.push_back(dc.yearFraction(asof_, asof_ + tenor));
            yieldCurveDates.push_back(asof_ + tenor);
        }

        // include today
        vector<Handle<Quote>> quotes;
        boost::shared_ptr<SimpleQuote> q(new SimpleQuote(1.0));
        quotes.push_back(Handle<Quote>(q));

        for (Size i = 0; i < yieldCurveTimes.size() - 1; i++) {
            boost::shared_ptr<SimpleQuote> q(new SimpleQuote(wrapperIndex->discount(yieldCurveDates[i + 1])));
            Handle<Quote> qh(q);
            quotes.push_back(qh);

            simData_.emplace(std::piecewise_construct,
                             std::forward_as_tuple(RiskFactorKey::KeyType::IndexCurve, ind, i),
                             std::forward_as_tuple(q));

            LOG("ScenarioSimMarket index curve " << ind << " discount[" << i << "]=" << q->value());
        }
        // FIXME interpolation fixed to linear, added to xml??
        boost::shared_ptr<YieldTermStructure> indexCurve;
        if (ObservationMode::instance().mode() == ObservationMode::Mode::Unregister) {
            indexCurve = boost::shared_ptr<YieldTermStructure>(new QuantExt::InterpolatedDiscountCurve(
                yieldCurveTimes, quotes, 0, index->fixingCalendar(), wrapperIndex->dayCounter()));
        } else {
            indexCurve = boost::shared_ptr<YieldTermStructure>(
                new QuantExt::InterpolatedDiscountCurve2(yieldCurveTimes, quotes, wrapperIndex->dayCounter()));
        }

        // wrapped curve, is slower than a native curve
        // boost::shared_ptr<YieldTermStructure> correctedIndexCurve(
        //     new StaticallyCorrectedYieldTermStructure(
        //         discountCurves_[ccy], initMarket->discountCurve(ccy, configuration),
        //         wrapperIndex));

        Handle<YieldTermStructure> ich(indexCurve);
        // Handle<YieldTermStructure> ich(correctedIndexCurve);
        if (wrapperIndex->allowsExtrapolation())
            ich->enableExtrapolation();

        boost::shared_ptr<IborIndex> i(index->clone(ich));
        Handle<IborIndex> ih(i);
        iborIndices_.insert(
            pair<pair<string, string>, Handle<IborIndex>>(make_pair(Market::defaultConfiguration, ind), ih));
        LOG("building " << ind << " index curve done");
    }
    LOG("index curves done");

    // swap indices
    LOG("building swap indices...");
    for (const auto& it : parameters->swapIndices()) {
        const string& indexName = it.first;
        const string& discounting = it.second;
        LOG("Adding swap index " << indexName << " with discounting index " << discounting);

        addSwapIndex(indexName, discounting, Market::defaultConfiguration);
        LOG("Adding swap index " << indexName << " done.");
    }

    // constructing swaption volatility curves
    LOG("building swaption volatility curves...");
    for (const auto& ccy : parameters->swapVolCcys()) {
        LOG("building " << ccy << " swaption volatility curve...");
        RelinkableHandle<SwaptionVolatilityStructure> wrapper(*initMarket->swaptionVol(ccy, configuration));

        LOG("Initial market " << ccy << " swaption volatility type = " << wrapper->volatilityType());

        bool isMatrix = boost::dynamic_pointer_cast<SwaptionVolatilityMatrix>(*wrapper) != nullptr;
        // bool isConstant = boost::dynamic_pointer_cast<ConstantSwaptionVolatility>(*wrapper) != nullptr;
        bool isCube = boost::dynamic_pointer_cast<QuantExt::SwaptionVolCubeWithATM>(*wrapper) != nullptr;

        // If swaption volatility type is not Normal, convert to Normal for the simulation
        if (wrapper->volatilityType() != Normal) {
            // FIXME we should support constant swaption vols here as well (or build a matrix
            // always in todays market even if only one vol point is given?)
            if (isMatrix) {
                // Get swap index associated with this volatility structure
                string swapIndexName = initMarket->swapIndexBase(ccy, configuration);
                Handle<SwapIndex> swapIndex = initMarket->swapIndex(swapIndexName, configuration);

                // Set up swaption volatility converter
                SwaptionVolatilityConverter converter(asof_, *wrapper, *swapIndex, Normal);
                wrapper.linkTo(converter.convert());

                LOG("Converting swaption volatilities in configuration " << configuration << " with currency " << ccy
                                                                         << " to normal swaption volatilities");
            } else {
                // Only support conversions for swaption volatility matrices
                // FIXME we should also convert cubes
                LOG("Swaption volatility for ccy " << ccy << " is not a matrix so it is not converted to Normal");
            }
        }

        Handle<SwaptionVolatilityStructure> svp;
        if (parameters->simulateSwapVols()) {
            LOG("Simulating (" << wrapper->volatilityType() << ") Swaption vols for ccy " << ccy);
            vector<Period> optionTenors = parameters->swapVolExpiries();
            vector<Period> swapTenors = parameters->swapVolTerms();
            vector<vector<Handle<Quote>>> quotes(optionTenors.size(),
                                                 vector<Handle<Quote>>(swapTenors.size(), Handle<Quote>()));
            vector<vector<Real>> shift(optionTenors.size(), vector<Real>(swapTenors.size(), 0.0));
            for (Size i = 0; i < optionTenors.size(); ++i) {
                for (Size j = 0; j < swapTenors.size(); ++j) {
                    Real vol = wrapper->volatility(optionTenors[i], swapTenors[j], Null<Real>()); // ATM
                    boost::shared_ptr<SimpleQuote> q(new SimpleQuote(vol));
                    Size index = i * swapTenors.size() + j;
                    simData_.emplace(std::piecewise_construct,
                                     std::forward_as_tuple(RiskFactorKey::KeyType::SwaptionVolatility, ccy, index),
                                     std::forward_as_tuple(q));
                    quotes[i][j] = Handle<Quote>(q);
                    shift[i][j] = wrapper->volatilityType() == ShiftedLognormal
                                      ? wrapper->shift(optionTenors[i], swapTenors[j])
                                      : 0.0;
                }
            }
            bool flatExtrapolation = true; // FIXME: get this from curve configuration
            VolatilityType volType = wrapper->volatilityType();
            // floating reference date matrix in sim market
            boost::shared_ptr<SwaptionVolatilityStructure> svolp(new SwaptionVolatilityMatrix(
                wrapper->calendar(), wrapper->businessDayConvention(), optionTenors, swapTenors, quotes,
                wrapper->dayCounter(), flatExtrapolation, volType, shift));
            // if we have a cube, we keep the vol spreads constant under scenarios
            // notice that cube is from todaysmarket, so it has a fixed reference date, which means that
            // we keep the smiles constant in terms of vol spreads when moving forward in time;
            // notice also that the volatility will be "sticky strike", i.e. it will not react to
            // changes in the ATM level
            if (isCube) {
                svp = Handle<SwaptionVolatilityStructure>(boost::make_shared<SwaptionVolatilityConstantSpread>(
                    Handle<SwaptionVolatilityStructure>(svolp), wrapper));
            } else {
                svp = Handle<SwaptionVolatilityStructure>(svolp);
            }

        } else {
            string decayModeString = parameters->swapVolDecayMode();
            ReactionToTimeDecay decayMode = parseDecayMode(decayModeString);
            LOG("Dynamic (" << wrapper->volatilityType() << ") Swaption vols (" << decayModeString << ") for ccy "
                            << ccy);
            if (isCube)
                WLOG("Only ATM slice is considered from init market's cube");
            boost::shared_ptr<QuantLib::SwaptionVolatilityStructure> svolp =
                boost::make_shared<QuantExt::DynamicSwaptionVolatilityMatrix>(*wrapper, 0, NullCalendar(), decayMode);
            svp = Handle<SwaptionVolatilityStructure>(svolp);
        }
        svp->enableExtrapolation(); // FIXME

        swaptionCurves_.insert(pair<pair<string, string>, Handle<SwaptionVolatilityStructure>>(
            make_pair(Market::defaultConfiguration, ccy), svp));

        LOG("Simulaton market " << ccy << " swaption volatility type = " << svp->volatilityType());

        string shortSwapIndexBase = initMarket->shortSwapIndexBase(ccy, configuration);
        string swapIndexBase = initMarket->swapIndexBase(ccy, configuration);
        swaptionIndexBases_.insert(pair<pair<string, string>, pair<string, string>>(
            make_pair(Market::defaultConfiguration, ccy), make_pair(shortSwapIndexBase, swapIndexBase)));
        swaptionIndexBases_.insert(pair<pair<string, string>, pair<string, string>>(
            make_pair(Market::defaultConfiguration, ccy), make_pair(swapIndexBase, swapIndexBase)));
    }

    LOG("swaption volatility curves done");

    // Constructing caplet/floorlet volatility surfaces
    LOG("building cap/floor volatility curves...");
    for (const auto& ccy : parameters->capFloorVolCcys()) {
        LOG("building " << ccy << " cap/floor volatility curve...");
        Handle<OptionletVolatilityStructure> wrapper = initMarket->capFloorVol(ccy, configuration);

        LOG("Initial market cap/floor volatility type = " << wrapper->volatilityType());

        Handle<OptionletVolatilityStructure> hCapletVol;

        if (parameters->simulateCapFloorVols()) {
            LOG("Simulating Cap/Floor Optionlet vols for ccy " << ccy);
            vector<Period> optionTenors = parameters->capFloorVolExpiries(ccy);
            vector<Date> optionDates(optionTenors.size());
            vector<Real> strikes = parameters->capFloorVolStrikes();
            vector<vector<Handle<Quote>>> quotes(optionTenors.size(),
                                                 vector<Handle<Quote>>(strikes.size(), Handle<Quote>()));
            for (Size i = 0; i < optionTenors.size(); ++i) {
                optionDates[i] = wrapper->optionDateFromTenor(optionTenors[i]);
                for (Size j = 0; j < strikes.size(); ++j) {
                    Real vol = wrapper->volatility(optionTenors[i], strikes[j], wrapper->allowsExtrapolation());
                    boost::shared_ptr<SimpleQuote> q(new SimpleQuote(vol));
                    Size index = i * strikes.size() + j;
                    simData_.emplace(std::piecewise_construct,
                                     std::forward_as_tuple(RiskFactorKey::KeyType::OptionletVolatility, ccy, index),
                                     std::forward_as_tuple(q));
                    quotes[i][j] = Handle<Quote>(q);
                }
            }
            // FIXME: Works as of today only, i.e. for sensitivity/scenario analysis.
            // TODO: Build floating reference date StrippedOptionlet class for MC path generators
            boost::shared_ptr<StrippedOptionlet> optionlet = boost::make_shared<StrippedOptionlet>(
                0, // FIXME: settlement days
                wrapper->calendar(), wrapper->businessDayConvention(),
                boost::shared_ptr<IborIndex>(), // FIXME: required for ATM vol calculation
                optionDates, strikes, quotes, wrapper->dayCounter(), wrapper->volatilityType(),
                wrapper->displacement());
            boost::shared_ptr<StrippedOptionletAdapter2> adapter =
                boost::make_shared<StrippedOptionletAdapter2>(optionlet);
            hCapletVol = Handle<OptionletVolatilityStructure>(adapter);
        } else {
            string decayModeString = parameters->capFloorVolDecayMode();
            ReactionToTimeDecay decayMode = parseDecayMode(decayModeString);
            boost::shared_ptr<OptionletVolatilityStructure> capletVol =
                boost::make_shared<DynamicOptionletVolatilityStructure>(*wrapper, 0, NullCalendar(), decayMode);
            hCapletVol = Handle<OptionletVolatilityStructure>(capletVol);
        }

        capFloorCurves_.emplace(std::piecewise_construct, std::forward_as_tuple(Market::defaultConfiguration, ccy),
                                std::forward_as_tuple(hCapletVol));

        LOG("Simulaton market cap/floor volatility type = " << hCapletVol->volatilityType());
    }

    LOG("cap/floor volatility curves done");

    // building default curves
    LOG("building default curves...");
    for (const auto& name : parameters->defaultNames()) {
        LOG("building " << name << " default curve..");
        Handle<DefaultProbabilityTermStructure> wrapper = initMarket->defaultCurve(name, configuration);
        vector<Handle<Quote>> quotes;

        QL_REQUIRE(parameters->defaultTenors(name).front() > 0 * Days, "default curve tenors must not include t=0");

        vector<Date> dates(1, asof_);

        for (Size i = 0; i < parameters->defaultTenors(name).size(); i++) {
            dates.push_back(asof_ + parameters->defaultTenors(name)[i]);
        }

        boost::shared_ptr<SimpleQuote> q(new SimpleQuote(1.0));
        quotes.push_back(Handle<Quote>(q));
        for (Size i = 0; i < dates.size() - 1; i++) {
            Probability prob = wrapper->survivalProbability(dates[i + 1], true);
            boost::shared_ptr<SimpleQuote> q(new SimpleQuote(prob));
            if (parameters->simulateSurvivalProbabilities()) {
                simData_.emplace(std::piecewise_construct,
                                 std::forward_as_tuple(RiskFactorKey::KeyType::SurvivalProbability, name, i),
                                 std::forward_as_tuple(q));
            }
            Handle<Quote> qh(q);
            quotes.push_back(qh);
        }

        // FIXME riskmarket uses SurvivalProbabilityCurve but this isn't added to ore
        boost::shared_ptr<DefaultProbabilityTermStructure> defaultCurve(
            new QuantExt::SurvivalProbabilityCurve<Linear>(dates, quotes, wrapper->dayCounter(), wrapper->calendar()));
        Handle<DefaultProbabilityTermStructure> dch(defaultCurve);

        dch->enableExtrapolation();

        defaultCurves_.insert(pair<pair<string, string>, Handle<DefaultProbabilityTermStructure>>(
            make_pair(Market::defaultConfiguration, name), dch));

        // add recovery rate
        boost::shared_ptr<SimpleQuote> rrQuote(new SimpleQuote(initMarket->recoveryRate(name, configuration)->value()));
        if (parameters->simulateRecoveryRates()) {
            simData_.emplace(std::piecewise_construct,
                             std::forward_as_tuple(RiskFactorKey::KeyType::RecoveryRate, name),
                             std::forward_as_tuple(rrQuote));
        }
        recoveryRates_.insert(pair<pair<string, string>, Handle<Quote>>(make_pair(Market::defaultConfiguration, name),
                                                                        Handle<Quote>(rrQuote)));
    }
    LOG("default curves done");

    // building cds volatilities
    LOG("building cds volatilities...");
    for (const auto& name : parameters->cdsVolNames()) {
        LOG("building " << name << "  cds vols..");
        Handle<BlackVolTermStructure> wrapper = initMarket->cdsVol(name, configuration);
        Handle<BlackVolTermStructure> cvh;
        if (parameters->simulateCdsVols()) {
            LOG("Simulating CDS Vols for " << name);
            vector<Handle<Quote>> quotes;
            vector<Time> times;
            for (Size i = 0; i < parameters->cdsVolExpiries().size(); i++) {
                Date date = asof_ + parameters->cdsVolExpiries()[i];
                Volatility vol = wrapper->blackVol(date, Null<Real>(), true);
                times.push_back(wrapper->timeFromReference(date));
                boost::shared_ptr<SimpleQuote> q(new SimpleQuote(vol));
                if (parameters->simulateCdsVols()) {
                    simData_.emplace(std::piecewise_construct,
                                     std::forward_as_tuple(RiskFactorKey::KeyType::CDSVolatility, name, i),
                                     std::forward_as_tuple(q));
                }
                quotes.emplace_back(q);
            }
            boost::shared_ptr<BlackVolTermStructure> cdsVolCurve(new BlackVarianceCurve3(
                0, NullCalendar(), wrapper->businessDayConvention(), wrapper->dayCounter(), times, quotes));

            cvh = Handle<BlackVolTermStructure>(cdsVolCurve);
        } else {
            string decayModeString = parameters->cdsVolDecayMode();
            LOG("Deterministic CDS Vols with decay mode " << decayModeString << " for " << name);
            ReactionToTimeDecay decayMode = parseDecayMode(decayModeString);

            // currently only curves (i.e. strike indepdendent) CDS volatility structures are
            // supported, so we use a) the more efficient curve tag and b) a hard coded sticky
            // strike stickyness, since then no yield term structures and no fx spot are required
            // that define the ATM level
            cvh = Handle<BlackVolTermStructure>(boost::make_shared<QuantExt::DynamicBlackVolTermStructure<tag::curve>>(
                wrapper, 0, NullCalendar(), decayMode, StickyStrike));
        }

        if (wrapper->allowsExtrapolation())
            cvh->enableExtrapolation();
        cdsVols_.insert(pair<pair<string, string>, Handle<BlackVolTermStructure>>(
            make_pair(Market::defaultConfiguration, name), cvh));
    }
    LOG("cds volatilities done");
    // building fx volatilities
    LOG("building fx volatilities...");
    for (const auto& ccyPair : parameters->fxVolCcyPairs()) {
        Handle<BlackVolTermStructure> wrapper = initMarket->fxVol(ccyPair, configuration);
        Handle<Quote> spot = fxSpot(ccyPair);
        QL_REQUIRE(ccyPair.length() == 6, "invalid ccy pair length");
        string forCcy = ccyPair.substr(0, 3);
        string domCcy = ccyPair.substr(3, 3);
        Handle<YieldTermStructure> forTS = discountCurve(forCcy);
        Handle<YieldTermStructure> domTS = discountCurve(domCcy);
        Handle<BlackVolTermStructure> fvh;

        if (parameters->simulateFXVols()) {
            LOG("Simulating FX Vols (BlackVarianceCurve3) for " << ccyPair);
            Size n = parameters->fxVolExpiries().size();
            Size m = parameters->fxVolMoneyness().size();
            vector<vector<Handle<Quote>>> quotes(m, vector<Handle<Quote>>(n, Handle<Quote>()));
            Calendar cal = wrapper->calendar();
            DayCounter dc = wrapper->dayCounter();
            vector<Time> times;

            for (Size i = 0; i < n; i++) {
                Date date = asof_ + parameters->fxVolExpiries()[i];

                times.push_back(wrapper->timeFromReference(date));

                for (Size j = 0; j < m; j++) {
                    Size idx = j * n + i;
                    Real mon = parameters->fxVolMoneyness()[j]; //0 if ATM

                    // strike (assuming forward prices)
                    Real k = spot->value() * mon * forTS->discount(date)/domTS->discount(date);
                    Volatility vol = wrapper->blackVol(date, k, true);
                    boost::shared_ptr<SimpleQuote> q(new SimpleQuote(vol));
                    simData_.emplace(std::piecewise_construct,
                                    std::forward_as_tuple(RiskFactorKey::KeyType::FXVolatility, ccyPair, idx),
                                    std::forward_as_tuple(q));
                    quotes[j][i] = Handle<Quote>(q);
                }
            }

            boost::shared_ptr<BlackVolTermStructure> fxVolCurve;
            if( parameters->fxVolIsSurface() ) {
                bool stickyStrike = true;
                fxVolCurve = boost::shared_ptr<BlackVolTermStructure>(new BlackVarianceSurfaceMoneynessForward(cal, spot, 
                    times, parameters->fxVolMoneyness(), quotes, dc, forTS, domTS, stickyStrike));
            } else {
                fxVolCurve = boost::shared_ptr<BlackVolTermStructure>(new BlackVarianceCurve3(
                    0, NullCalendar(), wrapper->businessDayConvention(), wrapper->dayCounter(), times, quotes[0]));
            }
            fvh = Handle<BlackVolTermStructure>(fxVolCurve);

        } else {
            string decayModeString = parameters->fxVolDecayMode();
            LOG("Deterministic FX Vols with decay mode " << decayModeString << " for " << ccyPair);
            ReactionToTimeDecay decayMode = parseDecayMode(decayModeString);

            // currently only curves (i.e. strike indepdendent) FX volatility structures are
            // supported, so we use a) the more efficient curve tag and b) a hard coded sticky
            // strike stickyness, since then no yield term structures and no fx spot are required
            // that define the ATM level - to be revisited when FX surfaces are supported
            fvh = Handle<BlackVolTermStructure>(boost::make_shared<QuantExt::DynamicBlackVolTermStructure<tag::curve>>(
                wrapper, 0, NullCalendar(), decayMode, StickyStrike));
        }

        fvh->enableExtrapolation();
        fxVols_.insert(pair<pair<string, string>, Handle<BlackVolTermStructure>>(
            make_pair(Market::defaultConfiguration, ccyPair), fvh));

        // build inverted surface
        QL_REQUIRE(ccyPair.size() == 6, "Invalid Ccy pair " << ccyPair);
        string reverse = ccyPair.substr(3) + ccyPair.substr(0, 3);
        Handle<QuantLib::BlackVolTermStructure> ifvh(boost::make_shared<BlackInvertedVolTermStructure>(fvh));
        ifvh->enableExtrapolation();
        fxVols_.insert(pair<pair<string, string>, Handle<BlackVolTermStructure>>(
            make_pair(Market::defaultConfiguration, reverse), ifvh));
    }
    LOG("fx volatilities done");

    // building equity spots
    LOG("building equity spots...");
    for (const auto& eqName : parameters->equityNames()) {
        Real spotVal = initMarket->equitySpot(eqName, configuration)->value();
        DLOG("adding " << eqName << " equity spot price");
        boost::shared_ptr<SimpleQuote> q(new SimpleQuote(spotVal));
        Handle<Quote> qh(q);
        equitySpots_.insert(
            pair<pair<string, string>, Handle<Quote>>(make_pair(Market::defaultConfiguration, eqName), qh));
        simData_.emplace(std::piecewise_construct, std::forward_as_tuple(RiskFactorKey::KeyType::EquitySpot, eqName),
                         std::forward_as_tuple(q));
    }
    LOG("equity spots done");

    // building equity dividend yield curves
    LOG("building equity dividend yield curves...");
    for (const auto& eqName : parameters->equityNames()) {
        DLOG("building " << eqName << " equity dividend yield curve..");
        Handle<YieldTermStructure> wrapper = initMarket->equityDividendCurve(eqName, configuration);
        vector<Handle<Quote>> quotes;
        boost::shared_ptr<SimpleQuote> q(new SimpleQuote(1.0));
        quotes.push_back(Handle<Quote>(q));

        DayCounter dc = wrapper->dayCounter();
        vector<Time> equityCurveTimes(1, 0.0);
        vector<Date> equityCurveDates(1, asof_);
        if (parameters->equityNames().size() > 0) {
            QL_REQUIRE(parameters->equityTenors(eqName).size() > 0, "Equity curve tenor grid not defined");
            QL_REQUIRE(parameters->equityTenors(eqName).front() > 0 * Days, "equity curve tenors must not include t=0");
            for (auto& tenor : parameters->equityTenors(eqName)) {
                equityCurveTimes.push_back(dc.yearFraction(asof_, asof_ + tenor));
                equityCurveDates.push_back(asof_ + tenor);
            }
        }

        for (Size i = 0; i < equityCurveTimes.size() - 1; i++) {
            boost::shared_ptr<SimpleQuote> q(new SimpleQuote(wrapper->discount(equityCurveTimes[i + 1])));
            Handle<Quote> qh(q);
            quotes.push_back(qh);
            simData_.emplace(std::piecewise_construct,
                             std::forward_as_tuple(RiskFactorKey::KeyType::DividendYield, eqName, i),
                             std::forward_as_tuple(q));
        }
        boost::shared_ptr<YieldTermStructure> eqdivCurve;
        if (ObservationMode::instance().mode() == ObservationMode::Mode::Unregister) {
            eqdivCurve = boost::shared_ptr<YieldTermStructure>(
                new QuantExt::InterpolatedDiscountCurve(equityCurveTimes, quotes, 0, TARGET(), wrapper->dayCounter()));
        } else {
            eqdivCurve = boost::shared_ptr<YieldTermStructure>(
                new QuantExt::InterpolatedDiscountCurve2(equityCurveTimes, quotes, wrapper->dayCounter()));
        }
        Handle<YieldTermStructure> eqdiv_h(eqdivCurve);
        if (wrapper->allowsExtrapolation())
            eqdiv_h->enableExtrapolation();

        equityDividendCurves_.insert(pair<pair<string, string>, Handle<YieldTermStructure>>(
            make_pair(Market::defaultConfiguration, eqName), eqdiv_h));
        DLOG("building " << eqName << " equity dividend yield curve done");
    }
    LOG("equity dividend yield curves done");

    // building eq volatilities
    LOG("building eq volatilities...");
    for (const auto& equityName : parameters->equityVolNames()) {
        Handle<BlackVolTermStructure> wrapper = initMarket->equityVol(equityName, configuration);

        Handle<BlackVolTermStructure> evh;

        if (parameters->simulateEquityVols()) {
            Handle<Quote> spot = equitySpots_[make_pair(Market::defaultConfiguration, equityName)];
            Size n = parameters->equityVolMoneyness().size();
            Size m = parameters->equityVolExpiries().size();
            vector<vector<Handle<Quote>>> quotes(n, vector<Handle<Quote>>(m, Handle<Quote>()));
            vector<Time> times(m);
            Calendar cal = wrapper->calendar();
            DayCounter dc = wrapper->dayCounter();
            bool atmOnly = parameters->simulateEquityVolATMOnly();

            for (Size i = 0; i < n; i++) {
                Real mon = parameters->equityVolMoneyness()[i];
                // strike
                Real k = atmOnly ? Null<Real>() : spot->value() * mon; 

                for (Size j = 0; j < m; j++) {
                    // Index is expires then moneyness. TODO: is this the best?
                    Size idx = i * m + j;
                    times[j] = dc.yearFraction(asof_, asof_ + parameters->equityVolExpiries()[j]);
                    Volatility vol = wrapper->blackVol(asof_ + parameters->equityVolExpiries()[j], k);
                    boost::shared_ptr<SimpleQuote> q(new SimpleQuote(vol));
                    simData_.emplace(std::piecewise_construct,
                                     std::forward_as_tuple(RiskFactorKey::KeyType::EquityVolatility, equityName, idx),
                                     std::forward_as_tuple(q));
                    quotes[i][j] = Handle<Quote>(q);
                }
            }
            boost::shared_ptr<BlackVolTermStructure> eqVolCurve;
            if(!parameters->simulateEquityVolATMOnly()) {
                LOG("Simulating EQ Vols (BlackVarianceSurfaceMoneyness) for " << equityName);
                // If true, the strikes are fixed, if false they move with the spot handle
                // Should probably be false, but some people like true for sensi runs.
                bool stickyStrike = true;
<<<<<<< HEAD

                boost::shared_ptr<BlackVolTermStructure> eqVolCurve(
                    new BlackVarianceSurfaceMoneynessSpot(cal, spot, times, parameters->equityVolMoneyness(), quotes, dc, stickyStrike));
=======
                eqVolCurve
                =  boost::shared_ptr<BlackVolTermStructure> (new BlackVarianceSurfaceMoneyness(cal, spot, times, parameters->equityVolMoneyness(), quotes, dc, stickyStrike));
>>>>>>> 60d25784
                eqVolCurve->enableExtrapolation();
            } else {
            LOG("Simulating EQ Vols (BlackVarianceCurve3) for " << equityName);
                eqVolCurve =  boost::shared_ptr<BlackVolTermStructure> (new BlackVarianceCurve3(
                    0, NullCalendar(), wrapper->businessDayConvention(), wrapper->dayCounter(), times, quotes[0]));
            }

            //if we have a surface but are only simulating atm vols we wrap the atm curve and the full t0 surface
            if( parameters->equityVolIsSurface() && parameters->simulateEquityVolATMOnly()) {
                LOG("Simulating EQ Vols (EquityVolatilityConstantSpread) for " << equityName);
                evh = Handle<BlackVolTermStructure>(boost::make_shared<EquityVolatilityConstantSpread>(
                       Handle<BlackVolTermStructure>(eqVolCurve), wrapper) );
            } else {
                evh = Handle<BlackVolTermStructure>(eqVolCurve);
            }
        } else {
            string decayModeString = parameters->equityVolDecayMode();
            DLOG("Deterministic EQ Vols with decay mode " << decayModeString << " for " << equityName);
            ReactionToTimeDecay decayMode = parseDecayMode(decayModeString);

            // currently only curves (i.e. strike indepdendent) EQ volatility structures are
            // supported, so we use a) the more efficient curve tag and b) a hard coded sticky
            // strike stickyness, since then no yield term structures and no EQ spot are required
            // that define the ATM level - to be revisited when EQ surfaces are supported
            evh = Handle<BlackVolTermStructure>(boost::make_shared<QuantExt::DynamicBlackVolTermStructure<tag::curve>>(
                wrapper, 0, NullCalendar(), decayMode, StickyStrike));
        }
        if (wrapper->allowsExtrapolation())
            evh->enableExtrapolation();
        equityVols_.insert(pair<pair<string, string>, Handle<BlackVolTermStructure>>(
            make_pair(Market::defaultConfiguration, equityName), evh));
        DLOG("EQ volatility curve built for " << equityName);
    }
    LOG("equity volatilities done");

    // building base correlation structures
    LOG("building base correlations...");
    for (const auto& bcName : parameters->baseCorrelationNames()) {
        Handle<BaseCorrelationTermStructure<BilinearInterpolation>> wrapper =
            initMarket->baseCorrelation(bcName, configuration);
        if (!parameters->simulateBaseCorrelations())
            baseCorrelations_.insert(
                pair<pair<string, string>, Handle<BaseCorrelationTermStructure<BilinearInterpolation>>>(
                    make_pair(Market::defaultConfiguration, bcName), wrapper));
        else {
            Size nd = parameters->baseCorrelationDetachmentPoints().size();
            Size nt = parameters->baseCorrelationTerms().size();
            vector<vector<Handle<Quote>>> quotes(nd, vector<Handle<Quote>>(nt));
            vector<Period> terms(nt);
            for (Size i = 0; i < nd; ++i) {
                Real lossLevel = parameters->baseCorrelationDetachmentPoints()[i];
                for (Size j = 0; j < nt; ++j) {
                    Period term = parameters->baseCorrelationTerms()[j];
                    if (i == 0)
                        terms[j] = term;
                    Real bc = wrapper->correlation(asof_ + term, lossLevel, true); // extrapolate
                    boost::shared_ptr<SimpleQuote> q(new SimpleQuote(bc));
                    simData_.emplace(std::piecewise_construct,
                                     std::forward_as_tuple(RiskFactorKey::KeyType::BaseCorrelation, bcName, i * nt + j),
                                     std::forward_as_tuple(q));
                    quotes[i][j] = Handle<Quote>(q);
                }
            }

            // FIXME: Same change as in ored/market/basecorrelationcurve.cpp
            if (nt == 1) {
                terms.push_back(terms[0] + 1 * Days); // arbitrary, but larger than the first term
                for (Size i = 0; i < nd; ++i)
                    quotes[i].push_back(quotes[i][0]);
            }

            boost::shared_ptr<BilinearBaseCorrelationTermStructure> bcp =
                boost::make_shared<BilinearBaseCorrelationTermStructure>(
                    wrapper->settlementDays(), wrapper->calendar(), wrapper->businessDayConvention(), terms,
                    parameters->baseCorrelationDetachmentPoints(), quotes, wrapper->dayCounter());

            bcp->enableExtrapolation(wrapper->allowsExtrapolation());
            Handle<BilinearBaseCorrelationTermStructure> bch(bcp);
            baseCorrelations_.insert(
                pair<pair<string, string>, Handle<BaseCorrelationTermStructure<BilinearInterpolation>>>(
                    make_pair(Market::defaultConfiguration, bcName), bch));
        }
        DLOG("Base correlations built for " << bcName);
    }
    LOG("base correlations done");

    LOG("building CPI Indices...");
    //TODO: do we need anything here?

    LOG("CPI Indices done");

    LOG("building zero inflation curves...");
    for (const auto& zic : parameters->zeroInflationIndices()) {
        LOG("building " << zic << " zero inflation curve");

        Handle<ZeroInflationIndex> inflationIndex = initMarket->zeroInflationIndex(zic, configuration);
        Handle<ZeroInflationTermStructure> inflationTs = inflationIndex->zeroInflationTermStructure();
        vector<string> keys(parameters->zeroInflationTenors(zic).size());
        BusinessDayConvention bdc = ModifiedFollowing;

       // vector<Time> zeroCurveTimes;       // include today
        vector<Date> zeroCurveDates;
        zeroCurveDates.push_back(asof_ - inflationTs->observationLag());
        vector<Handle<Quote>> quotes;
        QL_REQUIRE(parameters->zeroInflationTenors(zic).front() > 0 * Days, "zero inflation tenors must not include t=0");
        for (auto& tenor : parameters->zeroInflationTenors(zic)) {
           // zeroCurveTimes.push_back(inflationTs->dayCounter().yearFraction(asof_, asof_ + tenor));
            zeroCurveDates.push_back(asof_ + tenor);
        }
        
        boost::shared_ptr<SimpleQuote> q0(new SimpleQuote(inflationTs->zeroRate(zeroCurveDates[1])));
        Handle<Quote> qh0(q0);
        quotes.push_back(qh0);

        for (Size i = 1; i < zeroCurveDates.size(); i++) {
            boost::shared_ptr<SimpleQuote> q(new SimpleQuote(inflationTs->zeroRate(zeroCurveDates[i])));
            Handle<Quote> qh(q);
            quotes.push_back(qh);

            simData_.emplace(std::piecewise_construct,
                std::forward_as_tuple(RiskFactorKey::KeyType::ZeroInflationCurve, zic, i-1),
                std::forward_as_tuple(q));
            LOG("ScenarioSimMarket index curve " << zic << " zeroRate[" << i << "]=" << q->value());
        }

        boost::shared_ptr<ZeroInflationTermStructure> zeroCurve;

        // Note this is *not* a floating term structure, it is only suitable for sensi runs
        // TODO: floating
        zeroCurve = boost::shared_ptr<ZeroInflationCurveObserver<Linear>> (new ZeroInflationCurveObserver<Linear>(
            asof_, inflationIndex->fixingCalendar(), inflationTs->dayCounter(), inflationTs->observationLag(), inflationTs->frequency(),
            inflationTs->indexIsInterpolated(), inflationTs->nominalTermStructure(), zeroCurveDates, quotes, inflationTs->seasonality()));

        Handle<ZeroInflationTermStructure> its(zeroCurve);
        boost::shared_ptr<ZeroInflationIndex> i = ore::data::parseZeroInflationIndex(zic, false, Handle<ZeroInflationTermStructure>(its));
        Handle<ZeroInflationIndex> zh(i);
        zeroInflationIndices_.insert(pair<pair<string, string>, Handle<ZeroInflationIndex>>
            (make_pair(Market::defaultConfiguration, zic), zh));

        LOG("building " << zic << " zero inflation curve done");   
    }
    LOG("zero inflation curves done");

    LOG("building yoy inflation curves...");
    for (const auto& yic : parameters->yoyInflationIndices()) {

        Handle<YoYInflationIndex> yoyInflationIndex = initMarket->yoyInflationIndex(yic, configuration);
        Handle<YoYInflationTermStructure> yoyInflationTs = yoyInflationIndex->yoyInflationTermStructure();
        vector<string> keys(parameters->yoyInflationTenors(yic).size());
        BusinessDayConvention bdc = ModifiedFollowing;

        vector<Date> yoyCurveDates;
        yoyCurveDates.push_back(asof_ - yoyInflationTs->observationLag());
        vector<Handle<Quote>> quotes;
        QL_REQUIRE(parameters->yoyInflationTenors(yic).front() > 0 * Days, "yoy inflation tenors must not include t=0");
        for (auto& tenor : parameters->yoyInflationTenors(yic)) {
            yoyCurveDates.push_back(asof_ + tenor);
        }

        boost::shared_ptr<SimpleQuote> q0(new SimpleQuote(yoyInflationTs->yoyRate(yoyCurveDates[1])));
        Handle<Quote> qh0(q0);
        quotes.push_back(qh0);

        for (Size i = 1; i < yoyCurveDates.size(); i++) {
            boost::shared_ptr<SimpleQuote> q(new SimpleQuote(yoyInflationTs->yoyRate(yoyCurveDates[i])));
            Handle<Quote> qh(q);
            quotes.push_back(qh);

            simData_.emplace(std::piecewise_construct,
                std::forward_as_tuple(RiskFactorKey::KeyType::YoYInflationCurve, yic, i-1),
                std::forward_as_tuple(q));

            LOG("ScenarioSimMarket yoy inflation index curve " << yic << " yoyRate[" << i << "]=" << q->value());
        }

        boost::shared_ptr<YoYInflationTermStructure> yoyCurve;

        // Note this is *not* a floating term structure, it is only suitable for sensi runs
        // TODO: floating
        yoyCurve = boost::shared_ptr<YoYInflationCurveObserver<Linear>>(new YoYInflationCurveObserver<Linear>(
            asof_, yoyInflationIndex->fixingCalendar(), yoyInflationTs->dayCounter(), yoyInflationTs->observationLag(), yoyInflationTs->frequency(),
            yoyInflationTs->indexIsInterpolated(), yoyInflationTs->nominalTermStructure(), yoyCurveDates, quotes, yoyInflationTs->seasonality()));

        Handle<YoYInflationTermStructure> its(yoyCurve);
        boost::shared_ptr<YoYInflationIndex> i(yoyInflationIndex->clone(its));
        Handle<YoYInflationIndex> zh(i);
        yoyInflationIndices_.insert(pair<pair<string, string>, Handle<YoYInflationIndex>>
            (make_pair(Market::defaultConfiguration, yic), zh));
    }

    LOG("yoy inflation curves done");
}

void ScenarioSimMarket::update(const Date& d) {
    // DLOG("ScenarioSimMarket::update called with Date " << QuantLib::io::iso_date(d));

    ObservationMode::Mode om = ObservationMode::instance().mode();
    if (om == ObservationMode::Mode::Disable)
        ObservableSettings::instance().disableUpdates(false);
    else if (om == ObservationMode::Mode::Defer)
        ObservableSettings::instance().disableUpdates(true);

    boost::shared_ptr<Scenario> scenario = scenarioGenerator_->next(d);

    numeraire_ = scenario->getNumeraire();

    if (d != Settings::instance().evaluationDate())
        Settings::instance().evaluationDate() = d;
    else if (om == ObservationMode::Mode::Unregister) {
        // Due to some of the notification chains having been unregistered,
        // it is possible that some lazy objects might be missed in the case
        // that the evaluation date has not been updated. Therefore, we
        // manually kick off an observer notification from this level.
        // We have unit regression tests in OREAnalyticsTestSuite to ensure
        // the various ObservationMode settings return the anticipated results.
        boost::shared_ptr<QuantLib::Observable> obs = QuantLib::Settings::instance().evaluationDate();
        obs->notifyObservers();
    }

    const vector<RiskFactorKey>& keys = scenario->keys();

    Size count = 0;
    bool missingPoint = false;
    for (const auto& key : keys) {
        // TODO: Is this really an error?
        auto it = simData_.find(key);
        if (it == simData_.end()) {
            ALOG("simulation data point missing for key " << key);
            missingPoint = true;
        } else {
            // LOG("simulation data point found for key " << key);
            it->second->setValue(scenario->get(key));
            count++;
        }
    }
    QL_REQUIRE(!missingPoint, "simulation data points missing from scenario, exit.");

    if (count != simData_.size()) {
        ALOG("mismatch between scenario and sim data size, " << count << " vs " << simData_.size());
        for (auto it : simData_) {
            if (!scenario->has(it.first))
                ALOG("Key " << it.first << " missing in scenario");
        }
        QL_FAIL("mismatch between scenario and sim data size, exit.");
    }

    // Observation Mode - key to update these before fixings are set
    if (om == ObservationMode::Mode::Disable) {
        refresh();
        ObservableSettings::instance().enableUpdates();
    } else if (om == ObservationMode::Mode::Defer) {
        ObservableSettings::instance().enableUpdates();
    }

    // Apply fixings as historical fixings. Must do this before we populate ASD
    fixingManager_->update(d);

    if (asd_) {
        // add additional scenario data to the given container, if required
        for (auto i : parameters_->additionalScenarioDataIndices())
            asd_->set(iborIndex(i)->fixing(d), AggregationScenarioDataType::IndexFixing, i);

        for (auto c : parameters_->additionalScenarioDataCcys()) {
            if (c != parameters_->baseCcy())
                asd_->set(fxSpot(c + parameters_->baseCcy())->value(), AggregationScenarioDataType::FXSpot, c);
        }

        asd_->set(numeraire_, AggregationScenarioDataType::Numeraire);

        asd_->next();
    }

    // DLOG("ScenarioSimMarket::update done");
}
} // namespace analytics
} // namespace ore<|MERGE_RESOLUTION|>--- conflicted
+++ resolved
@@ -726,14 +726,9 @@
                 // If true, the strikes are fixed, if false they move with the spot handle
                 // Should probably be false, but some people like true for sensi runs.
                 bool stickyStrike = true;
-<<<<<<< HEAD
 
                 boost::shared_ptr<BlackVolTermStructure> eqVolCurve(
                     new BlackVarianceSurfaceMoneynessSpot(cal, spot, times, parameters->equityVolMoneyness(), quotes, dc, stickyStrike));
-=======
-                eqVolCurve
-                =  boost::shared_ptr<BlackVolTermStructure> (new BlackVarianceSurfaceMoneyness(cal, spot, times, parameters->equityVolMoneyness(), quotes, dc, stickyStrike));
->>>>>>> 60d25784
                 eqVolCurve->enableExtrapolation();
             } else {
             LOG("Simulating EQ Vols (BlackVarianceCurve3) for " << equityName);
