/*
 Copyright (C) 2016 Quaternion Risk Management Ltd
 All rights reserved.

 This file is part of ORE, a free-software/open-source library
 for transparent pricing and risk analysis - http://opensourcerisk.org

 ORE is free software: you can redistribute it and/or modify it
 under the terms of the Modified BSD License.  You should have received a
 copy of the license along with this program.
 The license is also available online at <http://opensourcerisk.org>

 This program is distributed on the basis that it will form a useful
 contribution to risk analytics and model standardisation, but WITHOUT
 ANY WARRANTY; without even the implied warranty of MERCHANTABILITY or
 FITNESS FOR A PARTICULAR PURPOSE. See the license for more details.
*/

/*! \file scenario/scenariosimmarket.cpp
    \brief A Market class that can be updated by Scenarios
    \ingroup
*/

#include <orea/engine/observationmode.hpp>
#include <orea/scenario/scenariosimmarket.hpp>
#include <orea/scenario/simplescenario.hpp>
#include <ql/experimental/credit/basecorrelationstructure.hpp>
#include <ql/instruments/makecapfloor.hpp>
#include <ql/math/interpolations/loginterpolation.hpp>
#include <ql/termstructures/credit/interpolatedsurvivalprobabilitycurve.hpp>
#include <ql/termstructures/defaulttermstructure.hpp>
#include <ql/termstructures/volatility/capfloor/capfloortermvolatilitystructure.hpp>
#include <ql/termstructures/volatility/capfloor/capfloortermvolsurface.hpp>
#include <ql/termstructures/volatility/equityfx/blackvariancecurve.hpp>
#include <ql/termstructures/volatility/equityfx/blackvoltermstructure.hpp>
#include <ql/termstructures/volatility/optionlet/strippedoptionlet.hpp>
#include <ql/termstructures/volatility/optionlet/strippedoptionletadapter.hpp>
#include <ql/termstructures/volatility/swaption/swaptionconstantvol.hpp>
#include <ql/termstructures/volatility/swaption/swaptionvolcube.hpp>
#include <ql/termstructures/volatility/swaption/swaptionvolmatrix.hpp>
#include <ql/termstructures/volatility/swaption/swaptionvolstructure.hpp>
#include <ql/termstructures/yield/discountcurve.hpp>
#include <ql/time/calendars/target.hpp>
#include <ql/time/calendars/weekendsonly.hpp>
#include <ql/time/daycounters/actual365fixed.hpp>
#include <ql/time/daycounters/actualactual.hpp>

#include <ored/marketdata/curvespecparser.hpp>
#include <ored/marketdata/structuredcurveerror.hpp>
#include <ored/utilities/indexparser.hpp>
#include <ored/utilities/log.hpp>
#include <qle/indexes/inflationindexobserver.hpp>
#include <qle/indexes/inflationindexwrapper.hpp>
#include <qle/termstructures/blackvariancesurfacestddevs.hpp>
#include <qle/termstructures/dynamicblackvoltermstructure.hpp>
#include <qle/termstructures/dynamiccpivolatilitystructure.hpp>
#include <qle/termstructures/dynamicswaptionvolmatrix.hpp>
#include <qle/termstructures/flatcorrelation.hpp>
#include <qle/termstructures/interpolatedcorrelationcurve.hpp>
#include <qle/termstructures/interpolatedcpivolatilitysurface.hpp>
#include <qle/termstructures/pricecurve.hpp>
#include <qle/termstructures/spreadedblackvolatilitycurve.hpp>
#include <qle/termstructures/spreadedblackvolatilitysurfacemoneyness.hpp>
#include <qle/termstructures/spreadedcorrelationcurve.hpp>
#include <qle/termstructures/spreadedcpivolatilitysurface.hpp>
#include <qle/termstructures/spreadeddiscountcurve.hpp>
#include <qle/termstructures/spreadedinflationcurve.hpp>
#include <qle/termstructures/spreadedoptionletvolatility2.hpp>
#include <qle/termstructures/spreadedpricetermstructure.hpp>
#include <qle/termstructures/spreadedsurvivalprobabilitytermstructure.hpp>
#include <qle/termstructures/spreadedswaptionvolatility.hpp>
#include <qle/termstructures/spreadedyoyvolsurface.hpp>
#include <qle/termstructures/strippedoptionletadapter.hpp>
#include <qle/termstructures/strippedyoyinflationoptionletvol.hpp>
#include <qle/termstructures/survivalprobabilitycurve.hpp>
#include <qle/termstructures/swaptionvolatilityconverter.hpp>
#include <qle/termstructures/swaptionvolconstantspread.hpp>
#include <qle/termstructures/swaptionvolcube2.hpp>
#include <qle/termstructures/swaptionvolcubewithatm.hpp>
#include <qle/termstructures/yoyinflationcurveobservermoving.hpp>
#include <qle/termstructures/zeroinflationcurveobservermoving.hpp>

#include <boost/algorithm/string.hpp>

using namespace QuantLib;
using namespace QuantExt;
using namespace ore::data;
using namespace std;

typedef QuantLib::BaseCorrelationTermStructure<QuantLib::BilinearInterpolation> BilinearBaseCorrelationTermStructure;

namespace {
// Utility function that is in catch blocks below
void processException(bool continueOnError, const std::exception& e, const std::string& curveId) {
    if (continueOnError) {
        std::string exceptionMessage = e.what();
        /* We do not log a structured curve error message, if the exception message indicates that the problem
           already occured in the init market. In this case we have already logged a structured error there. */
        if (boost::starts_with(exceptionMessage, "did not find object ")) {
            ALOG("CurveID: " << curveId << ": skipping this object in scenario sim market: " << exceptionMessage);
        } else {
            ALOG(StructuredCurveErrorMessage(curveId, "skipping this object in scenario sim market", exceptionMessage));
        }
    } else {
        QL_FAIL(e.what());
    }
}
} // namespace

namespace ore {
namespace analytics {

RiskFactorKey::KeyType yieldCurveRiskFactor(const ore::data::YieldCurveType y) {

    if (y == ore::data::YieldCurveType::Discount) {
        return RiskFactorKey::KeyType::DiscountCurve;
    } else if (y == ore::data::YieldCurveType::Yield) {
        return RiskFactorKey::KeyType::YieldCurve;
    } else if (y == ore::data::YieldCurveType::EquityDividend) {
        return RiskFactorKey::KeyType::DividendYield;
    } else {
        QL_FAIL("yieldCurveType not supported");
    }
}

ore::data::YieldCurveType riskFactorYieldCurve(const RiskFactorKey::KeyType rf) {

    if (rf == RiskFactorKey::KeyType::DiscountCurve) {
        return ore::data::YieldCurveType::Discount;
    } else if (rf == RiskFactorKey::KeyType::YieldCurve) {
        return ore::data::YieldCurveType::Yield;
    } else if (rf == RiskFactorKey::KeyType::DividendYield) {
        return ore::data::YieldCurveType::EquityDividend;
    } else {
        QL_FAIL("RiskFactorKey::KeyType not supported");
    }
}

namespace {
ReactionToTimeDecay parseDecayMode(const string& s) {
    static map<string, ReactionToTimeDecay> m = {{"ForwardVariance", ForwardForwardVariance},
                                                 {"ConstantVariance", ConstantVariance}};

    auto it = m.find(s);
    if (it != m.end()) {
        return it->second;
    } else {
        QL_FAIL("Decay mode \"" << s << "\" not recognized");
    }
}

void checkDayCounterConsistency(const std::string& curveId, const DayCounter& initCurveDayCounter,
                                const DayCounter& simCurveDayCounter) {
    if (initCurveDayCounter != simCurveDayCounter) {
        std::string initDcName = initCurveDayCounter.empty() ? "(empty)" : initCurveDayCounter.name();
        std::string ssmDcName = simCurveDayCounter.empty() ? "(empty)" : simCurveDayCounter.name();
        ALOG("inconsistent day counters: when using spreaded curves in scenario sim market, the init curve day counter"
             "(" +
             initDcName + ") should be equal to the ssm day counter (" + ssmDcName +
             "), continuing anyway, please consider fixing this in either the initial market or ssm "
             "configuration");
    }
}

} // namespace

void ScenarioSimMarket::addYieldCurve(const boost::shared_ptr<Market>& initMarket, const std::string& configuration,
                                      const RiskFactorKey::KeyType rf, const string& key, const vector<Period>& tenors,
<<<<<<< HEAD
                                      bool simulate, bool spreaded) {
    Handle<YieldTermStructure> wrapper = (riskFactorYieldCurve(rf) == ore::data::YieldCurveType::Discount) ? 
        initMarket->discountCurve(key, configuration) : initMarket->yieldCurve(riskFactorYieldCurve(rf), key, configuration);
=======
                                      const string& dayCounter, bool simulate, bool spreaded) {
    Handle<YieldTermStructure> wrapper = (riskFactorYieldCurve(rf) == ore::data::YieldCurveType::Discount)
                                             ? initMarket->discountCurve(key, configuration)
                                             : initMarket->yieldCurve(riskFactorYieldCurve(rf), key, configuration);
>>>>>>> f0c271ea
    QL_REQUIRE(!wrapper.empty(), "yield curve not provided for " << key);
    QL_REQUIRE(tenors.front() > 0 * Days, "yield curve tenors must not include t=0");
    // include today

    // constructing yield curves
    DayCounter dc = wrapper->dayCounter();
    vector<Time> yieldCurveTimes(1, 0.0);                   // include today
    vector<Date> yieldCurveDates(1, asof_);
    for (auto& tenor : tenors) {
        yieldCurveTimes.push_back(dc.yearFraction(asof_, asof_ + tenor));
        yieldCurveDates.push_back(asof_ + tenor);
    }

    vector<Handle<Quote>> quotes;
    boost::shared_ptr<SimpleQuote> q(new SimpleQuote(1.0));
    quotes.push_back(Handle<Quote>(q));
    vector<Real> discounts(yieldCurveTimes.size());
    std::map<RiskFactorKey, boost::shared_ptr<SimpleQuote>> simDataTmp;
    std::map<RiskFactorKey, Real> absoluteSimDataTmp;
    for (Size i = 0; i < yieldCurveTimes.size() - 1; i++) {
        Real val = wrapper->discount(yieldCurveDates[i + 1]);
        boost::shared_ptr<SimpleQuote> q(new SimpleQuote(spreaded ? 1.0 : val));
        Handle<Quote> qh(q);
        quotes.push_back(qh);

        // Check if the risk factor is simulated before adding it
        if (simulate) {
            simDataTmp.emplace(std::piecewise_construct, std::forward_as_tuple(rf, key, i), std::forward_as_tuple(q));
            // if generating spreaded scenarios, add the absolute value as well
            if (spreaded) {
                absoluteSimDataTmp.emplace(std::piecewise_construct, std::forward_as_tuple(rf, key, i),
                                           std::forward_as_tuple(val));
            }
        }
    }

    boost::shared_ptr<YieldTermStructure> yieldCurve;

    if (ObservationMode::instance().mode() == ObservationMode::Mode::Unregister && !spreaded) {
        yieldCurve = boost::shared_ptr<YieldTermStructure>(
            new QuantExt::InterpolatedDiscountCurve(yieldCurveTimes, quotes, 0, TARGET(), dc));
    } else {
        if (spreaded) {
            yieldCurve = boost::make_shared<QuantExt::SpreadedDiscountCurve>(wrapper, yieldCurveTimes, quotes);
        } else {
            yieldCurve = boost::make_shared<QuantExt::InterpolatedDiscountCurve2>(yieldCurveTimes, quotes, dc);
        }
    }

    Handle<YieldTermStructure> ych(yieldCurve);
    if (wrapper->allowsExtrapolation())
        ych->enableExtrapolation();
    yieldCurves_.insert(pair<tuple<string, ore::data::YieldCurveType, string>, Handle<YieldTermStructure>>(
        make_tuple(Market::defaultConfiguration, riskFactorYieldCurve(rf), key), ych));
    simData_.insert(simDataTmp.begin(), simDataTmp.end());
    absoluteSimData_.insert(absoluteSimDataTmp.begin(), absoluteSimDataTmp.end());
}

ScenarioSimMarket::ScenarioSimMarket(const boost::shared_ptr<Market>& initMarket,
                                     const boost::shared_ptr<ScenarioSimMarketParameters>& parameters,
                                     const Conventions& conventions, const std::string& configuration,
                                     const CurveConfigurations& curveConfigs,
                                     const TodaysMarketParameters& todaysMarketParams, const bool continueOnError,
                                     const bool useSpreadedTermStructures, const bool cacheSimData,
                                     const bool allowPartialScenarios)
    : ScenarioSimMarket(initMarket, parameters, conventions, boost::make_shared<FixingManager>(initMarket->asofDate()),
                        configuration, curveConfigs, todaysMarketParams, continueOnError, useSpreadedTermStructures,
                        cacheSimData, allowPartialScenarios) {}

ScenarioSimMarket::ScenarioSimMarket(
    const boost::shared_ptr<Market>& initMarket, const boost::shared_ptr<ScenarioSimMarketParameters>& parameters,
    const Conventions& conventions, const boost::shared_ptr<FixingManager>& fixingManager,
    const std::string& configuration, const ore::data::CurveConfigurations& curveConfigs,
    const ore::data::TodaysMarketParameters& todaysMarketParams, const bool continueOnError,
    const bool useSpreadedTermStructures, const bool cacheSimData, const bool allowPartialScenarios)
    : SimMarket(conventions), parameters_(parameters), fixingManager_(fixingManager),
      filter_(boost::make_shared<ScenarioFilter>()), useSpreadedTermStructures_(useSpreadedTermStructures),
      cacheSimData_(cacheSimData), allowPartialScenarios_(allowPartialScenarios) {

    LOG("building ScenarioSimMarket...");
    asof_ = initMarket->asofDate();
    LOG("AsOf " << QuantLib::io::iso_date(asof_));

    // Sort parameters so they get processed in correct order
    map<RiskFactorKey::KeyType, pair<bool, set<string>>> params;
    params.insert(parameters->parameters().begin(), parameters->parameters().end());

    for (const auto& param : params) {
        try {
            std::map<RiskFactorKey, boost::shared_ptr<SimpleQuote>> simDataTmp;
            std::map<RiskFactorKey, Real> absoluteSimDataTmp;

            switch (param.first) {
            case RiskFactorKey::KeyType::FXSpot:
                for (const auto& name : param.second.second) {
                    try {
                        // constructing fxSpots_
                        LOG("adding " << name << " FX rates");
                        boost::shared_ptr<SimpleQuote> q(
                            new SimpleQuote(initMarket->fxSpot(name, configuration)->value()));
                        Handle<Quote> qh(q);
                        fxSpots_[Market::defaultConfiguration].addQuote(name, qh);
                        // Check if the risk factor is simulated before adding it
                        if (param.second.first) {
                            simDataTmp.emplace(std::piecewise_construct, std::forward_as_tuple(param.first, name),
                                               std::forward_as_tuple(q));
                        }
                    } catch (const std::exception& e) {
                        processException(continueOnError, e, name);
                    }
                }
                break;

            case RiskFactorKey::KeyType::DiscountCurve:
            case RiskFactorKey::KeyType::YieldCurve:
                for (const auto& name : param.second.second) {
                    try {
                        LOG("building " << name << " yield curve..");
                        vector<Period> tenors = parameters->yieldCurveTenors(name);
                        addYieldCurve(initMarket, configuration, param.first, name, tenors,
                                      param.second.first,
                                      useSpreadedTermStructures_);
                        LOG("building " << name << " yield curve done");
                    } catch (const std::exception& e) {
                        processException(continueOnError, e, name);
                    }
                }
                break;

            case RiskFactorKey::KeyType::IndexCurve:
                for (const auto& name : param.second.second) {
                    try {
                        LOG("building " << name << " index curve");
                        std::vector<string> indexTokens;
                        split(indexTokens, name, boost::is_any_of("-"));
                        Handle<IborIndex> index;
                        if (indexTokens[1] == "GENERIC") {
                            // If we have a generic curve build the index using the index currency's discount curve
                            // no need to check for a convention based ibor index in this case
                            index = Handle<IborIndex>(
                                parseIborIndex(name, initMarket->discountCurve(indexTokens[0], configuration)));
                        } else {
                            index = initMarket->iborIndex(name, configuration);
                        }
                        QL_REQUIRE(!index.empty(), "index object for " << name << " not provided");
                        Handle<YieldTermStructure> wrapperIndex = index->forwardingTermStructure();
                        QL_REQUIRE(!wrapperIndex.empty(), "no termstructure for index " << name);
                        vector<string> keys(parameters->yieldCurveTenors(name).size());

			DayCounter dc = wrapperIndex->dayCounter();
			vector<Time> yieldCurveTimes(1, 0.0);        // include today
                        vector<Date> yieldCurveDates(1, asof_);
                        QL_REQUIRE(parameters->yieldCurveTenors(name).front() > 0 * Days,
                                   "yield curve tenors must not include t=0");
                        for (auto& tenor : parameters->yieldCurveTenors(name)) {
                            yieldCurveTimes.push_back(dc.yearFraction(asof_, asof_ + tenor));
                            yieldCurveDates.push_back(asof_ + tenor);
                        }

                        // include today
                        vector<Handle<Quote>> quotes;
                        boost::shared_ptr<SimpleQuote> q(new SimpleQuote(1.0));
                        quotes.push_back(Handle<Quote>(q));

                        for (Size i = 0; i < yieldCurveTimes.size() - 1; i++) {
                            Real val = wrapperIndex->discount(yieldCurveDates[i + 1]);
                            boost::shared_ptr<SimpleQuote> q(new SimpleQuote(useSpreadedTermStructures_ ? 1.0 : val));
                            Handle<Quote> qh(q);
                            quotes.push_back(qh);

                            simDataTmp.emplace(std::piecewise_construct, std::forward_as_tuple(param.first, name, i),
                                               std::forward_as_tuple(q));
                            if (useSpreadedTermStructures_) {
                                absoluteSimDataTmp.emplace(std::piecewise_construct,
                                                           std::forward_as_tuple(param.first, name, i),
                                                           std::forward_as_tuple(val));
                            }
                            // FIXME where do we check whether the risk factor is simulated?
                            DLOG("ScenarioSimMarket index curve " << name << " discount[" << i << "]=" << val);
                        }

                        // FIXME interpolation fixed to linear, added to xml??
                        boost::shared_ptr<YieldTermStructure> indexCurve;
                        if (ObservationMode::instance().mode() == ObservationMode::Mode::Unregister &&
                            !useSpreadedTermStructures_) {
                            indexCurve = boost::shared_ptr<YieldTermStructure>(new QuantExt::InterpolatedDiscountCurve(
                                yieldCurveTimes, quotes, 0, index->fixingCalendar(), dc));
                        } else {
                            if (useSpreadedTermStructures_) {
                                indexCurve = boost::shared_ptr<YieldTermStructure>(
                                    new QuantExt::SpreadedDiscountCurve(wrapperIndex, yieldCurveTimes, quotes));
                            } else {
                                indexCurve = boost::shared_ptr<YieldTermStructure>(
                                    new QuantExt::InterpolatedDiscountCurve2(yieldCurveTimes, quotes, dc));
                            }
                        }

                        // wrapped curve, is slower than a native curve
                        // boost::shared_ptr<YieldTermStructure> correctedIndexCurve(
                        //     new StaticallyCorrectedYieldTermStructure(
                        //         discountCurves_[ccy], initMarket->discountCurve(ccy, configuration),
                        //         wrapperIndex));

                        Handle<YieldTermStructure> ich(indexCurve);
                        // Handle<YieldTermStructure> ich(correctedIndexCurve);
                        if (wrapperIndex->allowsExtrapolation())
                            ich->enableExtrapolation();

                        boost::shared_ptr<IborIndex> i(index->clone(ich));
                        Handle<IborIndex> ih(i);
                        iborIndices_.insert(pair<pair<string, string>, Handle<IborIndex>>(
                            make_pair(Market::defaultConfiguration, name), ih));
                        LOG("building " << name << " index curve done");
                    } catch (const std::exception& e) {
                        processException(continueOnError, e, name);
                    }
                }
                break;

            case RiskFactorKey::KeyType::EquitySpot:
                for (const auto& name : param.second.second) {
                    try {
                        // building equity spots
                        LOG("adding " << name << " equity spot...");
                        Real spotVal = initMarket->equitySpot(name, configuration)->value();
                        boost::shared_ptr<SimpleQuote> q(new SimpleQuote(spotVal));
                        Handle<Quote> qh(q);
                        equitySpots_.insert(pair<pair<string, string>, Handle<Quote>>(
                            make_pair(Market::defaultConfiguration, name), qh));
                        simDataTmp.emplace(std::piecewise_construct, std::forward_as_tuple(param.first, name),
                                           std::forward_as_tuple(q));
                        LOG("adding " << name << " equity spot done");
                    } catch (const std::exception& e) {
                        processException(continueOnError, e, name);
                    }
                }
                break;

            case RiskFactorKey::KeyType::DividendYield:
                for (const auto& name : param.second.second) {
                    try {
                        LOG("building " << name << " equity dividend yield curve..");
                        vector<Period> tenors = parameters->equityDividendTenors(name);
                        addYieldCurve(initMarket, configuration, param.first, name, tenors,
                                      param.second.first,
                                      useSpreadedTermStructures_);
                        LOG("building " << name << " equity dividend yield curve done");

                        // Equity spots and Yield/Index curves added first so we can now build equity index
                        // First get Forecast Curve
                        string forecastCurve;
                        if (curveConfigs.hasEquityCurveConfig(name)) {
                            // From the equity config, get the currency and forecast curve of the equity
                            auto eqVolConfig = curveConfigs.equityCurveConfig(name);
                            string forecastName = eqVolConfig->forecastingCurve();
                            string eqCcy = eqVolConfig->currency();
                            // Build a YieldCurveSpec and extract the yieldCurveSpec name
                            YieldCurveSpec ycspec(eqCcy, forecastName);
                            forecastCurve = ycspec.name();
                            TLOG("Got forecast curve '" << forecastCurve << "' from equity curve config for " << name);
                        }

                        // Get the nominal term structure from this scenario simulation market
                        Handle<YieldTermStructure> forecastTs =
                            getYieldCurve(forecastCurve, todaysMarketParams, Market::defaultConfiguration);
                        Handle<EquityIndex> curve = initMarket->equityCurve(name, configuration);

                        // If forecast term structure is empty, fall back on this scenario simulation market's discount
                        // curve
                        if (forecastTs.empty()) {
                            string ccy = curve->currency().code();
                            TLOG("Falling back on the discount curve for currency '"
                                 << ccy << "', the currency of inflation index '" << name << "'");
                            forecastTs = discountCurve(ccy);
                        }
                        boost::shared_ptr<EquityIndex> ei(
                            curve->clone(equitySpot(name, configuration), forecastTs,
                                         yieldCurve(YieldCurveType::EquityDividend, name, configuration)));
                        Handle<EquityIndex> eh(ei);
                        equityCurves_.insert(pair<pair<string, string>, Handle<EquityIndex>>(
                            make_pair(Market::defaultConfiguration, name), eh));
                    } catch (const std::exception& e) {
                        processException(continueOnError, e, name);
                    }
                }
                break;

            case RiskFactorKey::KeyType::SecuritySpread:
                for (const auto& name : param.second.second) {
                    try {
                        DLOG("Adding security spread " << name << " from configuration " << configuration);
                        // we have a security spread for each security, so no try-catch block required
                        boost::shared_ptr<SimpleQuote> spreadQuote(
                            new SimpleQuote(initMarket->securitySpread(name, configuration)->value()));
                        if (param.second.first) {
                            simDataTmp.emplace(std::piecewise_construct, std::forward_as_tuple(param.first, name),
                                               std::forward_as_tuple(spreadQuote));
                        }
                        securitySpreads_.insert(pair<pair<string, string>, Handle<Quote>>(
                            make_pair(Market::defaultConfiguration, name), Handle<Quote>(spreadQuote)));

                        DLOG("Adding security recovery rate " << name << " from configuration " << configuration);
                        // security recovery rates are optional, so we need a try-catch block
                        try {
                            boost::shared_ptr<SimpleQuote> recoveryQuote(
                                new SimpleQuote(initMarket->recoveryRate(name, configuration)->value()));
                            // TODO this comes from the default curves section in the parameters,
                            // do we want to specify the simulation of security recovery rates separately?
                            if (parameters->simulateRecoveryRates()) {
                                simDataTmp.emplace(std::piecewise_construct,
                                                   std::forward_as_tuple(RiskFactorKey::KeyType::RecoveryRate, name),
                                                   std::forward_as_tuple(recoveryQuote));
                            }
                            recoveryRates_.insert(pair<pair<string, string>, Handle<Quote>>(
                                make_pair(Market::defaultConfiguration, name), Handle<Quote>(recoveryQuote)));
                        } catch (const std::exception& e) {
                            // security recovery rates are optional, therefore we never throw
                            ALOG("skipping this object: " << e.what());
                        }
                    } catch (const std::exception& e) {
                        processException(continueOnError, e, name);
                    }
                }
                break;

            case RiskFactorKey::KeyType::SwaptionVolatility:
            case RiskFactorKey::KeyType::YieldVolatility:
                for (const auto& name : param.second.second) {
                    try {
                        // set parameters for swaption resp. yield vols
                        RelinkableHandle<SwaptionVolatilityStructure> wrapper;
                        vector<Period> optionTenors, underlyingTenors;
                        vector<Real> strikeSpreads;
                        string shortSwapIndexBase = "", swapIndexBase = "";
                        bool isCube, isAtm, simulateAtmOnly;
                        if (param.first == RiskFactorKey::KeyType::SwaptionVolatility) {
                            LOG("building " << name << " swaption volatility curve...");
                            wrapper.linkTo(*initMarket->swaptionVol(name, configuration));
                            shortSwapIndexBase = initMarket->shortSwapIndexBase(name, configuration);
                            swapIndexBase = initMarket->swapIndexBase(name, configuration);
                            isCube = parameters->swapVolIsCube(name);
                            optionTenors = parameters->swapVolExpiries(name);
                            underlyingTenors = parameters->swapVolTerms(name);
                            strikeSpreads = parameters->swapVolStrikeSpreads(name);
                            simulateAtmOnly = parameters->simulateSwapVolATMOnly();
                        } else {
                            LOG("building " << name << " yield volatility curve...");
                            wrapper.linkTo(*initMarket->yieldVol(name, configuration));
                            isCube = false;
                            optionTenors = parameters->yieldVolExpiries();
                            underlyingTenors = parameters->yieldVolTerms();
                            strikeSpreads = {0.0};
                            simulateAtmOnly = true;
                        }
                        LOG("Initial market " << name << " yield volatility type = " << wrapper->volatilityType());

                        // Check if underlying market surface is atm or smile
                        isAtm = boost::dynamic_pointer_cast<SwaptionVolatilityMatrix>(*wrapper) != nullptr ||
                                boost::dynamic_pointer_cast<ConstantSwaptionVolatility>(*wrapper) != nullptr;

                        Handle<SwaptionVolatilityStructure> svp;
                        if (param.second.first) {
                            LOG("Simulating yield vols for ccy " << name);
                            DLOG("YieldVol T0  source is atm     : " << (isAtm ? "True" : "False"));
                            DLOG("YieldVol ssm target is cube    : " << (isCube ? "True" : "False"));
                            DLOG("YieldVol simulate atm only     : " << (simulateAtmOnly ? "True" : "False"));
                            if (simulateAtmOnly) {
                                QL_REQUIRE(strikeSpreads.size() == 1 && close_enough(strikeSpreads[0], 0),
                                           "for atmOnly strikeSpreads must be {0.0}");
                            }
                            boost::shared_ptr<QuantLib::SwaptionVolatilityCube> cube;
                            if (isCube && !isAtm) {
                                boost::shared_ptr<SwaptionVolCubeWithATM> tmp =
                                    boost::dynamic_pointer_cast<SwaptionVolCubeWithATM>(*wrapper);
                                QL_REQUIRE(tmp, "swaption cube missing")
                                cube = tmp->cube();
                            }
                            vector<vector<Handle<Quote>>> quotes, atmQuotes;
                            quotes.resize(optionTenors.size() * underlyingTenors.size(),
                                          vector<Handle<Quote>>(strikeSpreads.size(), Handle<Quote>()));
                            atmQuotes.resize(optionTenors.size(),
                                             std::vector<Handle<Quote>>(underlyingTenors.size(), Handle<Quote>()));
                            vector<vector<Real>> shift(optionTenors.size(), vector<Real>(underlyingTenors.size(), 0.0));
                            Size atmSlice = std::find_if(strikeSpreads.begin(), strikeSpreads.end(),
                                                         [](const Real s) { return close_enough(s, 0.0); }) -
                                            strikeSpreads.begin();
                            QL_REQUIRE(atmSlice < strikeSpreads.size(),
                                       "could not find atm slice (strikeSpreads do not contain 0.0)");

                            // convert to normal if
                            // a) we have a swaption (i.e. not a yield) volatility and
                            // b) the T0 term structure is not normal
                            // c) we are not in the situation of simulating ATM only and having a non-normal cube in T0,
                            //    since in this case the T0 structure is dynamically used to determine the sim market
                            //    vols
                            // d) we do not use spreaded term structures, in which case we keep the original T0
                            //    term structure in any case
                            bool convertToNormal = wrapper->volatilityType() != Normal &&
                                                   param.first == RiskFactorKey::KeyType::SwaptionVolatility &&
                                                   (!simulateAtmOnly || isAtm) && !useSpreadedTermStructures_;
                            DLOG("T0 ts is normal             : " << (wrapper->volatilityType() == Normal ? "True"
                                                                                                          : "False"));
                            DLOG("Have swaption vol           : "
                                 << (param.first == RiskFactorKey::KeyType::SwaptionVolatility ? "True" : "False"));
                            DLOG("Will convert to normal vol  : " << (convertToNormal ? "True" : "False"));

                            // Set up a vol converter, and create if vol type is not normal
                            SwaptionVolatilityConverter* converter = nullptr;
                            if (convertToNormal) {
                                Handle<SwapIndex> swapIndex = initMarket->swapIndex(swapIndexBase, configuration);
                                Handle<SwapIndex> shortSwapIndex =
                                    initMarket->swapIndex(shortSwapIndexBase, configuration);
                                converter = new SwaptionVolatilityConverter(asof_, *wrapper, *swapIndex,
                                                                            *shortSwapIndex, Normal);
                            }

                            for (Size k = 0; k < strikeSpreads.size(); ++k) {
                                for (Size i = 0; i < optionTenors.size(); ++i) {
                                    for (Size j = 0; j < underlyingTenors.size(); ++j) {
                                        Real strike = Null<Real>();
                                        if (!simulateAtmOnly && cube)
                                            strike = cube->atmStrike(optionTenors[i], underlyingTenors[j]) +
                                                     strikeSpreads[k];
                                        Real vol;
                                        if (convertToNormal) {
                                            // if not a normal volatility use the converted to convert to normal at
                                            // given point
                                            vol = converter->convert(wrapper->optionDateFromTenor(optionTenors[i]),
                                                                     underlyingTenors[j], strikeSpreads[k],
                                                                     wrapper->dayCounter(), Normal);
                                        } else {
                                            vol =
                                                wrapper->volatility(optionTenors[i], underlyingTenors[j], strike, true);
                                        }
                                        boost::shared_ptr<SimpleQuote> q(
                                            new SimpleQuote(useSpreadedTermStructures_ ? 0.0 : vol));

                                        Size index = i * underlyingTenors.size() * strikeSpreads.size() +
                                                     j * strikeSpreads.size() + k;

                                        simDataTmp.emplace(std::piecewise_construct,
                                                           std::forward_as_tuple(param.first, name, index),
                                                           std::forward_as_tuple(q));
                                        if (useSpreadedTermStructures_) {
                                            absoluteSimDataTmp.emplace(std::piecewise_construct,
                                                                       std::forward_as_tuple(param.first, name, index),
                                                                       std::forward_as_tuple(vol));
                                        }
                                        auto tmp = Handle<Quote>(q);
                                        quotes[i * underlyingTenors.size() + j][k] = tmp;
                                        if (k == atmSlice) {
                                            atmQuotes[i][j] = tmp;
                                            shift[i][j] =
                                                !convertToNormal && wrapper->volatilityType() == ShiftedLognormal
                                                    ? wrapper->shift(optionTenors[i], underlyingTenors[j])
                                                    : 0.0;
                                            DLOG("AtmVol at " << optionTenors.at(i) << "/" << underlyingTenors.at(j)
                                                              << " is " << vol << ", shift is " << shift[i][j]
                                                              << ", (name,index) = (" << name << "," << index << ")");
                                        } else {
                                            DLOG("SmileVol at " << optionTenors.at(i) << "/" << underlyingTenors.at(j)
                                                                << "/" << strikeSpreads.at(k) << " is " << vol
                                                                << ", (name,index) = (" << name << "," << index << ")");
                                        }
                                    }
                                }
                            }
                            bool flatExtrapolation = true; // FIXME: get this from curve configuration
                            VolatilityType volType = convertToNormal ? Normal : wrapper->volatilityType();
			    DayCounter dc = wrapper->dayCounter();
			    
                            if (useSpreadedTermStructures_) {
                                // using the wrapper from t0 and init market swap indices means we
                                // have a sticky strike dynamics - notice that it is not enough to
                                // take the swap indices from the ssm for absolute moneyness dynamics
                                // this would require an extension of the SpreadedSwaptionVolatility
                                // too (the reference vol needs to be read from an adjusted strike
                                // there as well)
                                svp =
                                    Handle<SwaptionVolatilityStructure>(boost::make_shared<SpreadedSwaptionVolatility>(
                                        wrapper, optionTenors, underlyingTenors, strikeSpreads, quotes,
                                        swapIndexBase.empty() ? nullptr
                                                              : *initMarket->swapIndex(swapIndexBase, configuration),
                                        shortSwapIndexBase.empty()
                                            ? nullptr
                                            : *initMarket->swapIndex(shortSwapIndexBase, configuration)));
                            } else {
                                Handle<SwaptionVolatilityStructure> atm;
                                atm = Handle<SwaptionVolatilityStructure>(boost::make_shared<SwaptionVolatilityMatrix>(
                                    wrapper->calendar(), wrapper->businessDayConvention(), optionTenors,
                                    underlyingTenors, atmQuotes, dc, flatExtrapolation, volType, shift));
                                if (simulateAtmOnly) {
                                    if (isAtm) {
                                        svp = atm;
                                    } else {
                                        // floating reference date matrix in sim market
                                        // if we have a cube, we keep the vol spreads constant under scenarios
                                        // notice that cube is from todaysmarket, so it has a fixed reference date,
                                        // which means that we keep the smiles constant in terms of vol spreads when
                                        // moving forward in time; notice also that the volatility will be "sticky
                                        // strike", i.e. it will not react to changes in the ATM level
                                        svp = Handle<SwaptionVolatilityStructure>(
                                            boost::make_shared<SwaptionVolatilityConstantSpread>(atm, wrapper));
                                    }
                                } else {
                                    if (isCube) {
                                        boost::shared_ptr<SwaptionVolatilityCube> tmp(new QuantExt::SwaptionVolCube2(
                                            atm, optionTenors, underlyingTenors, strikeSpreads, quotes,
                                            *initMarket->swapIndex(swapIndexBase, configuration),
                                            *initMarket->swapIndex(shortSwapIndexBase, configuration), false,
                                            flatExtrapolation, false));
                                        svp = Handle<SwaptionVolatilityStructure>(
                                            boost::make_shared<SwaptionVolCubeWithATM>(tmp));
                                    } else {
                                        svp = atm;
                                    }
                                }
                            }
                        } else {
                            string decayModeString = parameters->swapVolDecayMode();
                            ReactionToTimeDecay decayMode = parseDecayMode(decayModeString);
                            LOG("Dynamic (" << wrapper->volatilityType() << ") yield vols (" << decayModeString
                                            << ") for qualifier " << name);
                            if (isCube)
                                WLOG("Only ATM slice is considered from init market's cube");
                            boost::shared_ptr<QuantLib::SwaptionVolatilityStructure> svolp =
                                boost::make_shared<QuantExt::DynamicSwaptionVolatilityMatrix>(
                                    *wrapper, 0, NullCalendar(), decayMode);
                            svp = Handle<SwaptionVolatilityStructure>(svolp);
                        }

                        svp->enableExtrapolation(); // FIXME

                        LOG("Simulaton market " << name << " yield volatility type = " << svp->volatilityType());

                        if (param.first == RiskFactorKey::KeyType::SwaptionVolatility) {
                            swaptionCurves_.insert(pair<pair<string, string>, Handle<SwaptionVolatilityStructure>>(
                                make_pair(Market::defaultConfiguration, name), svp));
                            swaptionIndexBases_.insert(pair<pair<string, string>, pair<string, string>>(
                                make_pair(Market::defaultConfiguration, name),
                                make_pair(shortSwapIndexBase, swapIndexBase)));
                            swaptionIndexBases_.insert(pair<pair<string, string>, pair<string, string>>(
                                make_pair(Market::defaultConfiguration, name),
                                make_pair(swapIndexBase, swapIndexBase)));
                        } else {
                            yieldVolCurves_.insert(pair<pair<string, string>, Handle<SwaptionVolatilityStructure>>(
                                make_pair(Market::defaultConfiguration, name), svp));
                        }
                    } catch (const std::exception& e) {
                        processException(continueOnError, e, name);
                    }
                }
                break;

            case RiskFactorKey::KeyType::OptionletVolatility:
                for (const auto& name : param.second.second) {
                    try {
                        LOG("building " << name << " cap/floor volatility curve...");
                        Handle<OptionletVolatilityStructure> wrapper = initMarket->capFloorVol(name, configuration);

                        LOG("Initial market cap/floor volatility type = " << wrapper->volatilityType());

                        Handle<OptionletVolatilityStructure> hCapletVol;

                        // Check if the risk factor is simulated before adding it
                        if (param.second.first) {
                            LOG("Simulating Cap/Floor Optionlet vols for ccy " << name);

                            // Try to get the ibor index that the cap floor structure relates to
                            // We use this to convert Period to Date below to sample from `wrapper`
                            boost::shared_ptr<IborIndex> iborIndex;
                            Date spotDate;
                            Calendar iborCalendar;
                            string strIborIndex;
                            Natural settleDays = 0;
                            if (curveConfigs.hasCapFloorVolCurveConfig(name)) {
                                // From the cap floor config, get the ibor index name
                                // (we do not support convention based indices there)
                                auto config = curveConfigs.capFloorVolCurveConfig(name);
                                settleDays = config->settleDays();
                                strIborIndex = config->iborIndex();
                                if (tryParseIborIndex(strIborIndex, iborIndex)) {
                                    iborCalendar = iborIndex->fixingCalendar();
                                    Natural settlementDays = iborIndex->fixingDays();
                                    spotDate = iborCalendar.adjust(asof_);
                                    spotDate = iborCalendar.advance(spotDate, settlementDays * Days);
                                }
                            }

                            vector<Period> optionTenors = parameters->capFloorVolExpiries(name);
                            vector<Date> optionDates(optionTenors.size());

                            vector<Real> strikes = parameters->capFloorVolStrikes(name);
                            bool isAtm = false;
                            // Strikes may be empty here which means that an ATM curve has been configured
                            if (strikes.empty()) {
                                QL_REQUIRE(
                                    parameters->capFloorVolIsAtm(name),
                                    "Strikes for "
                                        << name
                                        << " is empty in simulation parameters so expected its ATM flag to be true");
                                strikes = {0.0};
                                isAtm = true;
                            }

                            vector<vector<Handle<Quote>>> quotes(
                                optionTenors.size(), vector<Handle<Quote>>(strikes.size(), Handle<Quote>()));

                            for (Size i = 0; i < optionTenors.size(); ++i) {

                                if (parameters_->capFloorVolAdjustOptionletPillars() && iborIndex) {
                                    // If we ask for cap pillars at tenors t_i for i = 1,...,N, we should attempt to
                                    // place the optionlet pillars at the fixing date of the last optionlet in the cap
                                    // with tenor t_i, if capFloorVolAdjustOptionletPillars is true.
                                    QL_REQUIRE(optionTenors[i] > iborIndex->tenor(),
                                               "The cap floor tenor must be greater than the ibor index tenor");
                                    boost::shared_ptr<CapFloor> capFloor =
                                        MakeCapFloor(CapFloor::Cap, optionTenors[i], iborIndex, 0.0, 0 * Days);
                                    optionDates[i] = capFloor->lastFloatingRateCoupon()->fixingDate();
                                    DLOG("Option [tenor, date] pair is [" << optionTenors[i] << ", "
                                                                          << io::iso_date(optionDates[i]) << "]");
                                } else {
                                    // Otherwise, just place the optionlet pillars at the configured tenors.
                                    optionDates[i] = wrapper->optionDateFromTenor(optionTenors[i]);
                                    if (iborCalendar != Calendar()) {
                                        // In case the original cap floor surface has the incorrect calendar configured.
                                        optionDates[i] = iborCalendar.adjust(optionDates[i]);
                                    }
                                }

                                // If ATM, use initial market's discount curve and ibor index to calculate ATM rate
                                Rate strike = Null<Rate>();
                                if (isAtm) {
                                    QL_REQUIRE(!strIborIndex.empty(), "Expected cap floor vol curve config for "
                                                                          << name << " to have an ibor index name");
                                    auto iborIndex = *initMarket->iborIndex(strIborIndex, configuration);
                                    if (parameters_->capFloorVolUseCapAtm()) {
                                        boost::shared_ptr<CapFloor> cap =
                                            MakeCapFloor(CapFloor::Cap, optionTenors[i], iborIndex, 0.0, 0 * Days);
                                        strike = cap->atmRate(**initMarket->discountCurve(name, configuration));
                                    } else {
                                        strike = iborIndex->fixing(optionDates[i]);
                                    }
                                }

                                for (Size j = 0; j < strikes.size(); ++j) {
                                    strike = isAtm ? strike : strikes[j];
                                    Real vol =
                                        wrapper->volatility(optionDates[i], strike, wrapper->allowsExtrapolation());
                                    DLOG("Vol at [date, strike] pair [" << optionDates[i] << ", " << std::fixed
                                                                        << std::setprecision(4) << strike << "] is "
                                                                        << std::setprecision(12) << vol);
                                    boost::shared_ptr<SimpleQuote> q =
                                        boost::make_shared<SimpleQuote>(useSpreadedTermStructures_ ? 0.0 : vol);
                                    Size index = i * strikes.size() + j;
                                    simDataTmp.emplace(std::piecewise_construct,
                                                       std::forward_as_tuple(param.first, name, index),
                                                       std::forward_as_tuple(q));
                                    if (useSpreadedTermStructures_) {
                                        absoluteSimDataTmp.emplace(std::piecewise_construct,
                                                                   std::forward_as_tuple(param.first, name, index),
                                                                   std::forward_as_tuple(vol));
                                    }
                                    quotes[i][j] = Handle<Quote>(q);
                                }
                            }

                            DayCounter dc = wrapper->dayCounter();

                            if (useSpreadedTermStructures_) {
                                hCapletVol = Handle<OptionletVolatilityStructure>(
                                    boost::make_shared<QuantExt::SpreadedOptionletVolatility2>(wrapper, optionDates,
                                                                                               strikes, quotes));
                            } else {
                                // FIXME: Works as of today only, i.e. for sensitivity/scenario analysis.
                                // TODO: Build floating reference date StrippedOptionlet class for MC path generators
                                boost::shared_ptr<StrippedOptionlet> optionlet = boost::make_shared<StrippedOptionlet>(
                                    settleDays, wrapper->calendar(), wrapper->businessDayConvention(), iborIndex,
                                    optionDates, strikes, quotes, dc, wrapper->volatilityType(),
                                    wrapper->displacement());

                                hCapletVol = Handle<OptionletVolatilityStructure>(
                                    boost::make_shared<QuantExt::StrippedOptionletAdapter<LinearFlat, LinearFlat>>(
                                        optionlet));
                            }
                        } else {
                            string decayModeString = parameters->capFloorVolDecayMode();
                            ReactionToTimeDecay decayMode = parseDecayMode(decayModeString);
                            boost::shared_ptr<OptionletVolatilityStructure> capletVol =
                                boost::make_shared<DynamicOptionletVolatilityStructure>(*wrapper, 0, NullCalendar(),
                                                                                        decayMode);
                            hCapletVol = Handle<OptionletVolatilityStructure>(capletVol);
                        }

                        hCapletVol->enableExtrapolation();
                        capFloorCurves_.emplace(std::piecewise_construct,
                                                std::forward_as_tuple(Market::defaultConfiguration, name),
                                                std::forward_as_tuple(hCapletVol));

                        LOG("Simulaton market cap/floor volatility type = " << hCapletVol->volatilityType());
                    } catch (const std::exception& e) {
                        processException(continueOnError, e, name);
                    }
                }
                break;

            case RiskFactorKey::KeyType::SurvivalProbability:
                for (const auto& name : param.second.second) {
                    try {
                        LOG("building " << name << " default curve..");
                        Handle<DefaultProbabilityTermStructure> wrapper = initMarket->defaultCurve(name, configuration);
                        vector<Handle<Quote>> quotes;

                        QL_REQUIRE(parameters->defaultTenors(name).front() > 0 * Days,
                                   "default curve tenors must not include t=0");

                        vector<Date> dates(1, asof_);
                        vector<Real> times(1, 0.0);

			DayCounter dc = wrapper->dayCounter();
			
                        for (Size i = 0; i < parameters->defaultTenors(name).size(); i++) {
                            dates.push_back(asof_ + parameters->defaultTenors(name)[i]);
                            times.push_back(dc.yearFraction(asof_, dates.back()));
                        }

                        boost::shared_ptr<SimpleQuote> q(new SimpleQuote(1.0));
                        quotes.push_back(Handle<Quote>(q));
                        for (Size i = 0; i < dates.size() - 1; i++) {
                            Probability prob = wrapper->survivalProbability(dates[i + 1], true);
                            boost::shared_ptr<SimpleQuote> q =
                                boost::make_shared<SimpleQuote>(useSpreadedTermStructures_ ? 1.0 : prob);
                            // Check if the risk factor is simulated before adding it
                            if (param.second.first) {
                                simDataTmp.emplace(std::piecewise_construct,
                                                   std::forward_as_tuple(param.first, name, i),
                                                   std::forward_as_tuple(q));
                                DLOG("ScenarioSimMarket default curve " << name << " survival[" << i << "]=" << prob);
                                if (useSpreadedTermStructures_) {
                                    absoluteSimDataTmp.emplace(std::piecewise_construct,
                                                               std::forward_as_tuple(param.first, name, i),
                                                               std::forward_as_tuple(prob));
                                }
                            }
                            Handle<Quote> qh(q);
                            quotes.push_back(qh);
                        }
                        Calendar cal = ore::data::parseCalendar(parameters->defaultCurveCalendar(name));
                        Handle<DefaultProbabilityTermStructure> defaultCurve;
                        if (useSpreadedTermStructures_) {
                            defaultCurve = Handle<DefaultProbabilityTermStructure>(
                                boost::make_shared<QuantExt::SpreadedSurvivalProbabilityTermStructure>(wrapper, times,
                                                                                                       quotes));
                        } else {
                            defaultCurve = Handle<DefaultProbabilityTermStructure>(
                                boost::make_shared<QuantExt::SurvivalProbabilityCurve<LogLinear>>(dates, quotes, dc,
                                                                                                  cal));
                        }
                        defaultCurve->enableExtrapolation();
                        defaultCurves_.insert(pair<pair<string, string>, Handle<DefaultProbabilityTermStructure>>(
                            make_pair(Market::defaultConfiguration, name), defaultCurve));
                    } catch (const std::exception& e) {
                        processException(continueOnError, e, name);
                    }
                }
                break;

            case RiskFactorKey::KeyType::RecoveryRate:
                for (const auto& name : param.second.second) {
                    try {
                        DLOG("Adding security recovery rate " << name << " from configuration " << configuration);
                        boost::shared_ptr<SimpleQuote> rrQuote(
                            new SimpleQuote(initMarket->recoveryRate(name, configuration)->value()));
                        // Check if the risk factor is simulated before adding it
                        if (param.second.first) {
                            simDataTmp.emplace(std::piecewise_construct,
                                               std::forward_as_tuple(RiskFactorKey::KeyType::RecoveryRate, name),
                                               std::forward_as_tuple(rrQuote));
                        }
                        recoveryRates_.insert(pair<pair<string, string>, Handle<Quote>>(
                            make_pair(Market::defaultConfiguration, name), Handle<Quote>(rrQuote)));
                    } catch (const std::exception& e) {
                        processException(continueOnError, e, name);
                    }
                }
                break;

            case RiskFactorKey::KeyType::CDSVolatility:
                for (const auto& name : param.second.second) {
                    try {
                        LOG("building " << name << "  cds vols..");
                        Handle<BlackVolTermStructure> wrapper = initMarket->cdsVol(name, configuration);
                        Handle<BlackVolTermStructure> cvh;
                        if (param.second.first) {
                            LOG("Simulating CDS Vols for " << name);
                            vector<Handle<Quote>> quotes;
                            vector<Time> times;
			    DayCounter dc = wrapper->dayCounter();
			    for (Size i = 0; i < parameters->cdsVolExpiries().size(); i++) {
                                Date date = asof_ + parameters->cdsVolExpiries()[i];
                                Volatility vol = wrapper->blackVol(date, Null<Real>(), true);
                                times.push_back(dc.yearFraction(asof_, date));
                                boost::shared_ptr<SimpleQuote> q =
                                    boost::make_shared<SimpleQuote>(useSpreadedTermStructures_ ? 0.0 : vol);
                                if (parameters->simulateCdsVols()) {
                                    simDataTmp.emplace(std::piecewise_construct,
                                                       std::forward_as_tuple(param.first, name, i),
                                                       std::forward_as_tuple(q));
                                    if (useSpreadedTermStructures_) {
                                        absoluteSimDataTmp.emplace(std::piecewise_construct,
                                                                   std::forward_as_tuple(param.first, name, i),
                                                                   std::forward_as_tuple(vol));
                                    }
                                }
                                quotes.emplace_back(q);
                            }
                            if (useSpreadedTermStructures_) {
                                cvh = Handle<BlackVolTermStructure>(
                                    boost::make_shared<SpreadedBlackVolatilityCurve>(wrapper, times, quotes));
                            } else {
                                cvh = Handle<BlackVolTermStructure>(boost::make_shared<BlackVarianceCurve3>(
                                    0, NullCalendar(), wrapper->businessDayConvention(), dc, times, quotes, false));
                            }
                        } else {
                            string decayModeString = parameters->cdsVolDecayMode();
                            LOG("Deterministic CDS Vols with decay mode " << decayModeString << " for " << name);
                            ReactionToTimeDecay decayMode = parseDecayMode(decayModeString);

                            // currently only curves (i.e. strike indepdendent) CDS volatility structures are
                            // supported, so we use a) the more efficient curve tag and b) a hard coded sticky
                            // strike stickyness, since then no yield term structures and no fx spot are required
                            // that define the ATM level
                            cvh = Handle<BlackVolTermStructure>(
                                boost::make_shared<QuantExt::DynamicBlackVolTermStructure<tag::curve>>(
                                    wrapper, 0, NullCalendar(), decayMode, StickyStrike));
                        }

                        if (wrapper->allowsExtrapolation())
                            cvh->enableExtrapolation();
                        cdsVols_.insert(pair<pair<string, string>, Handle<BlackVolTermStructure>>(
                            make_pair(Market::defaultConfiguration, name), cvh));
                    } catch (const std::exception& e) {
                        processException(continueOnError, e, name);
                    }
                }
                break;

            case RiskFactorKey::KeyType::FXVolatility:
                for (const auto& name : param.second.second) {
                    try {
                        Handle<BlackVolTermStructure> wrapper = initMarket->fxVol(name, configuration);
                        Handle<Quote> spot = fxSpot(name);
                        QL_REQUIRE(name.length() == 6, "invalid ccy pair length");
                        string forCcy = name.substr(0, 3);
                        string domCcy = name.substr(3, 3);

                        // Get the yield curve IDs from the FX volatility configuration
                        // They may still be empty
                        string foreignTsId;
                        string domesticTsId;
                        if (curveConfigs.hasFxVolCurveConfig(name)) {
                            auto fxVolConfig = curveConfigs.fxVolCurveConfig(name);
                            foreignTsId = fxVolConfig->fxForeignYieldCurveID();
                            TLOG("Got foreign term structure '" << foreignTsId
                                                                << "' from FX volatility curve config for " << name);
                            domesticTsId = fxVolConfig->fxDomesticYieldCurveID();
                            TLOG("Got domestic term structure '" << domesticTsId
                                                                 << "' from FX volatility curve config for " << name);
                        }
                        Handle<BlackVolTermStructure> fvh;

                        if (param.second.first) {
                            LOG("Simulating FX Vols for " << name);
                            Size n = parameters->fxVolExpiries().size();
                            Size m;
                            if (parameters->useMoneyness(name)) {
                                m = parameters->fxVolMoneyness(name).size();
                            } else {
                                m = parameters->fxVolStdDevs(name).size();
                            }
                            vector<vector<Handle<Quote>>> quotes(m, vector<Handle<Quote>>(n, Handle<Quote>()));
                            Calendar cal = wrapper->calendar();
                            if (cal.empty()) {
                                cal = NullCalendar();
                            }
                           DayCounter dc = wrapper->dayCounter();
			    vector<Time> times;
                            vector<Date> dates;

                            // Attempt to get the relevant yield curves from the initial market
                            Handle<YieldTermStructure> forTS =
                                getYieldCurve(foreignTsId, todaysMarketParams, configuration, initMarket);
                            TLOG("Foreign term structure '" << foreignTsId << "' from t_0 market is "
                                                            << (forTS.empty() ? "empty" : "not empty"));
                            Handle<YieldTermStructure> domTS =
                                getYieldCurve(domesticTsId, todaysMarketParams, configuration, initMarket);
                            TLOG("Domestic term structure '" << domesticTsId << "' from t_0 market is "
                                                             << (domTS.empty() ? "empty" : "not empty"));

                            // If either term structure is empty, fall back on the initial market's discount curves
                            if (forTS.empty() || domTS.empty()) {
                                TLOG("Falling back on the discount curves for " << forCcy << " and " << domCcy
                                                                                << " from t_0 market");
                                forTS = initMarket->discountCurve(forCcy, configuration);
                                domTS = initMarket->discountCurve(domCcy, configuration);
                            }

                            // get vol matrix to feed to surface
                            if (parameters->useMoneyness(name) ||
                                !(parameters->fxVolIsSurface(name))) { // if moneyness or ATM
                                for (Size i = 0; i < n; i++) {
                                    Date date = asof_ + parameters->fxVolExpiries()[i];

                                    times.push_back(wrapper->timeFromReference(date));

                                    for (Size j = 0; j < m; j++) {
                                        Size idx = j * n + i;
                                        Real mon = parameters->fxVolMoneyness(name)[j]; // 0 if ATM

                                        // strike (assuming forward prices)
                                        Real k = spot->value() * mon * forTS->discount(date) / domTS->discount(date);
                                        Volatility vol = wrapper->blackVol(date, k, true);
                                        boost::shared_ptr<SimpleQuote> q(
                                            new SimpleQuote(useSpreadedTermStructures_ ? 0.0 : vol));
                                        simDataTmp.emplace(std::piecewise_construct,
                                                           std::forward_as_tuple(param.first, name, idx),
                                                           std::forward_as_tuple(q));
                                        if (useSpreadedTermStructures_) {
                                            absoluteSimDataTmp.emplace(std::piecewise_construct,
                                                                       std::forward_as_tuple(param.first, name, idx),
                                                                       std::forward_as_tuple(q->value()));
                                        }
                                        quotes[j][i] = Handle<Quote>(q);
                                    }
                                }
                            } else { // if stdDevPoints

                                // times (for fwds)
                                for (Size i = 0; i < n; i++) {
                                    Date date = asof_ + parameters->fxVolExpiries()[i];
                                    times.push_back(wrapper->timeFromReference(date));
                                    dates.push_back(date);
                                }

                                // forwards
                                vector<Real> fwds;
                                vector<Real> atmVols;
                                for (Size i = 0; i < parameters->fxVolExpiries().size(); i++) {
                                    Date date = asof_ + parameters->fxVolExpiries()[i];
                                    Real k = spot->value() * forTS->discount(date) / domTS->discount(date);
                                    fwds.push_back(k);
                                    atmVols.push_back(wrapper->blackVol(dates[i], k));
                                    DLOG("on date " << dates[i] << ": fwd = " << fwds.back()
                                                    << ", atmVol = " << atmVols.back());
                                }

                                // interpolations
                                Interpolation forwardCurve =
                                    Linear().interpolate(times.begin(), times.end(), fwds.begin());
                                Interpolation atmVolCurve =
                                    Linear().interpolate(times.begin(), times.end(), atmVols.begin());

                                // populate quotes
                                vector<vector<Handle<Quote>>> absQuotes(m, vector<Handle<Quote>>(n, Handle<Quote>()));
                                BlackVarianceSurfaceStdDevs::populateVolMatrix(wrapper, absQuotes, times,
                                                                               parameters->fxVolStdDevs(name),
                                                                               forwardCurve, atmVolCurve);
                                if (useSpreadedTermStructures_) {
                                    for (Size i = 0; i < m; ++i)
                                        for (Size j = 0; j < n; ++j)
                                            quotes[i][j] = Handle<Quote>(boost::make_shared<SimpleQuote>(0.0));
                                } else {
                                    quotes = absQuotes;
                                }

                                // sort out simDataTemp
                                for (Size i = 0; i < parameters->fxVolExpiries().size(); i++) {
                                    for (Size j = 0; j < parameters->fxVolStdDevs(name).size(); j++) {
                                        Size idx = j * n + i;
                                        boost::shared_ptr<Quote> q = quotes[j][i].currentLink();
                                        boost::shared_ptr<SimpleQuote> sq = boost::dynamic_pointer_cast<SimpleQuote>(q);
                                        QL_REQUIRE(sq, "Quote is not a SimpleQuote"); // why do we need this?

                                        simDataTmp.emplace(std::piecewise_construct,
                                                           std::forward_as_tuple(param.first, name, idx),
                                                           std::forward_as_tuple(sq));
                                        if (useSpreadedTermStructures_) {
                                            absoluteSimDataTmp.emplace(std::piecewise_construct,
                                                                       std::forward_as_tuple(param.first, name, idx),
                                                                       std::forward_as_tuple(absQuotes[j][i]->value()));
                                        }
                                    }
                                }
                            }

                            // build surface
                            boost::shared_ptr<BlackVolTermStructure> fxVolCurve;
                            if (parameters->fxVolIsSurface(name)) {

                                // Attempt to get the relevant yield curves from this scenario simulation market
                                Handle<YieldTermStructure> forTS =
                                    getYieldCurve(foreignTsId, todaysMarketParams, Market::defaultConfiguration);
                                TLOG("Foreign term structure '" << foreignTsId << "' from sim market is "
                                                                << (forTS.empty() ? "empty" : "not empty"));
                                Handle<YieldTermStructure> domTS =
                                    getYieldCurve(domesticTsId, todaysMarketParams, Market::defaultConfiguration);
                                TLOG("Domestic term structure '" << domesticTsId << "' from sim market is "
                                                                 << (domTS.empty() ? "empty" : "not empty"));

                                // If either term structure is empty, fall back on this scenario simulation market's
                                // discount curves
                                if (forTS.empty() || domTS.empty()) {
                                    TLOG("Falling back on the discount curves for " << forCcy << " and " << domCcy
                                                                                    << " from sim market");
                                    forTS = discountCurve(forCcy);
                                    domTS = discountCurve(domCcy);
                                }
                                // set up a FX Index
                                boost::shared_ptr<FxIndex> fxIndex = boost::make_shared<FxIndex>(
                                    name, 0, parseCurrency(forCcy), parseCurrency(domCcy), cal, spot, forTS, domTS);

                                bool stickyStrike = true;
                                bool flatExtrapolation = true; // flat extrapolation of strikes at far ends.

                                // get init market for and dom ts for spreaded ts construction below
                                Handle<YieldTermStructure> initForTS, initDomTS;
                                if (useSpreadedTermStructures_) {
                                    initForTS =
                                        getYieldCurve(foreignTsId, todaysMarketParams, configuration, initMarket);
                                    initDomTS =
                                        getYieldCurve(domesticTsId, todaysMarketParams, configuration, initMarket);
                                    if (initForTS.empty() || initDomTS.empty()) {
                                        // forTs and domTs are from the init market, see above
                                        initForTS = forTS;
                                        initDomTS = domTS;
                                    }
                                }

                                if (parameters->useMoneyness(name)) { // moneyness
                                    if (useSpreadedTermStructures_) {
                                        fxVolCurve = boost::make_shared<SpreadedBlackVolatilitySurfaceMoneynessForward>(
                                            Handle<BlackVolTermStructure>(wrapper), spot, times,
                                            parameters->fxVolStdDevs(name), quotes,
                                            Handle<Quote>(boost::make_shared<SimpleQuote>(spot->value())), initForTS,
                                            initDomTS, forTS, domTS, stickyStrike);
                                    } else {
                                        fxVolCurve = boost::make_shared<BlackVarianceSurfaceMoneynessForward>(
                                            cal, spot, times, parameters->fxVolMoneyness(name), quotes, dc, forTS,
                                            domTS, stickyStrike, flatExtrapolation);
                                    }
                                } else { // standard deviations
                                    if (useSpreadedTermStructures_) {
                                        fxVolCurve = boost::make_shared<SpreadedBlackVolatilitySurfaceStdDevs>(
                                            Handle<BlackVolTermStructure>(wrapper), spot, times,
                                            parameters->fxVolStdDevs(name), quotes,
                                            Handle<Quote>(boost::make_shared<SimpleQuote>(spot->value())), initForTS,
                                            initDomTS, forTS, domTS, stickyStrike);
                                    } else {
                                        fxVolCurve = boost::make_shared<BlackVarianceSurfaceStdDevs>(
                                            cal, spot, times, parameters->fxVolStdDevs(name), quotes, dc, fxIndex,
                                            stickyStrike, flatExtrapolation);
                                    }
                                }
                            } else {
                                if (useSpreadedTermStructures_) {
                                    // smile dynamics is sticky strike here always
                                    fxVolCurve = boost::make_shared<SpreadedBlackVolatilityCurve>(
                                        Handle<BlackVolTermStructure>(wrapper), times, quotes[0]);
                                } else {
                                    fxVolCurve = boost::make_shared<BlackVarianceCurve3>(
                                        0, NullCalendar(), wrapper->businessDayConvention(), dc, times, quotes[0],
                                        false);
                                }
                            }
                            fvh = Handle<BlackVolTermStructure>(fxVolCurve);

                        } else {
                            string decayModeString = parameters->fxVolDecayMode();
                            LOG("Deterministic FX Vols with decay mode " << decayModeString << " for " << name);
                            ReactionToTimeDecay decayMode = parseDecayMode(decayModeString);

                            // currently only curves (i.e. strike indepdendent) FX volatility structures are
                            // supported, so we use a) the more efficient curve tag and b) a hard coded sticky
                            // strike stickyness, since then no yield term structures and no fx spot are required
                            // that define the ATM level - to be revisited when FX surfaces are supported
                            fvh = Handle<BlackVolTermStructure>(
                                boost::make_shared<QuantExt::DynamicBlackVolTermStructure<tag::curve>>(
                                    wrapper, 0, NullCalendar(), decayMode, StickyStrike));
                        }

                        fvh->enableExtrapolation();
                        fxVols_.insert(pair<pair<string, string>, Handle<BlackVolTermStructure>>(
                            make_pair(Market::defaultConfiguration, name), fvh));

                        // build inverted surface
                        QL_REQUIRE(name.size() == 6, "Invalid Ccy pair " << name);
                        string reverse = name.substr(3) + name.substr(0, 3);
                        Handle<QuantLib::BlackVolTermStructure> ifvh(
                            boost::make_shared<BlackInvertedVolTermStructure>(fvh));
                        ifvh->enableExtrapolation();
                        fxVols_.insert(pair<pair<string, string>, Handle<BlackVolTermStructure>>(
                            make_pair(Market::defaultConfiguration, reverse), ifvh));
                    } catch (const std::exception& e) {
                        processException(continueOnError, e, name);
                    }
                }
                break;

            case RiskFactorKey::KeyType::EquityVolatility:
                for (const auto& name : param.second.second) {
                    try {
                        Handle<BlackVolTermStructure> wrapper = initMarket->equityVol(name, configuration);
                        Handle<BlackVolTermStructure> evh;

                        if (param.second.first) {
                            auto eqCurve = equityCurve(name, Market::defaultConfiguration);
                            Handle<Quote> spot = eqCurve->equitySpot();
                            auto expiries = parameters->equityVolExpiries(name);

                            Size m = expiries.size();
                            vector<vector<Handle<Quote>>> quotes;
                            vector<Time> times(m);
                            vector<Date> dates(m);
                            Calendar cal;
                            if (curveConfigs.hasEquityVolCurveConfig(name)) {
                                auto cfg = curveConfigs.equityVolCurveConfig(name);
                                cal = parseCalendar(cfg->calendar());
                            }
                            if (cal.empty() || cal == NullCalendar()) {
                                // take the equity curves calendar - this at least ensures fixings align
                                cal = eqCurve->fixingCalendar();
                            }
			    DayCounter dc = wrapper->dayCounter();

                            for (Size k = 0; k < m; k++) {
                                dates[k] = cal.advance(asof_, expiries[k]);
                                times[k] = dc.yearFraction(asof_, dates[k]);
                            }

                            boost::shared_ptr<BlackVolTermStructure> eqVolCurve;

                            if (parameters->equityVolIsSurface(name)) {
                                vector<Real> strikes;
                                strikes = parameters->equityUseMoneyness(name)
                                              ? parameters->equityVolMoneyness(name)
                                              : parameters->equityVolStandardDevs(name);
                                Size n = strikes.size();
                                quotes.resize(n, vector<Handle<Quote>>(m, Handle<Quote>()));

                                if (parameters->equityUseMoneyness(name)) { // moneyness surface
                                    for (Size j = 0; j < m; j++) {
                                        for (Size i = 0; i < n; i++) {
                                            Real mon = strikes[i];
                                            // strike (assuming forward prices)
                                            Real k = eqCurve->forecastFixing(dates[j]) * mon;
                                            Size idx = i * m + j;
                                            Volatility vol = wrapper->blackVol(dates[j], k);
                                            boost::shared_ptr<SimpleQuote> q(
                                                new SimpleQuote(useSpreadedTermStructures_ ? 0.0 : vol));
                                            simDataTmp.emplace(std::piecewise_construct,
                                                               std::forward_as_tuple(param.first, name, idx),
                                                               std::forward_as_tuple(q));
                                            if (useSpreadedTermStructures_) {
                                                absoluteSimDataTmp.emplace(
                                                    std::piecewise_construct,
                                                    std::forward_as_tuple(param.first, name, idx),
                                                    std::forward_as_tuple(vol));
                                            }
                                            quotes[i][j] = Handle<Quote>(q);
                                        }
                                    }
                                    LOG("Simulating EQ Vols (BlackVarianceSurfaceMoneyness) for " << name);
                                    // If true, the strikes are fixed, if false they move with the spot handle
                                    // Should probably be false, but some people like true for sensi runs.
                                    bool stickyStrike = true;

                                    if (useSpreadedTermStructures_) {
                                        eqVolCurve = boost::make_shared<SpreadedBlackVolatilitySurfaceMoneynessForward>(
                                            Handle<BlackVolTermStructure>(wrapper), spot, times,
                                            parameters->equityVolMoneyness(name), quotes,
                                            Handle<Quote>(boost::make_shared<SimpleQuote>(spot->value())),
                                            initMarket->equityCurve(name, configuration)->equityDividendCurve(),
                                            initMarket->equityCurve(name, configuration)->equityForecastCurve(),
                                            eqCurve->equityDividendCurve(), eqCurve->equityForecastCurve(),
                                            stickyStrike);
                                    } else {
                                        // FIXME should that be Forward, since we read the vols at fwd moneyness above?
                                        eqVolCurve = boost::make_shared<BlackVarianceSurfaceMoneynessSpot>(
                                            cal, spot, times, parameters->equityVolMoneyness(name), quotes, dc,
                                            stickyStrike);
                                    }
                                    eqVolCurve->enableExtrapolation();

                                } else { // standard deviations surface
                                    // forwards
                                    vector<Real> fwds;
                                    vector<Real> atmVols;
                                    for (Size i = 0; i < expiries.size(); i++) {
                                        auto eqForward = eqCurve->forecastFixing(dates[i]);
                                        fwds.push_back(eqForward);
                                        atmVols.push_back(wrapper->blackVol(dates[i], eqForward));
                                        DLOG("on date " << dates[i] << ": fwd = " << fwds.back()
                                                        << ", atmVol = " << atmVols.back());
                                    }

                                    // interpolations
                                    Interpolation forwardCurve =
                                        Linear().interpolate(times.begin(), times.end(), fwds.begin());
                                    Interpolation atmVolCurve =
                                        Linear().interpolate(times.begin(), times.end(), atmVols.begin());

                                    // populate quotes
                                    vector<vector<Handle<Quote>>> absQuotes(n,
                                                                            vector<Handle<Quote>>(m, Handle<Quote>()));
                                    BlackVarianceSurfaceStdDevs::populateVolMatrix(wrapper, absQuotes, times, strikes,
                                                                                   forwardCurve, atmVolCurve);
                                    if (useSpreadedTermStructures_) {
                                        for (Size i = 0; i < n; ++i)
                                            for (Size j = 0; j < m; ++j)
                                                quotes[i][j] = Handle<Quote>(boost::make_shared<SimpleQuote>(0.0));
                                    } else {
                                        quotes = absQuotes;
                                    }

                                    // add to simDataTemp
                                    for (Size i = 0; i < m; i++) {
                                        for (Size j = 0; j < n; j++) {
                                            Size idx = j * m + i;
                                            boost::shared_ptr<Quote> q = quotes[j][i].currentLink();
                                            boost::shared_ptr<SimpleQuote> sq =
                                                boost::dynamic_pointer_cast<SimpleQuote>(q);
                                            QL_REQUIRE(sq, "Quote is not a SimpleQuote"); // why do we need this?
                                            simDataTmp.emplace(std::piecewise_construct,
                                                               std::forward_as_tuple(param.first, name, idx),
                                                               std::forward_as_tuple(sq));
                                            if (useSpreadedTermStructures_) {
                                                absoluteSimDataTmp.emplace(
                                                    std::piecewise_construct,
                                                    std::forward_as_tuple(param.first, name, idx),
                                                    std::forward_as_tuple(absQuotes[j][i]->value()));
                                            }
                                        }
                                    }
                                    // If true, the strikes are fixed, if false they move with the spot handle
                                    // Should probably be false, but some people like true for sensi runs.
                                    bool stickyStrike = true;
                                    bool flatExtrapolation = true; // flat extrapolation of strikes at far ends.
                                    if (useSpreadedTermStructures_) {
                                        eqVolCurve = boost::make_shared<SpreadedBlackVolatilitySurfaceStdDevs>(
                                            Handle<BlackVolTermStructure>(wrapper), spot, times,
                                            parameters->equityVolStandardDevs(name), quotes,
                                            Handle<Quote>(boost::make_shared<SimpleQuote>(spot->value())),
                                            initMarket->equityCurve(name, configuration)->equityDividendCurve(),
                                            initMarket->equityCurve(name, configuration)->equityForecastCurve(),
                                            eqCurve->equityDividendCurve(), eqCurve->equityForecastCurve(),
                                            stickyStrike);
                                    } else {
                                        eqVolCurve = boost::make_shared<BlackVarianceSurfaceStdDevs>(
                                            cal, spot, times, parameters->equityVolStandardDevs(name), quotes, dc,
                                            eqCurve.currentLink(), stickyStrike, flatExtrapolation);
                                    }
                                }
                            } else { // not a surface - case for ATM or simulateATMOnly
                                quotes.resize(1, vector<Handle<Quote>>(m, Handle<Quote>()));
                                // Only need ATM quotes in this case
                                for (Size j = 0; j < m; j++) {
                                    // Index is expires then moneyness. TODO: is this the best?
                                    Size idx = j;
                                    auto eqForward = eqCurve->fixing(dates[j]);
                                    Volatility vol = wrapper->blackVol(dates[j], eqForward);
                                    boost::shared_ptr<SimpleQuote> q(
                                        new SimpleQuote(useSpreadedTermStructures_ ? 0.0 : vol));
                                    simDataTmp.emplace(std::piecewise_construct,
                                                       std::forward_as_tuple(param.first, name, idx),
                                                       std::forward_as_tuple(q));
                                    if (useSpreadedTermStructures_) {
                                        absoluteSimDataTmp.emplace(std::piecewise_construct,
                                                                   std::forward_as_tuple(param.first, name, idx),
                                                                   std::forward_as_tuple(vol));
                                    }
                                    quotes[0][j] = Handle<Quote>(q);
                                }

                                if (useSpreadedTermStructures_) {
                                    // if simulate atm only is false, we use the ATM slice from the wrapper only
                                    // the smile dynamics is sticky strike here always (if t0 is a surface)
                                    eqVolCurve = boost::make_shared<SpreadedBlackVolatilityCurve>(
                                        Handle<BlackVolTermStructure>(wrapper), times, quotes[0],
                                        !parameters->simulateEquityVolATMOnly());
                                } else {
                                    LOG("ATM EQ Vols (BlackVarianceCurve3) for " << name);
                                    boost::shared_ptr<BlackVolTermStructure> atmCurve;
                                    atmCurve = boost::make_shared<BlackVarianceCurve3>(0, NullCalendar(),
                                                                                       wrapper->businessDayConvention(),
                                                                                       dc, times, quotes[0], false);
                                    // if we have a surface but are only simulating atm vols we wrap the atm curve and
                                    // the full t0 surface
                                    if (parameters->simulateEquityVolATMOnly()) {
                                        LOG("Simulating EQ Vols (EquityVolatilityConstantSpread) for " << name);
                                        eqVolCurve = boost::make_shared<EquityVolatilityConstantSpread>(
                                            Handle<BlackVolTermStructure>(atmCurve), wrapper);
                                    } else {
                                        eqVolCurve = atmCurve;
                                    }
                                }
                            }
                            evh = Handle<BlackVolTermStructure>(eqVolCurve);

                        } else {
                            string decayModeString = parameters->equityVolDecayMode();
                            DLOG("Deterministic EQ Vols with decay mode " << decayModeString << " for " << name);
                            ReactionToTimeDecay decayMode = parseDecayMode(decayModeString);

                            // currently only curves (i.e. strike indepdendent) EQ volatility structures are
                            // supported, so we use a) the more efficient curve tag and b) a hard coded sticky
                            // strike stickyness, since then no yield term structures and no EQ spot are required
                            // that define the ATM level - to be revisited when EQ surfaces are supported
                            evh = Handle<BlackVolTermStructure>(
                                boost::make_shared<QuantExt::DynamicBlackVolTermStructure<tag::curve>>(
                                    wrapper, 0, NullCalendar(), decayMode, StickyStrike));
                        }
                        if (wrapper->allowsExtrapolation())
                            evh->enableExtrapolation();
                        equityVols_.insert(pair<pair<string, string>, Handle<BlackVolTermStructure>>(
                            make_pair(Market::defaultConfiguration, name), evh));
                        DLOG("EQ volatility curve built for " << name);
                    } catch (const std::exception& e) {
                        processException(continueOnError, e, name);
                    }
                }
                break;

            case RiskFactorKey::KeyType::BaseCorrelation:
                for (const auto& name : param.second.second) {
                    try {
                        Handle<BaseCorrelationTermStructure<BilinearInterpolation>> wrapper =
                            initMarket->baseCorrelation(name, configuration);
                        if (!param.second.first)
                            baseCorrelations_.insert(
                                pair<pair<string, string>, Handle<BaseCorrelationTermStructure<BilinearInterpolation>>>(
                                    make_pair(Market::defaultConfiguration, name), wrapper));
                        else {
                            Size nd = parameters->baseCorrelationDetachmentPoints().size();
                            Size nt = parameters->baseCorrelationTerms().size();
                            vector<vector<Handle<Quote>>> quotes(nd, vector<Handle<Quote>>(nt));
                            vector<Period> terms(nt);
                            for (Size i = 0; i < nd; ++i) {
                                Real lossLevel = parameters->baseCorrelationDetachmentPoints()[i];
                                for (Size j = 0; j < nt; ++j) {
                                    Period term = parameters->baseCorrelationTerms()[j];
                                    if (i == 0)
                                        terms[j] = term;
                                    Real bc = wrapper->correlation(asof_ + term, lossLevel, true); // extrapolate
                                    boost::shared_ptr<SimpleQuote> q(new SimpleQuote(bc));
                                    simDataTmp.emplace(std::piecewise_construct,
                                                       std::forward_as_tuple(param.first, name, i * nt + j),
                                                       std::forward_as_tuple(q));
                                    quotes[i][j] = Handle<Quote>(q);
                                }
                            }

                            // FIXME: Same change as in ored/market/basecorrelationcurve.cpp
                            if (nt == 1) {
                                terms.push_back(terms[0] + 1 * Days); // arbitrary, but larger than the first term
                                for (Size i = 0; i < nd; ++i)
                                    quotes[i].push_back(quotes[i][0]);
                            }
			    DayCounter dc = wrapper->dayCounter();
			    boost::shared_ptr<BilinearBaseCorrelationTermStructure> bcp =
                                boost::make_shared<BilinearBaseCorrelationTermStructure>(
                                    wrapper->settlementDays(), wrapper->calendar(), wrapper->businessDayConvention(),
                                    terms, parameters->baseCorrelationDetachmentPoints(), quotes, dc);

                            bcp->enableExtrapolation(wrapper->allowsExtrapolation());
                            Handle<BilinearBaseCorrelationTermStructure> bch(bcp);
                            baseCorrelations_.insert(
                                pair<pair<string, string>, Handle<BaseCorrelationTermStructure<BilinearInterpolation>>>(
                                    make_pair(Market::defaultConfiguration, name), bch));
                        }
                        DLOG("Base correlations built for " << name);
                    } catch (const std::exception& e) {
                        processException(continueOnError, e, name);
                    }
                }
                break;

            case RiskFactorKey::KeyType::CPIIndex:
                for (const auto& name : param.second.second) {
                    try {
                        DLOG("adding " << name << " base CPI price");
                        Handle<ZeroInflationIndex> zeroInflationIndex =
                            initMarket->zeroInflationIndex(name, configuration);
                        Period obsLag = zeroInflationIndex->zeroInflationTermStructure()->observationLag();
                        Date fixingDate = zeroInflationIndex->zeroInflationTermStructure()->baseDate();
                        Real baseCPI = zeroInflationIndex->fixing(fixingDate);

                        boost::shared_ptr<SimpleQuote> q(new SimpleQuote(baseCPI));
                        Handle<Quote> qh(q);

                        boost::shared_ptr<InflationIndex> inflationIndex =
                            boost::dynamic_pointer_cast<InflationIndex>(*zeroInflationIndex);
                        Handle<InflationIndexObserver> inflObserver(
                            boost::make_shared<InflationIndexObserver>(inflationIndex, qh, obsLag));

                        baseCpis_.insert(pair<pair<string, string>, Handle<InflationIndexObserver>>(
                            make_pair(Market::defaultConfiguration, name), inflObserver));
                        simDataTmp.emplace(std::piecewise_construct, std::forward_as_tuple(param.first, name),
                                           std::forward_as_tuple(q));
                    } catch (const std::exception& e) {
                        processException(continueOnError, e, name);
                    }
                }
                break;

            case RiskFactorKey::KeyType::ZeroInflationCurve:
                for (const auto& name : param.second.second) {
                    try {
                        LOG("building " << name << " zero inflation curve");

                        Handle<ZeroInflationIndex> inflationIndex = initMarket->zeroInflationIndex(name, configuration);
                        Handle<ZeroInflationTermStructure> inflationTs = inflationIndex->zeroInflationTermStructure();
                        vector<string> keys(parameters->zeroInflationTenors(name).size());

                        Date date0 = asof_ - inflationTs->observationLag();
                        DayCounter dc = inflationTs->dayCounter();
			vector<Date> quoteDates;
                        vector<Time> zeroCurveTimes(
                            1, -dc.yearFraction(inflationPeriod(date0, inflationTs->frequency()).first, asof_));
                        vector<Handle<Quote>> quotes;
                        QL_REQUIRE(parameters->zeroInflationTenors(name).front() > 0 * Days,
                                   "zero inflation tenors must not include t=0");

                        for (auto& tenor : parameters->zeroInflationTenors(name)) {
                            Date inflDate = inflationPeriod(date0 + tenor, inflationTs->frequency()).first;
                            zeroCurveTimes.push_back(dc.yearFraction(asof_, inflDate));
                            quoteDates.push_back(asof_ + tenor);
                        }

                        for (Size i = 1; i < zeroCurveTimes.size(); i++) {
                            Real rate = inflationTs->zeroRate(quoteDates[i - 1]);
                            auto q = boost::make_shared<SimpleQuote>(useSpreadedTermStructures_ ? 0.0 : rate);
                            if (i == 1) {
                                // add the zero rate at first tenor to the T0 time, to ensure flat interpolation of T1
                                // rate for time t T0 < t < T1
                                quotes.push_back(Handle<Quote>(q));
                            }
                            quotes.push_back(Handle<Quote>(q));
                            simDataTmp.emplace(std::piecewise_construct,
                                               std::forward_as_tuple(param.first, name, i - 1),
                                               std::forward_as_tuple(q));
                            if (useSpreadedTermStructures_)
                                absoluteSimDataTmp.emplace(std::piecewise_construct,
                                                           std::forward_as_tuple(param.first, name, i - 1),
                                                           std::forward_as_tuple(rate));
                            DLOG("ScenarioSimMarket zero inflation curve " << name << " zeroRate[" << i
                                                                           << "]=" << rate);
                        }

                        // Get the configured nominal term structure from this scenario sim market if possible
                        // 1) Look for zero inflation curve configuration ID in zero inflation curves of todays market
                        string zeroInflationConfigId;
                        if (todaysMarketParams.hasConfiguration(configuration) &&
                            todaysMarketParams.hasMarketObject(MarketObject::ZeroInflationCurve)) {
                            auto m = todaysMarketParams.mapping(MarketObject::ZeroInflationCurve, configuration);
                            auto it = m.find(name);
                            if (it != m.end()) {
                                string zeroInflationSpecId = it->second;
                                TLOG("Got spec ID " << zeroInflationSpecId << " for zero inflation index " << name);
                                auto zeroInflationSpec = parseCurveSpec(zeroInflationSpecId);
                                QL_REQUIRE(zeroInflationSpec->baseType() == CurveSpec::CurveType::Inflation,
                                           "Expected the curve "
                                               << "spec type for " << zeroInflationSpecId << " to be 'Inflation'");
                                zeroInflationConfigId = zeroInflationSpec->curveConfigID();
                            }
                        }

                        // 2) Get the nominal term structure ID from the zero inflation curve configuration
                        string nominalTsId;
                        if (!zeroInflationConfigId.empty() &&
                            curveConfigs.hasInflationCurveConfig(zeroInflationConfigId)) {
                            auto zeroInflationConfig = curveConfigs.inflationCurveConfig(zeroInflationConfigId);
                            nominalTsId = zeroInflationConfig->nominalTermStructure();
                            TLOG("Got nominal term structure ID '" << nominalTsId << "' from config with ID '"
                                                                   << zeroInflationConfigId << "'");
                        }

                        // 3) Get the nominal term structure from this scenario simulation market
                        Handle<YieldTermStructure> nominalTs =
                            getYieldCurve(nominalTsId, todaysMarketParams, Market::defaultConfiguration);
                        TLOG("Nominal term structure '" << nominalTsId << "' from sim market is "
                                                        << (nominalTs.empty() ? "empty" : "not empty"));

                        // If nominal term structure is empty, fall back on this scenario simulation market's discount
                        // curve
                        if (nominalTs.empty()) {
                            string ccy = inflationIndex->currency().code();
                            TLOG("Falling back on the discount curve for currency '"
                                 << ccy << "', the currency of inflation index '" << name << "'");
                            nominalTs = discountCurve(ccy);
                        }

                        // FIXME: Settlement days set to zero - needed for floating term structure implementation
                        boost::shared_ptr<ZeroInflationTermStructure> zeroCurve;
                        if (useSpreadedTermStructures_) {
                            zeroCurve =
                                boost::make_shared<SpreadedZeroInflationCurve>(inflationTs, zeroCurveTimes, quotes);
                        } else {
                            zeroCurve = boost::make_shared<ZeroInflationCurveObserverMoving<Linear>>(
                                0, inflationIndex->fixingCalendar(), dc, inflationTs->observationLag(),
                                inflationTs->frequency(), inflationTs->indexIsInterpolated(), nominalTs, zeroCurveTimes,
                                quotes, inflationTs->seasonality());
                        }

                        Handle<ZeroInflationTermStructure> its(zeroCurve);
                        its->enableExtrapolation();
                        boost::shared_ptr<ZeroInflationIndex> i =
                            parseZeroInflationIndex(name, false, Handle<ZeroInflationTermStructure>(its),
                                                    boost::make_shared<Conventions>(conventions_));
                        Handle<ZeroInflationIndex> zh(i);
                        zeroInflationIndices_.insert(pair<pair<string, string>, Handle<ZeroInflationIndex>>(
                            make_pair(Market::defaultConfiguration, name), zh));

                        LOG("building " << name << " zero inflation curve done");
                    } catch (const std::exception& e) {
                        processException(continueOnError, e, name);
                    }
                }
                break;

            case RiskFactorKey::KeyType::ZeroInflationCapFloorVolatility:
                for (const auto& name : param.second.second) {
                    try {
                        LOG("building " << name << " zero inflation cap/floor volatility curve...");
                        Handle<CPIVolatilitySurface> wrapper =
                            initMarket->cpiInflationCapFloorVolatilitySurface(name, configuration);
                        Handle<ZeroInflationIndex> zeroInflationIndex =
                            initMarket->zeroInflationIndex(name, configuration);
                        // LOG("Initial market zero inflation cap/floor volatility type = " <<
                        // wrapper->volatilityType());

                        Handle<CPIVolatilitySurface> hCpiVol;

                        // Check if the risk factor is simulated before adding it
                        if (param.second.first) {
                            LOG("Simulating zero inflation cap/floor vols for index name " << name);

			    DayCounter dc = wrapper->dayCounter();
                            vector<Period> optionTenors = parameters->zeroInflationCapFloorVolExpiries(name);
                            vector<Date> optionDates(optionTenors.size());
                            vector<Real> strikes = parameters->zeroInflationCapFloorVolStrikes(name);
                            vector<vector<Handle<Quote>>> quotes(
                                optionTenors.size(), vector<Handle<Quote>>(strikes.size(), Handle<Quote>()));
                            for (Size i = 0; i < optionTenors.size(); ++i) {
                                optionDates[i] = wrapper->optionDateFromTenor(optionTenors[i]);
                                for (Size j = 0; j < strikes.size(); ++j) {
                                    Real vol =
                                        wrapper->volatility(optionTenors[i], strikes[j], wrapper->observationLag(),
                                                            wrapper->allowsExtrapolation());
                                    auto q = boost::make_shared<SimpleQuote>(useSpreadedTermStructures_ ? 0.0 : vol);
                                    Size index = i * strikes.size() + j;
                                    simDataTmp.emplace(std::piecewise_construct,
                                                       std::forward_as_tuple(param.first, name, index),
                                                       std::forward_as_tuple(q));
                                    if (useSpreadedTermStructures_) {
                                        absoluteSimDataTmp.emplace(std::piecewise_construct,
                                                                   std::forward_as_tuple(param.first, name, index),
                                                                   std::forward_as_tuple(vol));
                                    }
                                    quotes[i][j] = Handle<Quote>(q);
                                }
                            }

                            if (useSpreadedTermStructures_) {
                                hCpiVol = Handle<CPIVolatilitySurface>(boost::make_shared<SpreadedCPIVolatilitySurface>(
                                    wrapper, optionDates, strikes, quotes));
                            } else {
                                hCpiVol = Handle<CPIVolatilitySurface>(
                                    boost::make_shared<InterpolatedCPIVolatilitySurface<Bilinear>>(
                                        optionTenors, strikes, quotes, zeroInflationIndex.currentLink(),
                                        wrapper->settlementDays(), wrapper->calendar(),
                                        wrapper->businessDayConvention(), wrapper->dayCounter(),
                                        wrapper->observationLag()));
                            }

                        } else {
                            // string decayModeString = parameters->zeroInflationCapFloorVolDecayMode();
                            // ReactionToTimeDecay decayMode = parseDecayMode(decayModeString);
                            // boost::shared_ptr<CPIVolatilitySurface> cpiVol =
                            //     boost::make_shared<QuantExt::DynamicCPIVolatilitySurface>(*wrapper, decayMode);
                            // hCpiVol = Handle<CPIVolatilitySurface>(cpiVol);#
                            // FIXME
                            hCpiVol = wrapper;
                        }
                        if (wrapper->allowsExtrapolation())
                            hCpiVol->enableExtrapolation();
                        cpiInflationCapFloorVolatilitySurfaces_.emplace(
                            std::piecewise_construct, std::forward_as_tuple(Market::defaultConfiguration, name),
                            std::forward_as_tuple(hCpiVol));

                    } catch (const std::exception& e) {
                        processException(continueOnError, e, name);
                    }
                }
                break;

            case RiskFactorKey::KeyType::YoYInflationCurve:
                for (const auto& name : param.second.second) {
                    try {
                        Handle<YoYInflationIndex> yoyInflationIndex =
                            initMarket->yoyInflationIndex(name, configuration);
                        Handle<YoYInflationTermStructure> yoyInflationTs =
                            yoyInflationIndex->yoyInflationTermStructure();
                        vector<string> keys(parameters->yoyInflationTenors(name).size());

                        Date date0 = asof_ - yoyInflationTs->observationLag();
			DayCounter dc = yoyInflationTs->dayCounter();
			vector<Date> quoteDates;
                        vector<Time> yoyCurveTimes(
                            1, -dc.yearFraction(inflationPeriod(date0, yoyInflationTs->frequency()).first, asof_));
                        vector<Handle<Quote>> quotes;
                        QL_REQUIRE(parameters->yoyInflationTenors(name).front() > 0 * Days,
                                   "zero inflation tenors must not include t=0");

                        for (auto& tenor : parameters->yoyInflationTenors(name)) {
                            Date inflDate = inflationPeriod(date0 + tenor, yoyInflationTs->frequency()).first;
                            yoyCurveTimes.push_back(dc.yearFraction(asof_, inflDate));
                            quoteDates.push_back(asof_ + tenor);
                        }

                        for (Size i = 1; i < yoyCurveTimes.size(); i++) {
                            Real rate = yoyInflationTs->yoyRate(quoteDates[i - 1]);
                            auto q = boost::make_shared<SimpleQuote>(useSpreadedTermStructures_ ? 0.0 : rate);
                            if (i == 1) {
                                // add the zero rate at first tenor to the T0 time, to ensure flat interpolation of T1
                                // rate for time t T0 < t < T1
                                quotes.push_back(Handle<Quote>(q));
                            }
                            quotes.push_back(Handle<Quote>(q));
                            simDataTmp.emplace(std::piecewise_construct,
                                               std::forward_as_tuple(param.first, name, i - 1),
                                               std::forward_as_tuple(q));
                            if (useSpreadedTermStructures_)
                                absoluteSimDataTmp.emplace(std::piecewise_construct,
                                                           std::forward_as_tuple(param.first, name, i - 1),
                                                           std::forward_as_tuple(rate));
                            DLOG("ScenarioSimMarket yoy inflation curve " << name << " yoyRate[" << i << "]=" << rate);
                        }

                        // Get the configured nominal term structure from this scenario sim market if possible
                        // 1) Look for yoy inflation curve configuration ID in yoy inflation curves of todays market
                        string yoyInflationConfigId;
                        if (todaysMarketParams.hasConfiguration(configuration) &&
                            todaysMarketParams.hasMarketObject(MarketObject::YoYInflationCurve)) {
                            auto m = todaysMarketParams.mapping(MarketObject::YoYInflationCurve, configuration);
                            auto it = m.find(name);
                            if (it != m.end()) {
                                string yoyInflationSpecId = it->second;
                                TLOG("Got spec ID " << yoyInflationSpecId << " for yoy inflation index " << name);
                                auto yoyInflationSpec = parseCurveSpec(yoyInflationSpecId);
                                QL_REQUIRE(yoyInflationSpec->baseType() == CurveSpec::CurveType::Inflation,
                                           "Expected the curve "
                                               << "spec type for " << yoyInflationSpecId << " to be 'Inflation'");
                                yoyInflationConfigId = yoyInflationSpec->curveConfigID();
                            }
                        }

                        // 2) Get the nominal term structure ID from the yoy inflation curve configuration
                        string nominalTsId;
                        if (!yoyInflationConfigId.empty() &&
                            curveConfigs.hasInflationCurveConfig(yoyInflationConfigId)) {
                            auto yoyInflationConfig = curveConfigs.inflationCurveConfig(yoyInflationConfigId);
                            nominalTsId = yoyInflationConfig->nominalTermStructure();
                            TLOG("Got nominal term structure ID '" << nominalTsId << "' from config with ID '"
                                                                   << yoyInflationConfigId << "'");
                        }

                        // 3) Get the nominal term structure from this scenario simulation market
                        Handle<YieldTermStructure> nominalTs =
                            getYieldCurve(nominalTsId, todaysMarketParams, Market::defaultConfiguration);
                        TLOG("Nominal term structure '" << nominalTsId << "' from sim market is "
                                                        << (nominalTs.empty() ? "empty" : "not empty"));

                        // If nominal term structure is empty, fall back on this scenario simulation market's discount
                        // curve
                        if (nominalTs.empty()) {
                            string ccy = yoyInflationIndex->currency().code();
                            TLOG("Falling back on the discount curve for currency '"
                                 << ccy << "', the currency of inflation index '" << name << "'");
                            nominalTs = discountCurve(ccy);
                        }

                        boost::shared_ptr<YoYInflationTermStructure> yoyCurve;
                        // Note this is *not* a floating term structure, it is only suitable for sensi runs
                        // TODO: floating
                        if (useSpreadedTermStructures_) {
                            yoyCurve =
                                boost::make_shared<SpreadedYoYInflationCurve>(yoyInflationTs, yoyCurveTimes, quotes);
                        } else {
                            yoyCurve = boost::make_shared<YoYInflationCurveObserverMoving<Linear>>(
                                0, yoyInflationIndex->fixingCalendar(), dc, yoyInflationTs->observationLag(),
                                yoyInflationTs->frequency(), yoyInflationTs->indexIsInterpolated(), nominalTs,
                                yoyCurveTimes, quotes, yoyInflationTs->seasonality());
                        }

                        Handle<YoYInflationTermStructure> its(yoyCurve);
                        its->enableExtrapolation();
                        boost::shared_ptr<YoYInflationIndex> i(yoyInflationIndex->clone(its));
                        Handle<YoYInflationIndex> zh(i);
                        yoyInflationIndices_.insert(pair<pair<string, string>, Handle<YoYInflationIndex>>(
                            make_pair(Market::defaultConfiguration, name), zh));
                    } catch (const std::exception& e) {
                        processException(continueOnError, e, name);
                    }
                }
                break;

            case RiskFactorKey::KeyType::YoYInflationCapFloorVolatility:
                for (const auto& name : param.second.second) {
                    try {
                        LOG("building " << name << " yoy inflation cap/floor volatility curve...");
                        Handle<QuantExt::YoYOptionletVolatilitySurface> wrapper =
                            initMarket->yoyCapFloorVol(name, configuration);
                        LOG("Initial market "
                            << name << " yoy inflation cap/floor volatility type = " << wrapper->volatilityType());
                        Handle<QuantExt::YoYOptionletVolatilitySurface> hYoYCapletVol;

                        // Check if the risk factor is simulated before adding it
                        if (param.second.first) {
                            LOG("Simulating yoy inflation optionlet vols for index name " << name);
                            vector<Period> optionTenors = parameters->yoyInflationCapFloorVolExpiries(name);
                            vector<Date> optionDates(optionTenors.size());
                            vector<Real> strikes = parameters->yoyInflationCapFloorVolStrikes(name);
                            vector<vector<Handle<Quote>>> quotes(
                                optionTenors.size(), vector<Handle<Quote>>(strikes.size(), Handle<Quote>()));
                            for (Size i = 0; i < optionTenors.size(); ++i) {
                                optionDates[i] = wrapper->optionDateFromTenor(optionTenors[i]);
                                for (Size j = 0; j < strikes.size(); ++j) {
                                    Real vol =
                                        wrapper->volatility(optionTenors[i], strikes[j], wrapper->observationLag(),
                                                            wrapper->allowsExtrapolation());
                                    boost::shared_ptr<SimpleQuote> q(
                                        new SimpleQuote(useSpreadedTermStructures_ ? 0.0 : vol));
                                    Size index = i * strikes.size() + j;
                                    simDataTmp.emplace(std::piecewise_construct,
                                                       std::forward_as_tuple(param.first, name, index),
                                                       std::forward_as_tuple(q));
                                    if (useSpreadedTermStructures_) {
                                        absoluteSimDataTmp.emplace(std::piecewise_construct,
                                                                   std::forward_as_tuple(param.first, name, index),
                                                                   std::forward_as_tuple(vol));
                                    }
                                    quotes[i][j] = Handle<Quote>(q);
                                    TLOG("ScenarioSimMarket yoy cf vol " << name << " tenor #" << i << " strike #" << j
                                                                         << " " << vol);
                                }
                            }
			    DayCounter dc = wrapper->dayCounter();
			    
                            boost::shared_ptr<QuantExt::YoYOptionletVolatilitySurface> yoyoptionletvolsurface;
                            if (useSpreadedTermStructures_) {
                                yoyoptionletvolsurface = boost::make_shared<QuantExt::SpreadedYoYVolatilitySurface>(
                                    wrapper, optionDates, strikes, quotes);
                            } else {
                                yoyoptionletvolsurface = boost::make_shared<StrippedYoYInflationOptionletVol>(
                                    0, wrapper->calendar(), wrapper->businessDayConvention(), dc,
                                    wrapper->observationLag(), wrapper->frequency(), wrapper->indexIsInterpolated(),
                                    optionDates, strikes, quotes, wrapper->volatilityType(), wrapper->displacement());
                            }
                            hYoYCapletVol = Handle<QuantExt::YoYOptionletVolatilitySurface>(yoyoptionletvolsurface);
                        } else {
                            string decayModeString = parameters->yoyInflationCapFloorVolDecayMode();
                            ReactionToTimeDecay decayMode = parseDecayMode(decayModeString);
                            boost::shared_ptr<QuantExt::DynamicYoYOptionletVolatilitySurface> yoyCapletVol =
                                boost::make_shared<QuantExt::DynamicYoYOptionletVolatilitySurface>(*wrapper, decayMode);
                            hYoYCapletVol = Handle<QuantExt::YoYOptionletVolatilitySurface>(yoyCapletVol);
                        }
                        if (wrapper->allowsExtrapolation())
                            hYoYCapletVol->enableExtrapolation();
                        yoyCapFloorVolSurfaces_.emplace(std::piecewise_construct,
                                                        std::forward_as_tuple(Market::defaultConfiguration, name),
                                                        std::forward_as_tuple(hYoYCapletVol));
                        LOG("Simulaton market yoy inflation cap/floor volatility type = "
                            << hYoYCapletVol->volatilityType());
                    } catch (const std::exception& e) {
                        processException(continueOnError, e, name);
                    }
                }
                break;

            case RiskFactorKey::KeyType::CommodityCurve:
                for (const auto& name : param.second.second) {
                    try {
                        LOG("building commodity curve for " << name);

                        // Time zero initial market commodity curve
                        Handle<PriceTermStructure> initialCommodityCurve =
                            initMarket->commodityPriceCurve(name, configuration);
                        bool allowsExtrapolation = initialCommodityCurve->allowsExtrapolation();

                        // Get the configured simulation tenors. Simulation tenors being empty at this point means
                        // that we wish to use the pillar date points from the t_0 market PriceTermStructure.
                        vector<Period> simulationTenors = parameters->commodityCurveTenors(name);
			DayCounter commodityCurveDayCounter = initialCommodityCurve->dayCounter();
			if (simulationTenors.empty()) {
                            simulationTenors.reserve(initialCommodityCurve->pillarDates().size());
                            for (const Date& d : initialCommodityCurve->pillarDates()) {
                                QL_REQUIRE(d >= asof_, "Commodity curve pillar date (" << io::iso_date(d)
                                                                                       << ") must be after as of ("
                                                                                       << io::iso_date(asof_) << ").");
                                simulationTenors.push_back(Period(d - asof_, Days));
                            }

                            // It isn't great to be updating parameters here. However, actual tenors are requested
                            // downstream from parameters and they need to be populated.
                            parameters->setCommodityCurveTenors(name, simulationTenors);
                        }

                        // Get prices at specified simulation times from time 0 market curve and place in quotes
                        vector<Handle<Quote>> quotes(simulationTenors.size());
                        for (Size i = 0; i < simulationTenors.size(); i++) {
                            Date d = asof_ + simulationTenors[i];
                            Real price = initialCommodityCurve->price(d, allowsExtrapolation);
                            // if we simulate the factors and use spreaded ts, the quote should be zero
                            boost::shared_ptr<SimpleQuote> quote = boost::make_shared<SimpleQuote>(
                                param.second.first && useSpreadedTermStructures_ ? 0.0 : price);
                            quotes[i] = Handle<Quote>(quote);

                            // If we are simulating commodities, add the quote to simData_
                            if (param.second.first) {
                                simDataTmp.emplace(piecewise_construct, forward_as_tuple(param.first, name, i),
                                                   forward_as_tuple(quote));
                                if (useSpreadedTermStructures_)
                                    absoluteSimDataTmp.emplace(piecewise_construct,
                                                               forward_as_tuple(param.first, name, i),
                                                               forward_as_tuple(price));
                            }
                        }

                        Handle<PriceTermStructure> simCommodityCurve;
                        if (param.second.first && useSpreadedTermStructures_) {
                            // Created spreaded commodity price curve if we simulate commodities and spreads should be
                            // used
                            vector<Real> simulationTimes;
                            for (auto const& t : simulationTenors) {
                                simulationTimes.push_back(commodityCurveDayCounter.yearFraction(asof_, asof_ + t));
                            }
                            if (simulationTimes.front() != 0.0) {
                                simulationTimes.insert(simulationTimes.begin(), 0.0);
                                quotes.insert(quotes.begin(), quotes.front());
                            }
                            simCommodityCurve =
                                Handle<PriceTermStructure>(boost::make_shared<SpreadedPriceTermStructure>(
                                    initialCommodityCurve, simulationTimes, quotes));
                        } else {
                            // Create a commodity price curve with simulation tenors as pillars and store
                            // Hard-coded linear flat interpolation here - may need to make this more dynamic
                            simCommodityCurve =
                                Handle<PriceTermStructure>(boost::make_shared<InterpolatedPriceCurve<LinearFlat>>(
                                    simulationTenors, quotes, commodityCurveDayCounter,
                                    initialCommodityCurve->currency()));
                        }
                        simCommodityCurve->enableExtrapolation(allowsExtrapolation);

                        commodityCurves_.emplace(piecewise_construct,
                                                 forward_as_tuple(Market::defaultConfiguration, name),
                                                 forward_as_tuple(simCommodityCurve));
                    } catch (const std::exception& e) {
                        processException(continueOnError, e, name);
                    }
                }
                break;

            case RiskFactorKey::KeyType::CommodityVolatility:
                for (const auto& name : param.second.second) {
                    try {
                        LOG("building commodity volatility for " << name);

                        // Get initial base volatility structure
                        Handle<BlackVolTermStructure> baseVol = initMarket->commodityVolatility(name, configuration);

                        Handle<BlackVolTermStructure> newVol;
                        if (param.second.first) {

                            // Check and reorg moneyness and/or expiries to simplify subsequent code.
                            vector<Real> moneyness = parameters->commodityVolMoneyness(name);
                            QL_REQUIRE(!moneyness.empty(), "Commodity volatility moneyness for "
                                                               << name << " should have at least one element.");
                            sort(moneyness.begin(), moneyness.end());
                            auto mIt = unique(moneyness.begin(), moneyness.end(),
                                              [](const Real& x, const Real& y) { return close(x, y); });
                            QL_REQUIRE(mIt == moneyness.end(),
                                       "Commodity volatility moneyness values for " << name << " should be unique.");

                            vector<Period> expiries = parameters->commodityVolExpiries(name);
                            QL_REQUIRE(!expiries.empty(), "Commodity volatility expiries for "
                                                              << name << " should have at least one element.");
                            sort(expiries.begin(), expiries.end());
                            auto eIt = unique(expiries.begin(), expiries.end());
                            QL_REQUIRE(eIt == expiries.end(),
                                       "Commodity volatility expiries for " << name << " should be unique.");

                            // Get this scenario simulation market's commodity price curve. An exception is expected
                            // if there is no commodity curve but there is a commodity volatility.
                            const auto& priceCurve = *commodityPriceCurve(name, configuration);

                            // More than one moneyness implies a surface. If we have a surface, we will build a
                            // forward surface below which requires two yield term structures, one for the commodity
                            // price currency and another that recovers the commodity forward prices. We don't want
                            // the commodity prices changing with changes in the commodity price currency yield curve
                            // so we take a copy here - it will work for sticky strike false also.
                            bool isSurface = moneyness.size() > 1;
                            Handle<YieldTermStructure> yts;
                            Handle<YieldTermStructure> priceYts;

                            if (isSurface) {

                                vector<Date> dates{asof_};
                                vector<Real> dfs{1.0};

                                auto discCurve = discountCurve(priceCurve->currency().code(), configuration);
                                for (const auto& expiry : expiries) {
                                    auto d = asof_ + expiry;
                                    if (d == asof_)
                                        continue;
                                    dates.push_back(d);
                                    dfs.push_back(discCurve->discount(d, true));
                                }

                                auto ytsPtr = boost::make_shared<DiscountCurve>(dates, dfs, discCurve->dayCounter());
                                ytsPtr->enableExtrapolation();
                                yts = Handle<YieldTermStructure>(ytsPtr);
                                priceYts = Handle<YieldTermStructure>(
                                    boost::make_shared<PriceTermStructureAdapter>(priceCurve, ytsPtr));
                                priceYts->enableExtrapolation();
                            }

                            // Create surface of quotes, rows are moneyness, columns are expiries.
                            using QuoteRow = vector<Handle<Quote>>;
                            using QuoteMatrix = vector<QuoteRow>;
                            QuoteMatrix quotes(moneyness.size(), QuoteRow(expiries.size()));

                            // Calculate up front the expiry times, dates and forward prices.
                            vector<Date> expiryDates(expiries.size());
                            vector<Time> expiryTimes(expiries.size());
                            vector<Real> forwards(expiries.size());
                            // TODO: do we want to use the base vol dc or - as elsewhere - a dc specified in the ssm
                            // parameters?
                            DayCounter dayCounter = baseVol->dayCounter();
                            for (Size j = 0; j < expiries.size(); ++j) {
                                Date d = asof_ + expiries[j];
                                expiryDates[j] = d;
                                expiryTimes[j] = dayCounter.yearFraction(asof_, d);
                                forwards[j] = priceCurve->price(d);
                            }

                            // Store the quotes.
                            Size index = 0;
                            for (Size i = 0; i < moneyness.size(); ++i) {
                                for (Size j = 0; j < expiries.size(); ++j) {
                                    Real strike = moneyness[i] * forwards[j];
                                    auto vol = baseVol->blackVol(expiryDates[j], strike);
                                    auto quote =
                                        boost::make_shared<SimpleQuote>(useSpreadedTermStructures_ ? 0.0 : vol);
                                    simDataTmp.emplace(piecewise_construct, forward_as_tuple(param.first, name, index),
                                                       forward_as_tuple(quote));
                                    if (useSpreadedTermStructures_) {
                                        absoluteSimDataTmp.emplace(piecewise_construct,
                                                                   forward_as_tuple(param.first, name, index),
                                                                   forward_as_tuple(vol));
                                    }
                                    quotes[i][j] = Handle<Quote>(quote);
                                    ++index;
                                }
                            }

                            // Create volatility structure
                            if (!isSurface) {
                                DLOG("Ssm comm vol for " << name << " uses BlackVarianceCurve3.");
                                if (useSpreadedTermStructures_) {
                                    newVol =
                                        Handle<BlackVolTermStructure>(boost::make_shared<SpreadedBlackVolatilityCurve>(
                                            Handle<BlackVolTermStructure>(baseVol), expiryTimes, quotes[0], true));
                                } else {
                                    newVol = Handle<BlackVolTermStructure>(boost::make_shared<BlackVarianceCurve3>(
                                        0, NullCalendar(), baseVol->businessDayConvention(), dayCounter, expiryTimes,
                                        quotes[0], false));
                                }
                            } else {
                                DLOG("Ssm comm vol for " << name << " uses BlackVarianceSurfaceMoneynessSpot.");
                                bool stickyStrike = true;
                                bool flatExtrapMoneyness = true;
                                Handle<Quote> spot(boost::make_shared<SimpleQuote>(priceCurve->price(0)));
                                if (useSpreadedTermStructures_) {
                                    // get init market curves to populate sticky ts in vol surface ctor
                                    Handle<YieldTermStructure> initMarketYts =
                                        initMarket->discountCurve(priceCurve->currency().code(), configuration);
                                    Handle<QuantExt::PriceTermStructure> priceCurve =
                                        initMarket->commodityPriceCurve(name, configuration);
                                    Handle<YieldTermStructure> initMarketPriceYts(
                                        boost::make_shared<PriceTermStructureAdapter>(*priceCurve, *initMarketYts));
                                    // create vol surface
                                    newVol = Handle<BlackVolTermStructure>(
                                        boost::make_shared<SpreadedBlackVolatilitySurfaceMoneynessForward>(
                                            Handle<BlackVolTermStructure>(baseVol), spot, expiryTimes, moneyness,
                                            quotes, Handle<Quote>(boost::make_shared<SimpleQuote>(spot->value())),
                                            initMarketPriceYts, initMarketYts, priceYts, yts, stickyStrike));
                                } else {
                                    newVol = Handle<BlackVolTermStructure>(
                                        boost::make_shared<BlackVarianceSurfaceMoneynessForward>(
                                            baseVol->calendar(), spot, expiryTimes, moneyness, quotes, dayCounter,
                                            priceYts, yts, stickyStrike, flatExtrapMoneyness));
                                }
                            }

                        } else {
                            string decayModeString = parameters->commodityVolDecayMode();
                            DLOG("Deterministic commodity volatilities with decay mode " << decayModeString << " for "
                                                                                         << name);
                            ReactionToTimeDecay decayMode = parseDecayMode(decayModeString);
                            // Copy what was done for equity here
                            // May need to revisit when looking at commodity RFE
                            newVol = Handle<BlackVolTermStructure>(
                                boost::make_shared<QuantExt::DynamicBlackVolTermStructure<tag::curve>>(
                                    baseVol, 0, NullCalendar(), decayMode, StickyStrike));
                        }

                        newVol->enableExtrapolation(baseVol->allowsExtrapolation());
                        commodityVols_.emplace(piecewise_construct,
                                               forward_as_tuple(Market::defaultConfiguration, name),
                                               forward_as_tuple(newVol));

                        DLOG("Commodity volatility curve built for " << name);
                    } catch (const std::exception& e) {
                        processException(continueOnError, e, name);
                    }
                }
                break;

            case RiskFactorKey::KeyType::Correlation:
                for (const auto& name : param.second.second) {
                    try {
                        LOG("Adding correlations for " << name << " from configuration " << configuration);

                        // Look for '&' first
                        // see todaysmarket.cpp for similar logic
                        string delim;
                        if (name.find('&') != std::string::npos)
                            delim = "&";
                        else
                            // otherwise fall back on old behavior
                            delim = ":";

                        vector<string> tokens;
                        boost::split(tokens, name, boost::is_any_of(delim));
                        QL_REQUIRE(tokens.size() == 2, "not a valid correlation pair: " << name);
                        pair<string, string> pair = std::make_pair(tokens[0], tokens[1]);

                        boost::shared_ptr<QuantExt::CorrelationTermStructure> corr;
                        Handle<QuantExt::CorrelationTermStructure> baseCorr =
                            initMarket->correlationCurve(pair.first, pair.second, configuration);

                        Handle<QuantExt::CorrelationTermStructure> ch;
                        if (param.second.first) {
                            Size n = parameters->correlationStrikes().size();
                            Size m = parameters->correlationExpiries().size();
                            vector<vector<Handle<Quote>>> quotes(n, vector<Handle<Quote>>(m, Handle<Quote>()));
                            vector<Time> times(m);
                            Calendar cal = baseCorr->calendar();
			    DayCounter dc = baseCorr->dayCounter();
                            
                            for (Size i = 0; i < n; i++) {
                                Real strike = parameters->correlationStrikes()[i];

                                for (Size j = 0; j < m; j++) {
                                    // Index is expiries then strike TODO: is this the best?
                                    Size idx = i * m + j;
                                    times[j] = dc.yearFraction(asof_, asof_ + parameters->correlationExpiries()[j]);
                                    Real correlation =
                                        baseCorr->correlation(asof_ + parameters->correlationExpiries()[j], strike);
                                    boost::shared_ptr<SimpleQuote> q(
                                        new SimpleQuote(useSpreadedTermStructures_ ? 0.0 : correlation));
                                    simDataTmp.emplace(
                                        std::piecewise_construct,
                                        std::forward_as_tuple(RiskFactorKey::KeyType::Correlation, name, idx),
                                        std::forward_as_tuple(q));
                                    if (useSpreadedTermStructures_) {
                                        absoluteSimDataTmp.emplace(
                                            std::piecewise_construct,
                                            std::forward_as_tuple(RiskFactorKey::KeyType::Correlation, name, idx),
                                            std::forward_as_tuple(correlation));
                                    }
                                    quotes[i][j] = Handle<Quote>(q);
                                }
                            }

                            if (n == 1 && m == 1) {
                                if (useSpreadedTermStructures_) {
                                    ch = Handle<QuantExt::CorrelationTermStructure>(
                                        boost::make_shared<QuantExt::SpreadedCorrelationCurve>(baseCorr, times,
                                                                                               quotes[0]));
                                } else {
                                    ch = Handle<QuantExt::CorrelationTermStructure>(boost::make_shared<FlatCorrelation>(
                                        baseCorr->settlementDays(), cal, quotes[0][0], dc));
                                }
                            } else if (n == 1) {
                                if (useSpreadedTermStructures_) {
                                    ch = Handle<QuantExt::CorrelationTermStructure>(
                                        boost::make_shared<QuantExt::SpreadedCorrelationCurve>(baseCorr, times,
                                                                                               quotes[0]));
                                } else {
                                    ch = Handle<QuantExt::CorrelationTermStructure>(
                                        boost::make_shared<InterpolatedCorrelationCurve<Linear>>(times, quotes[0], dc,
                                                                                                 cal));
                                }
                            } else {
                                QL_FAIL("only atm or flat correlation termstructures currently supported");
                            }

                            ch->enableExtrapolation(baseCorr->allowsExtrapolation());
                        } else {
                            ch = Handle<QuantExt::CorrelationTermStructure>(*baseCorr);
                        }

                        correlationCurves_[make_tuple(Market::defaultConfiguration, pair.first, pair.second)] = ch;
                    } catch (const std::exception& e) {
                        processException(continueOnError, e, name);
                    }
                }
                break;

            case RiskFactorKey::KeyType::CPR:
                for (const auto& name : param.second.second) {
                    try {
                        DLOG("Adding cpr " << name << " from configuration " << configuration);
                        boost::shared_ptr<SimpleQuote> cprQuote(
                            new SimpleQuote(initMarket->cpr(name, configuration)->value()));
                        if (param.second.first) {
                            simDataTmp.emplace(std::piecewise_construct, std::forward_as_tuple(param.first, name),
                                               std::forward_as_tuple(cprQuote));
                        }
                        cprs_.insert(pair<pair<string, string>, Handle<Quote>>(
                            make_pair(Market::defaultConfiguration, name), Handle<Quote>(cprQuote)));
                    } catch (const std::exception& e) {
                        processException(continueOnError, e, name);
                    }
                }
                break;

            case RiskFactorKey::KeyType::None:
                WLOG("RiskFactorKey None not yet implemented");
                break;
            }

            simData_.insert(simDataTmp.begin(), simDataTmp.end());
            absoluteSimData_.insert(absoluteSimDataTmp.begin(), absoluteSimDataTmp.end());
        } catch (const std::exception& e) {
            ALOG("ScenarioSimMarket::ScenarioSimMarket() top level catch " << e.what());
            processException(continueOnError, e, "(ssm top level catch)");
        }
    }

    // swap indices
    LOG("building swap indices...");
    for (const auto& it : parameters->swapIndices()) {
        const string& indexName = it.first;
        const string& discounting = it.second;
        LOG("Adding swap index " << indexName << " with discounting index " << discounting);

        try {
            addSwapIndex(indexName, discounting, Market::defaultConfiguration);
        } catch (const std::exception& e) {
            processException(continueOnError, e, indexName);
        }
        LOG("Adding swap index " << indexName << " done.");
    }

    LOG("building base scenario");
    baseScenario_ = boost::make_shared<SimpleScenario>(initMarket->asofDate(), "BASE", 1.0);
    if (!useSpreadedTermStructures_) {
        for (auto const& data : simData_) {
            baseScenario_->add(data.first, data.second->value());
        }
        baseScenarioAbsolute_ = baseScenario_;
    } else {
        baseScenarioAbsolute_ = boost::make_shared<SimpleScenario>(initMarket->asofDate(), "BASE", 1.0);
        for (auto const& data : simData_) {
            baseScenario_->add(data.first, data.second->value());
            baseScenarioAbsolute_->add(data.first, data.second->value());
        }
        for (auto const& data : absoluteSimData_) {
            baseScenarioAbsolute_->add(data.first, data.second);
        }
    }
    LOG("building base scenario done");
}

void ScenarioSimMarket::reset() {
    auto filterBackup = filter_;
    // no filter
    filter_ = boost::make_shared<ScenarioFilter>();
    // reset eval date
    Settings::instance().evaluationDate() = baseScenario_->asof();
    // reset numeraire and label
    numeraire_ = baseScenario_->getNumeraire();
    label_ = baseScenario_->label();
    // delete the sim data cache
    cachedSimData_.clear();
    cachedSimDataActive_.clear();
    // reset term structures
    applyScenario(baseScenario_);
    // see the comment in update() for why this is necessary...
    if (ObservationMode::instance().mode() == ObservationMode::Mode::Unregister) {
        boost::shared_ptr<QuantLib::Observable> obs = QuantLib::Settings::instance().evaluationDate();
        obs->notifyObservers();
    }
    // reset fixing manager
    fixingManager_->reset();
    // restore the filter
    filter_ = filterBackup;
}

void ScenarioSimMarket::applyScenario(const boost::shared_ptr<Scenario>& scenario) {

    // apply scenario based on cached indices for simData_ for a SimpleScenario
    // this assumes that all scenarios have an identical key structure in their data map

    if (cacheSimData_) {
        if (auto s = boost::dynamic_pointer_cast<SimpleScenario>(scenario)) {

            // fill cache

            if (cachedSimData_.empty()) {
                Size count = 0;
                for (auto const& d : s->data()) {
                    auto it = simData_.find(d.first);
                    if (it == simData_.end()) {
                        ALOG("simulation data point missing for key " << d.first);
                        cachedSimData_.push_back(boost::shared_ptr<SimpleQuote>());
                        cachedSimDataActive_.push_back(false);
                    } else {
                        ++count;
                        cachedSimData_.push_back(it->second);
                        cachedSimDataActive_.push_back(filter_->allow(d.first));
                    }
                }
                if (count != simData_.size() && !allowPartialScenarios_) {
                    ALOG("mismatch between scenario and sim data size, " << count << " vs " << simData_.size());
                    for (auto it : simData_) {
                        if (!scenario->has(it.first))
                            WLOG("Key " << it.first << " missing in scenario");
                    }
                    QL_FAIL("mismatch between scenario and sim data size, exit.");
                }
            }

            // apply scenario data according to cached indices

            Size i = 0;
            for (auto const& q : s->data()) {
                if (cachedSimDataActive_[i])
                    cachedSimData_[i]->setValue(q.second);
                ++i;
            }

            return;
        }
    }

    const vector<RiskFactorKey>& keys = scenario->keys();

    Size count = 0;
    for (const auto& key : keys) {
        // Loop through the scenario keys and check which keys are present in simData_,
        // adding to the count when a match is identified
        // Then check that the count=simData_.size - this ensures that simData_ is a valid
        // subset of the scenario - fails is a member of simData is not present in the
        // scenario
        auto it = simData_.find(key);
        if (it == simData_.end()) {
            ALOG("simulation data point missing for key " << key);
        } else {
            if (filter_->allow(key)) {
                it->second->setValue(scenario->get(key));
            }
            count++;
        }
    }

    if (count != simData_.size() && !allowPartialScenarios_) {
        ALOG("mismatch between scenario and sim data size, " << count << " vs " << simData_.size());
        for (auto it : simData_) {
            if (!scenario->has(it.first))
                ALOG("Key " << it.first << " missing in scenario");
        }
        QL_FAIL("mismatch between scenario and sim data size, exit.");
    }

    // update market asof date
    // asof_ = scenario->asof();
}

/*
void ScenarioSimMarket::update(const Date& d) {
    // DLOG("ScenarioSimMarket::update called with Date " << QuantLib::io::iso_date(d));

    // pre update observable settings
    ObservationMode::Mode om = ObservationMode::instance().mode();
    if (om == ObservationMode::Mode::Disable)
        ObservableSettings::instance().disableUpdates(false);
    else if (om == ObservationMode::Mode::Defer)
        ObservableSettings::instance().disableUpdates(true);

    // update date
    if (d != Settings::instance().evaluationDate())
        Settings::instance().evaluationDate() = d;
    else if (om == ObservationMode::Mode::Unregister) {
        // Due to some of the notification chains having been unregistered,
        // it is possible that some lazy objects might be missed in the case
        // that the evaluation date has not been updated. Therefore, we
        // manually kick off an observer notification from this level.
        // We have unit regression tests in OREAnalyticsTestSuite to ensure
        // the various ObservationMode settings return the anticipated results.
        boost::shared_ptr<QuantLib::Observable> obs = QuantLib::Settings::instance().evaluationDate();
        obs->notifyObservers();
    }

    // update scenario and market quotes
    QL_REQUIRE(scenarioGenerator_ != nullptr, "ScenarioSimMarket::update: no scenario generator set");
    boost::shared_ptr<Scenario> scenario = scenarioGenerator_->next(d);
    QL_REQUIRE(scenario->asof() == d, "Invalid Scenario date " << scenario->asof() << ", expected " << d);
    numeraire_ = scenario->getNumeraire();
    applyScenario(scenario);

    // post market update observable settings and refresh - key to update these before fixings are set
    if (om == ObservationMode::Mode::Disable) {
        refresh();
        ObservableSettings::instance().enableUpdates();
    } else if (om == ObservationMode::Mode::Defer) {
        ObservableSettings::instance().enableUpdates();
    }

    // Apply fixings as historical fixings. Must do this before we populate ASD
    fixingManager_->update(d);

    if (asd_) {
        // add additional scenario data to the given container, if required
        for (auto i : parameters_->additionalScenarioDataIndices()) {
            boost::shared_ptr<QuantLib::Index> index;
            try {
                index = *iborIndex(i);
            } catch (...) {
            }
            try {
                index = *swapIndex(i);
            } catch (...) {
            }
            QL_REQUIRE(index != nullptr, "ScenarioSimMarket::update() index " << i << " not found in sim market");
            asd_->set(index->fixing(d), AggregationScenarioDataType::IndexFixing, i);
        }

        for (auto c : parameters_->additionalScenarioDataCcys()) {
            if (c != parameters_->baseCcy())
                asd_->set(fxSpot(c + parameters_->baseCcy())->value(), AggregationScenarioDataType::FXSpot, c);
        }

        asd_->set(numeraire_, AggregationScenarioDataType::Numeraire);

        asd_->next();
    }

    // DLOG("ScenarioSimMarket::update done");
}
*/

void ScenarioSimMarket::preUpdate() {
    ObservationMode::Mode om = ObservationMode::instance().mode();
    if (om == ObservationMode::Mode::Disable)
        ObservableSettings::instance().disableUpdates(false);
    else if (om == ObservationMode::Mode::Defer)
        ObservableSettings::instance().disableUpdates(true);
}

void ScenarioSimMarket::updateDate(const Date& d) {
    ObservationMode::Mode om = ObservationMode::instance().mode();
    if (d != Settings::instance().evaluationDate())
        Settings::instance().evaluationDate() = d;
    else if (om == ObservationMode::Mode::Unregister) {
        // Due to some of the notification chains having been unregistered,
        // it is possible that some lazy objects might be missed in the case
        // that the evaluation date has not been updated. Therefore, we
        // manually kick off an observer notification from this level.
        // We have unit regression tests in OREAnalyticsTestSuite to ensure
        // the various ObservationMode settings return the anticipated results.
        boost::shared_ptr<QuantLib::Observable> obs = QuantLib::Settings::instance().evaluationDate();
        obs->notifyObservers();
    }
}

void ScenarioSimMarket::updateScenario(const Date& d) {
    QL_REQUIRE(scenarioGenerator_ != nullptr, "ScenarioSimMarket::update: no scenario generator set");
    boost::shared_ptr<Scenario> scenario = scenarioGenerator_->next(d);
    QL_REQUIRE(scenario->asof() == d, "Invalid Scenario date " << scenario->asof() << ", expected " << d);
    numeraire_ = scenario->getNumeraire();
    label_ = scenario->label();
    applyScenario(scenario);
}

void ScenarioSimMarket::postUpdate(const Date& d, bool withFixings) {
    ObservationMode::Mode om = ObservationMode::instance().mode();

    // Observation Mode - key to update these before fixings are set
    if (om == ObservationMode::Mode::Disable) {
        refresh();
        ObservableSettings::instance().enableUpdates();
    } else if (om == ObservationMode::Mode::Defer) {
        ObservableSettings::instance().enableUpdates();
    }

    // Apply fixings as historical fixings. Must do this before we populate ASD
    if (withFixings)
        fixingManager_->update(d);
}

void ScenarioSimMarket::updateAsd(const Date& d) {
    if (asd_) {
        // add additional scenario data to the given container, if required
        for (auto i : parameters_->additionalScenarioDataIndices()) {
            boost::shared_ptr<QuantLib::Index> index;
            try {
                index = *iborIndex(i);
            } catch (...) {
            }
            try {
                index = *swapIndex(i);
            } catch (...) {
            }
            QL_REQUIRE(index != nullptr, "ScenarioSimMarket::update() index " << i << " not found in sim market");
            asd_->set(index->fixing(index->fixingCalendar().adjust(d)), AggregationScenarioDataType::IndexFixing, i);
        }

        for (auto c : parameters_->additionalScenarioDataCcys()) {
            if (c != parameters_->baseCcy())
                asd_->set(fxSpot(c + parameters_->baseCcy())->value(), AggregationScenarioDataType::FXSpot, c);
        }

        asd_->set(numeraire_, AggregationScenarioDataType::Numeraire);

        asd_->next();
    }
}

bool ScenarioSimMarket::isSimulated(const RiskFactorKey::KeyType& factor) const {
    return std::find(nonSimulatedFactors_.begin(), nonSimulatedFactors_.end(), factor) == nonSimulatedFactors_.end();
}

Handle<YieldTermStructure> ScenarioSimMarket::getYieldCurve(const string& yieldSpecId,
                                                            const TodaysMarketParameters& todaysMarketParams,
                                                            const string& configuration,
                                                            const boost::shared_ptr<Market>& market) const {

    // If yield spec ID is "", return empty Handle
    if (yieldSpecId.empty())
        return Handle<YieldTermStructure>();

    if (todaysMarketParams.hasConfiguration(configuration)) {
        // Look for yield spec ID in index curves of todays market
        if (todaysMarketParams.hasMarketObject(MarketObject::IndexCurve)) {
            for (const auto& indexMapping : todaysMarketParams.mapping(MarketObject::IndexCurve, configuration)) {
                if (indexMapping.second == yieldSpecId) {
                    if (market) {
                        return market->iborIndex(indexMapping.first, configuration)->forwardingTermStructure();
                    } else {
                        return iborIndex(indexMapping.first, configuration)->forwardingTermStructure();
                    }
                }
            }
        }

        // Look for yield spec ID in yield curves of todays market
        if (todaysMarketParams.hasMarketObject(MarketObject::YieldCurve)) {
            for (const auto& yieldMapping : todaysMarketParams.mapping(MarketObject::YieldCurve, configuration)) {
                if (yieldMapping.second == yieldSpecId) {
                    if (market) {
                        return market->yieldCurve(yieldMapping.first, configuration);
                    } else {
                        return yieldCurve(yieldMapping.first, configuration);
                    }
                }
            }
        }

        // Look for yield spec ID in discount curves of todays market
        if (todaysMarketParams.hasMarketObject(MarketObject::DiscountCurve)) {
            for (const auto& discountMapping : todaysMarketParams.mapping(MarketObject::DiscountCurve, configuration)) {
                if (discountMapping.second == yieldSpecId) {
                    if (market) {
                        return market->discountCurve(discountMapping.first, configuration);
                    } else {
                        return discountCurve(discountMapping.first, configuration);
                    }
                }
            }
        }
    }

    // If yield spec ID still has not been found, return empty Handle
    return Handle<YieldTermStructure>();
}

} // namespace analytics
} // namespace ore<|MERGE_RESOLUTION|>--- conflicted
+++ resolved
@@ -166,16 +166,10 @@
 
 void ScenarioSimMarket::addYieldCurve(const boost::shared_ptr<Market>& initMarket, const std::string& configuration,
                                       const RiskFactorKey::KeyType rf, const string& key, const vector<Period>& tenors,
-<<<<<<< HEAD
                                       bool simulate, bool spreaded) {
-    Handle<YieldTermStructure> wrapper = (riskFactorYieldCurve(rf) == ore::data::YieldCurveType::Discount) ? 
-        initMarket->discountCurve(key, configuration) : initMarket->yieldCurve(riskFactorYieldCurve(rf), key, configuration);
-=======
-                                      const string& dayCounter, bool simulate, bool spreaded) {
     Handle<YieldTermStructure> wrapper = (riskFactorYieldCurve(rf) == ore::data::YieldCurveType::Discount)
                                              ? initMarket->discountCurve(key, configuration)
                                              : initMarket->yieldCurve(riskFactorYieldCurve(rf), key, configuration);
->>>>>>> f0c271ea
     QL_REQUIRE(!wrapper.empty(), "yield curve not provided for " << key);
     QL_REQUIRE(tenors.front() > 0 * Days, "yield curve tenors must not include t=0");
     // include today
