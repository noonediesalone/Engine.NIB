/*
 Copyright (C) 2016 Quaternion Risk Management Ltd
 All rights reserved.

 This file is part of ORE, a free-software/open-source library
 for transparent pricing and risk analysis - http://opensourcerisk.org

 ORE is free software: you can redistribute it and/or modify it
 under the terms of the Modified BSD License.  You should have received a
 copy of the license along with this program.
 The license is also available online at <http://opensourcerisk.org>

 This program is distributed on the basis that it will form a useful
 contribution to risk analytics and model standardisation, but WITHOUT
 ANY WARRANTY; without even the implied warranty of MERCHANTABILITY or
 FITNESS FOR A PARTICULAR PURPOSE. See the license for more details.
*/

#include <orea/scenario/scenariosimmarketparameters.hpp>
#include <ored/utilities/log.hpp>
#include <ored/utilities/xmlutils.hpp>

#include <boost/lexical_cast.hpp>

using namespace QuantLib;

namespace ore {
namespace analytics {

namespace {
const vector<Period>& returnTenors(const map<string, vector<Period>>& m, const string& k) {
    if (m.count(k) > 0) {
        return m.at(k);
    } else if (m.count("") > 0) {
        return m.at("");
    } else
        QL_FAIL("no period vector for key \"" << k << "\" found.");
}
} // namespace

const vector<Period>& ScenarioSimMarketParameters::yieldCurveTenors(const string& key) const {
    return returnTenors(yieldCurveTenors_, key);
}

const vector<Period>& ScenarioSimMarketParameters::capFloorVolExpiries(const string& key) const {
    return returnTenors(capFloorVolExpiries_, key);
}

const vector<Period>& ScenarioSimMarketParameters::defaultTenors(const string& key) const {
    return returnTenors(defaultTenors_, key);
}

const vector<Period>& ScenarioSimMarketParameters::equityDividendTenors(const string& key) const {
    return returnTenors(equityDividendTenors_, key);
}
    
const vector<Period>& ScenarioSimMarketParameters::equityForecastTenors(const string& key) const {
        return returnTenors(equityForecastTenors_, key);
}

const vector<Period>& ScenarioSimMarketParameters::zeroInflationTenors(const string& key) const {
    return returnTenors(zeroInflationTenors_, key);
}

const vector<Period>& ScenarioSimMarketParameters::yoyInflationTenors(const string& key) const {
    return returnTenors(yoyInflationTenors_, key);
}

void ScenarioSimMarketParameters::setYieldCurveTenors(const string& key, const std::vector<Period>& p) {
    yieldCurveTenors_[key] = p;
}

void ScenarioSimMarketParameters::setCapFloorVolExpiries(const string& key, const std::vector<Period>& p) {
    capFloorVolExpiries_[key] = p;
}

void ScenarioSimMarketParameters::setDefaultTenors(const string& key, const std::vector<Period>& p) {
    defaultTenors_[key] = p;
}

void ScenarioSimMarketParameters::setEquityDividendTenors(const string& key, const std::vector<Period>& p) {
    equityDividendTenors_[key] = p;
}
    
void ScenarioSimMarketParameters::setEquityForecastTenors(const string& key, const std::vector<Period>& p) {
    equityForecastTenors_[key] = p;
}

void ScenarioSimMarketParameters::setZeroInflationTenors(const string& key, const std::vector<Period>& p) {
    zeroInflationTenors_[key] = p;
}

void ScenarioSimMarketParameters::setYoyInflationTenors(const string& key, const std::vector<Period>& p) {
    yoyInflationTenors_[key] = p;
}

bool ScenarioSimMarketParameters::operator==(const ScenarioSimMarketParameters& rhs) {

    if (baseCcy_ != rhs.baseCcy_ || ccys_ != rhs.ccys_ || yieldCurveNames_ != rhs.yieldCurveNames_ ||
        yieldCurveCurrencies_ != rhs.yieldCurveCurrencies_ || yieldCurveTenors_ != rhs.yieldCurveTenors_ ||
        indices_ != rhs.indices_ || swapIndices_ != rhs.swapIndices_ || interpolation_ != rhs.interpolation_ ||
        extrapolate_ != rhs.extrapolate_ || swapVolTerms_ != rhs.swapVolTerms_ || swapVolCcys_ != rhs.swapVolCcys_ ||
        swapVolSimulate_ != rhs.swapVolSimulate_ || swapVolExpiries_ != rhs.swapVolExpiries_ ||
        swapVolDecayMode_ != rhs.swapVolDecayMode_ || capFloorVolSimulate_ != rhs.capFloorVolSimulate_ ||
        capFloorVolCcys_ != rhs.capFloorVolCcys_ || capFloorVolExpiries_ != rhs.capFloorVolExpiries_ ||
        capFloorVolStrikes_ != rhs.capFloorVolStrikes_ || capFloorVolDecayMode_ != rhs.capFloorVolDecayMode_ ||
        defaultNames_ != rhs.defaultNames_ || defaultTenors_ != rhs.defaultTenors_ ||
        cdsVolSimulate_ != rhs.cdsVolSimulate_ || cdsVolNames_ != rhs.cdsVolNames_ ||
        cdsVolExpiries_ != rhs.cdsVolExpiries_ || cdsVolDecayMode_ != rhs.cdsVolDecayMode_ ||
        equityNames_ != rhs.equityNames_ || equityDividendTenors_ != rhs.equityDividendTenors_ || equityForecastTenors_ != rhs.equityForecastTenors_ ||
        fxVolSimulate_ != rhs.fxVolSimulate_ || fxVolExpiries_ != rhs.fxVolExpiries_ ||
        fxVolDecayMode_ != rhs.fxVolDecayMode_ || fxVolCcyPairs_ != rhs.fxVolCcyPairs_ ||
        fxCcyPairs_ != rhs.fxCcyPairs_ || equityVolSimulate_ != rhs.equityVolSimulate_ ||
        equityVolExpiries_ != rhs.equityVolExpiries_ || equityVolDecayMode_ != rhs.equityVolDecayMode_ ||
        equityVolNames_ != rhs.equityVolNames_ || equityIsSurface_ != rhs.equityIsSurface_ || 
        equityVolSimulateATMOnly_ != rhs.equityVolSimulateATMOnly_ || equityMoneyness_ != rhs.equityMoneyness_ ||
        additionalScenarioDataIndices_ != rhs.additionalScenarioDataIndices_ ||
        additionalScenarioDataCcys_ != rhs.additionalScenarioDataCcys_ || securities_ != rhs.securities_ ||
        baseCorrelationSimulate_ != rhs.baseCorrelationSimulate_ ||
        baseCorrelationNames_ != rhs.baseCorrelationNames_ || baseCorrelationTerms_ != rhs.baseCorrelationTerms_ ||
        baseCorrelationDetachmentPoints_ != rhs.baseCorrelationDetachmentPoints_ ||
        zeroInflationIndices_ != rhs.zeroInflationIndices_ || zeroInflationTenors_ != rhs.zeroInflationTenors_ || 
        yoyInflationIndices_ != rhs.yoyInflationIndices_ || yoyInflationTenors_ != rhs.yoyInflationTenors_ ) {
        return false;
    } else {
        return true;
    }
}

bool ScenarioSimMarketParameters::operator!=(const ScenarioSimMarketParameters& rhs) { return !(*this == rhs); }

void ScenarioSimMarketParameters::fromXML(XMLNode* root) {
    XMLNode* sim = XMLUtils::locateNode(root, "Simulation");
    XMLNode* node = XMLUtils::getChildNode(sim, "Market");
    XMLUtils::checkNode(node, "Market");

    yieldCurveTenors_.clear();
    capFloorVolExpiries_.clear();
    defaultTenors_.clear();
    equityDividendTenors_.clear();
    equityForecastTenors_.clear();
    swapIndices_.clear();

    // TODO: add in checks (checkNode or QL_REQUIRE) on mandatory nodes

    baseCcy_ = XMLUtils::getChildValue(node, "BaseCurrency");
    ccys_ = XMLUtils::getChildrenValues(node, "Currencies", "Currency");

    XMLNode* nodeChild = XMLUtils::getChildNode(node, "BenchmarkCurves");
    yieldCurveNames_.clear();
    yieldCurveCurrencies_.clear();
    if (nodeChild) {
        for (XMLNode* n = XMLUtils::getChildNode(nodeChild, "BenchmarkCurve"); n != nullptr;
             n = XMLUtils::getNextSibling(n, "BenchmarkCurve")) {
            yieldCurveNames_.push_back(XMLUtils::getChildValue(n, "Name", true));
            yieldCurveCurrencies_.push_back(XMLUtils::getChildValue(n, "Currency", true));
        }
    }

    nodeChild = XMLUtils::getChildNode(node, "YieldCurves");
    nodeChild = XMLUtils::getChildNode(nodeChild, "Configuration");
    yieldCurveTenors_[""] = XMLUtils::getChildrenValuesAsPeriods(nodeChild, "Tenors", true);
    // TODO read other keys
    interpolation_ = XMLUtils::getChildValue(nodeChild, "Interpolation", true);
    extrapolate_ = XMLUtils::getChildValueAsBool(nodeChild, "Extrapolate");

    indices_ = XMLUtils::getChildrenValues(node, "Indices", "Index");

    nodeChild = XMLUtils::getChildNode(node, "SwapIndices");
    if (nodeChild) {
        for (XMLNode* n = XMLUtils::getChildNode(nodeChild, "SwapIndex"); n != nullptr;
             n = XMLUtils::getNextSibling(n, "SwapIndex")) {
            string name = XMLUtils::getChildValue(n, "Name");
            string disc = XMLUtils::getChildValue(n, "DiscountingIndex");
            swapIndices_[name] = disc;
        }
    }

    nodeChild = XMLUtils::getChildNode(node, "FxRates");
    if (nodeChild)
        fxCcyPairs_ = XMLUtils::getChildrenValues(nodeChild, "CurrencyPairs", "CurrencyPair", true);
    else {
        fxCcyPairs_.resize(0);
        for (auto ccy : ccys_) {
            if (ccy != baseCcy_)
                fxCcyPairs_.push_back(ccy + baseCcy_);
        }
    }

    nodeChild = XMLUtils::getChildNode(node, "SwaptionVolatilities");
    swapVolSimulate_ = false;
    XMLNode* swapVolSimNode = XMLUtils::getChildNode(nodeChild, "Simulate");
    if (swapVolSimNode)
        swapVolSimulate_ = ore::data::parseBool(XMLUtils::getNodeValue(swapVolSimNode));
    swapVolTerms_ = XMLUtils::getChildrenValuesAsPeriods(nodeChild, "Terms", true);
    swapVolExpiries_ = XMLUtils::getChildrenValuesAsPeriods(nodeChild, "Expiries", true);
    swapVolCcys_ = XMLUtils::getChildrenValues(nodeChild, "Currencies", "Currency", true);
    swapVolDecayMode_ = XMLUtils::getChildValue(nodeChild, "ReactionToTimeDecay");

    nodeChild = XMLUtils::getChildNode(node, "CapFloorVolatilities");
    if (nodeChild) {
        capFloorVolSimulate_ = false;
        XMLNode* capVolSimNode = XMLUtils::getChildNode(nodeChild, "Simulate");
        if (capVolSimNode)
            capFloorVolSimulate_ = ore::data::parseBool(XMLUtils::getNodeValue(capVolSimNode));
        capFloorVolExpiries_[""] = XMLUtils::getChildrenValuesAsPeriods(nodeChild, "Expiries", true);
        // TODO read other keys
        capFloorVolStrikes_ = XMLUtils::getChildrenValuesAsDoublesCompact(nodeChild, "Strikes", true);
        capFloorVolCcys_ = XMLUtils::getChildrenValues(nodeChild, "Currencies", "Currency", true);
        capFloorVolDecayMode_ = XMLUtils::getChildValue(nodeChild, "ReactionToTimeDecay");
    }

    survivalProbabilitySimulate_ = false;
    recoveryRateSimulate_ = false;
    nodeChild = XMLUtils::getChildNode(node, "DefaultCurves");
    defaultNames_ = XMLUtils::getChildrenValues(nodeChild, "Names", "Name", true);
    defaultTenors_[""] = XMLUtils::getChildrenValuesAsPeriods(nodeChild, "Tenors", true);
    // TODO read other keys
    XMLNode* survivalProbabilitySimNode = XMLUtils::getChildNode(nodeChild, "SimulateSurvivalProbabilities");
    if (survivalProbabilitySimNode)
        survivalProbabilitySimulate_ = ore::data::parseBool(XMLUtils::getNodeValue(survivalProbabilitySimNode));
    XMLNode* recoveryRateSimNode = XMLUtils::getChildNode(nodeChild, "SimulateRecoveryRates");
    if (recoveryRateSimNode)
        recoveryRateSimulate_ = ore::data::parseBool(XMLUtils::getNodeValue(recoveryRateSimNode));

    nodeChild = XMLUtils::getChildNode(node, "Equities");
    equityNames_.clear();
<<<<<<< HEAD
    equityCurrencies_.clear();
    if (nodeChild) {
        for (XMLNode* n = XMLUtils::getChildNode(nodeChild, "Equity"); n != nullptr;
             n = XMLUtils::getNextSibling(n, "Equity")) {
            equityNames_.push_back(XMLUtils::getChildValue(n, "Name", true));
            equityCurrencies_.push_back(XMLUtils::getChildValue(n, "Currency", true));
        }
=======
    if (nodeChild) {
        equityNames_ = XMLUtils::getChildrenValues(nodeChild, "Names", "Name", true); 
>>>>>>> db433aa7
        equityDividendTenors_[""] = XMLUtils::getChildrenValuesAsPeriods(nodeChild, "DividendTenors", true);
        equityForecastTenors_[""] = XMLUtils::getChildrenValuesAsPeriods(nodeChild, "ForecastTenors", true);
    } else {
        equityNames_.clear();
        equityDividendTenors_.clear();
        equityForecastTenors_.clear();
    }
    

    nodeChild = XMLUtils::getChildNode(node, "CDSVolatilities");
    cdsVolSimulate_ = false;
    if (nodeChild) {
        XMLNode* cdsVolSimNode = XMLUtils::getChildNode(nodeChild, "Simulate");
        if (cdsVolSimNode)
            cdsVolSimulate_ = ore::data::parseBool(XMLUtils::getNodeValue(cdsVolSimNode));
        cdsVolExpiries_ = XMLUtils::getChildrenValuesAsPeriods(nodeChild, "Expiries", true);
        cdsVolNames_ = XMLUtils::getChildrenValues(nodeChild, "Names", "Name", true);
        cdsVolDecayMode_ = XMLUtils::getChildValue(nodeChild, "ReactionToTimeDecay");
    }

    nodeChild = XMLUtils::getChildNode(node, "FxVolatilities");
    fxVolSimulate_ = false;
    XMLNode* fxVolSimNode = XMLUtils::getChildNode(nodeChild, "Simulate");
    if (fxVolSimNode)
        fxVolSimulate_ = ore::data::parseBool(XMLUtils::getNodeValue(fxVolSimNode));
    fxVolExpiries_ = XMLUtils::getChildrenValuesAsPeriods(nodeChild, "Expiries", true);
    fxVolDecayMode_ = XMLUtils::getChildValue(nodeChild, "ReactionToTimeDecay");
    fxVolCcyPairs_ = XMLUtils::getChildrenValues(nodeChild, "CurrencyPairs", "CurrencyPair", true);
    XMLNode* fxSurfaceNode = XMLUtils::getChildNode(nodeChild, "Surface");
    if (fxSurfaceNode) {
        fxVolIsSurface_ = true;
        fxMoneyness_ = XMLUtils::getChildrenValuesAsDoublesCompact(fxSurfaceNode, "Moneyness", true);
    } else {
        fxVolIsSurface_ = false;
        fxMoneyness_ = {0.0};
    }

    nodeChild = XMLUtils::getChildNode(node, "EquityVolatilities");
    if (nodeChild) {
        equityVolSimulate_ = XMLUtils::getChildValueAsBool(nodeChild, "Simulate", true);
        equityVolExpiries_ = XMLUtils::getChildrenValuesAsPeriods(nodeChild, "Expiries", true);
        equityVolDecayMode_ = XMLUtils::getChildValue(nodeChild, "ReactionToTimeDecay");
        equityVolNames_ = XMLUtils::getChildrenValues(nodeChild, "Names", "Name", true);
        XMLNode* eqSurfaceNode = XMLUtils::getChildNode(nodeChild, "Surface");
        if (eqSurfaceNode) {
            equityIsSurface_ = true;
            XMLNode* atmOnlyNode = XMLUtils::getChildNode(nodeChild, "SimulateATMOnly");
            if(atmOnlyNode) {
                equityVolSimulateATMOnly_ = XMLUtils::getChildValueAsBool(atmOnlyNode, "SimulateATMOnly", true);
            } else {
                equityVolSimulateATMOnly_ = false;
            }
            if(!equityVolSimulateATMOnly_) 
                equityMoneyness_ = XMLUtils::getChildrenValuesAsDoublesCompact(eqSurfaceNode, "Moneyness", true);
        } else {
            equityIsSurface_ = false;
        }
    } else {
        equityVolSimulate_ = false;
        equityVolExpiries_.clear();
        equityVolNames_.clear();
    }

    nodeChild = XMLUtils::getChildNode(node, "ZeroInflationIndexCurves");
    if (nodeChild) {
        zeroInflationIndices_ = XMLUtils::getChildrenValues(nodeChild, "Names", "Name", true);
        zeroInflationTenors_[""] = XMLUtils::getChildrenValuesAsPeriods(nodeChild, "Tenors", true);
    }
    else {
        zeroInflationIndices_.clear();
        zeroInflationTenors_.clear();
    }

    nodeChild = XMLUtils::getChildNode(node, "YYInflationIndexCurves");
    if (nodeChild) {
        yoyInflationIndices_ = XMLUtils::getChildrenValues(nodeChild, "Names", "Name", true);
        yoyInflationTenors_[""] = XMLUtils::getChildrenValuesAsPeriods(nodeChild, "Tenors", true);
    }
    else {
        yoyInflationIndices_.clear();
        yoyInflationTenors_.clear();
    }

    additionalScenarioDataIndices_ = XMLUtils::getChildrenValues(node, "AggregationScenarioDataIndices", "Index");
    additionalScenarioDataCcys_ =
        XMLUtils::getChildrenValues(node, "AggregationScenarioDataCurrencies", "Currency", true);

    nodeChild = XMLUtils::getChildNode(node, "Securities");
    if (nodeChild)
        securities_ = XMLUtils::getChildrenValues(node, "Securities", "Security");

    nodeChild = XMLUtils::getChildNode(node, "BaseCorrelations");
    if (nodeChild) {
        baseCorrelationSimulate_ = XMLUtils::getChildValueAsBool(nodeChild, "Simulate", true);
        baseCorrelationNames_ = XMLUtils::getChildrenValues(nodeChild, "IndexNames", "IndexName", true);
        baseCorrelationTerms_ = XMLUtils::getChildrenValuesAsPeriods(nodeChild, "Terms", true);
        baseCorrelationDetachmentPoints_ =
            XMLUtils::getChildrenValuesAsDoublesCompact(nodeChild, "DetachmentPoints", true);
    } else {
        baseCorrelationSimulate_ = false;
        baseCorrelationNames_.clear();
        baseCorrelationTerms_.clear();
        baseCorrelationDetachmentPoints_.clear();
    }
}

XMLNode* ScenarioSimMarketParameters::toXML(XMLDocument& doc) {

    XMLNode* marketNode = doc.allocNode("Market");

    // currencies
    XMLUtils::addChild(doc, marketNode, "BaseCurrency", baseCcy_);
    XMLUtils::addChildren(doc, marketNode, "Currencies", "Currency", ccys_);

    // benchmark yield curves
    XMLNode* benchmarkCurvesNode = XMLUtils::addChild(doc, marketNode, "BenchmarkCurves");
    for (Size i = 0; i < yieldCurveNames_.size(); ++i) {
        XMLNode* benchmarkCurveNode = XMLUtils::addChild(doc, benchmarkCurvesNode, "BenchmarkCurve");
        XMLUtils::addChild(doc, benchmarkCurveNode, "Currency", yieldCurveCurrencies_[i]);
        XMLUtils::addChild(doc, benchmarkCurveNode, "Name", yieldCurveNames_[i]);
    }

    // yield curves
    XMLNode* yieldCurvesNode = XMLUtils::addChild(doc, marketNode, "YieldCurves");
    XMLNode* configurationNode = XMLUtils::addChild(doc, yieldCurvesNode, "Configuration");
    XMLUtils::addGenericChildAsList(doc, configurationNode, "Tenors", returnTenors(yieldCurveTenors_, ""));
    // TODO write other keys
    XMLUtils::addChild(doc, configurationNode, "Interpolation", interpolation_);
    XMLUtils::addChild(doc, configurationNode, "Extrapolation", extrapolate_);

    // indices
    XMLUtils::addChildren(doc, marketNode, "Indices", "Index", indices_);

    // swap indices
    XMLNode* swapIndicesNode = XMLUtils::addChild(doc, marketNode, "SwapIndices");
    for (auto swapIndexInterator : swapIndices_) {
        XMLNode* swapIndexNode = XMLUtils::addChild(doc, swapIndicesNode, "SwapIndex");
        XMLUtils::addChild(doc, swapIndexNode, "Name", swapIndexInterator.first);
        XMLUtils::addChild(doc, swapIndexNode, "DiscountingIndex", swapIndexInterator.second);
    }

    // default curves

    XMLNode* defaultCurvesNode = XMLUtils::addChild(doc, marketNode, "DefaultCurves");
    XMLUtils::addChildren(doc, defaultCurvesNode, "Names", "Name", defaultNames_);
    XMLUtils::addGenericChildAsList(doc, defaultCurvesNode, "Tenors", returnTenors(defaultTenors_, ""));
    // TODO write other keys
    XMLUtils::addChild(doc, defaultCurvesNode, "SimulateSurvivalProbabilities", survivalProbabilitySimulate_);
    XMLUtils::addChild(doc, defaultCurvesNode, "SimulateRecoveryRates", recoveryRateSimulate_);

    // equities
    XMLNode* equitiesNode = XMLUtils::addChild(doc, marketNode, "Equities");
    XMLUtils::addChildren(doc, equitiesNode, "Names", "Name", equityNames_);
    XMLUtils::addGenericChildAsList(doc, equitiesNode, "DividendTenors", returnTenors(equityDividendTenors_, ""));
    XMLUtils::addGenericChildAsList(doc, equitiesNode, "ForecastTenors", returnTenors(equityForecastTenors_, ""));
    // swaption volatilities
    XMLNode* swaptionVolatilitiesNode = XMLUtils::addChild(doc, marketNode, "SwaptionVolatilities");
    XMLUtils::addChild(doc, swaptionVolatilitiesNode, "Simulate", swapVolSimulate_);
    XMLUtils::addChild(doc, swaptionVolatilitiesNode, "ReactionToTimeDecay", swapVolDecayMode_);
    XMLUtils::addChildren(doc, swaptionVolatilitiesNode, "Currencies", "Currency", swapVolCcys_);
    XMLUtils::addGenericChildAsList(doc, swaptionVolatilitiesNode, "Expiries", swapVolExpiries_);
    XMLUtils::addGenericChildAsList(doc, swaptionVolatilitiesNode, "Terms", swapVolTerms_);

    // cap/floor volatilities
    XMLNode* capFloorVolatilitiesNode = XMLUtils::addChild(doc, marketNode, "CapFloorVolatilities");
    XMLUtils::addChild(doc, capFloorVolatilitiesNode, "Simulate", capFloorVolSimulate_);
    XMLUtils::addChild(doc, capFloorVolatilitiesNode, "ReactionToTimeDecay", capFloorVolDecayMode_);
    XMLUtils::addChildren(doc, capFloorVolatilitiesNode, "Currencies", "Currency", capFloorVolCcys_);
    XMLUtils::addGenericChildAsList(doc, capFloorVolatilitiesNode, "Expiries", returnTenors(capFloorVolExpiries_, ""));
    // TODO write other keys
    XMLUtils::addGenericChildAsList(doc, capFloorVolatilitiesNode, "Strikes", capFloorVolStrikes_);

    // fx volatilities
    XMLNode* fxVolatilitiesNode = XMLUtils::addChild(doc, marketNode, "FxVolatilities");
    XMLUtils::addChild(doc, fxVolatilitiesNode, "Simulate", fxVolSimulate_);
    XMLUtils::addChild(doc, fxVolatilitiesNode, "ReactionToTimeDecay", fxVolDecayMode_);
    XMLUtils::addChildren(doc, fxVolatilitiesNode, "CurrencyPairs", "CurrencyPair", fxVolCcyPairs_);
    XMLUtils::addGenericChildAsList(doc, fxVolatilitiesNode, "Expiries", fxVolExpiries_);

    // fx rates
    XMLNode* fxRatesNode = XMLUtils::addChild(doc, marketNode, "FxRates");
    XMLUtils::addChildren(doc, fxRatesNode, "CurrencyPairs", "CurrencyPair", fxCcyPairs_);

    // eq volatilities
    XMLNode* eqVolatilitiesNode = XMLUtils::addChild(doc, marketNode, "EquityVolatilities");
    XMLUtils::addChild(doc, eqVolatilitiesNode, "Simulate", equityVolSimulate_);
    XMLUtils::addChild(doc, eqVolatilitiesNode, "ReactionToTimeDecay", equityVolDecayMode_);
    XMLUtils::addChildren(doc, eqVolatilitiesNode, "Names", "Name", equityVolNames_);
    XMLUtils::addGenericChildAsList(doc, eqVolatilitiesNode, "Expiries", equityVolExpiries_);
    if (equityIsSurface_) {
        XMLNode* eqSurfaceNode = XMLUtils::addChild(doc, eqVolatilitiesNode, "Surface");
        XMLUtils::addGenericChildAsList(doc, eqSurfaceNode, "Moneyness", equityMoneyness_);
    }

    // additional scenario data currencies
    XMLUtils::addChildren(doc, marketNode, "AggregationScenarioDataCurrencies", "Currency",
                          additionalScenarioDataCcys_);

    // additional scenario data indices
    XMLUtils::addChildren(doc, marketNode, "AggregationScenarioDataIndices", "Index", additionalScenarioDataIndices_);

    // securities
    XMLUtils::addChildren(doc, marketNode, "Securities", "Security", securities_);

    // base correlations
    XMLNode* bcNode = XMLUtils::addChild(doc, marketNode, "BaseCorrelations");
    XMLUtils::addChild(doc, bcNode, "Simulate", baseCorrelationSimulate_);
    XMLUtils::addChildren(doc, bcNode, "IndexNames", "IndexName", baseCorrelationNames_);
    XMLUtils::addGenericChildAsList(doc, bcNode, "Terms", baseCorrelationTerms_);
    XMLUtils::addGenericChildAsList(doc, bcNode, "DetachmentPoints", baseCorrelationDetachmentPoints_);

    // zero inflation
    XMLNode* zeroNode = XMLUtils::addChild(doc, marketNode, "ZeroInflationIndexCurves");
    XMLUtils::addChildren(doc, zeroNode, "Names", "Name", zeroInflationIndices_);
    XMLUtils::addGenericChildAsList(doc, zeroNode, "Tenors", returnTenors(zeroInflationTenors_, ""));

    // yoy inflation
    XMLNode* yoyNode = XMLUtils::addChild(doc, marketNode, "YYInflationIndexCurves");
    XMLUtils::addChildren(doc, yoyNode, "Names", "Name", yoyInflationIndices_);
    XMLUtils::addGenericChildAsList(doc, yoyNode, "Tenors", returnTenors(yoyInflationTenors_, ""));

    return marketNode;
}
} // namespace analytics
} // namespace ore<|MERGE_RESOLUTION|>--- conflicted
+++ resolved
@@ -225,18 +225,8 @@
 
     nodeChild = XMLUtils::getChildNode(node, "Equities");
     equityNames_.clear();
-<<<<<<< HEAD
-    equityCurrencies_.clear();
-    if (nodeChild) {
-        for (XMLNode* n = XMLUtils::getChildNode(nodeChild, "Equity"); n != nullptr;
-             n = XMLUtils::getNextSibling(n, "Equity")) {
-            equityNames_.push_back(XMLUtils::getChildValue(n, "Name", true));
-            equityCurrencies_.push_back(XMLUtils::getChildValue(n, "Currency", true));
-        }
-=======
     if (nodeChild) {
         equityNames_ = XMLUtils::getChildrenValues(nodeChild, "Names", "Name", true); 
->>>>>>> db433aa7
         equityDividendTenors_[""] = XMLUtils::getChildrenValuesAsPeriods(nodeChild, "DividendTenors", true);
         equityForecastTenors_[""] = XMLUtils::getChildrenValuesAsPeriods(nodeChild, "ForecastTenors", true);
     } else {
