/*
 Copyright (C) 2016 Quaternion Risk Management Ltd
 All rights reserved.

 This file is part of ORE, a free-software/open-source library
 for transparent pricing and risk analysis - http://opensourcerisk.org

 ORE is free software: you can redistribute it and/or modify it
 under the terms of the Modified BSD License.  You should have received a
 copy of the license along with this program.
 The license is also available online at <http://opensourcerisk.org>

 This program is distributed on the basis that it will form a useful
 contribution to risk analytics and model standardisation, but WITHOUT
 ANY WARRANTY; without even the implied warranty of MERCHANTABILITY or
 FITNESS FOR A PARTICULAR PURPOSE. See the license for more details.
*/

/*! \file scenario/scenariosimmarket.hpp
    \brief A Market class that can be updated by Scenarios
    \ingroup scenario
*/

#pragma once

#include <orea/scenario/scenario.hpp>
#include <orea/scenario/scenariogenerator.hpp>
#include <orea/scenario/scenariosimmarketparameters.hpp>
#include <orea/simulation/simmarket.hpp>
#include <ored/configuration/conventions.hpp>
<<<<<<< HEAD
#include <ored/configuration/curveconfigurations.hpp> 
=======
#include <ored/configuration/curveconfigurations.hpp>
>>>>>>> 3f1e7972
#include <ql/quotes/all.hpp>
#include <qle/termstructures/averageoisratehelper.hpp>
#include <qle/termstructures/basistwoswaphelper.hpp>
#include <qle/termstructures/blackinvertedvoltermstructure.hpp>
#include <qle/termstructures/blackvariancecurve3.hpp>
#include <qle/termstructures/blackvariancesurfacemoneyness.hpp>
#include <qle/termstructures/blackvolsurfacewithatm.hpp>
#include <qle/termstructures/crossccybasisswaphelper.hpp>
#include <qle/termstructures/datedstrippedoptionlet.hpp>
#include <qle/termstructures/datedstrippedoptionletadapter.hpp>
#include <qle/termstructures/datedstrippedoptionletbase.hpp>
#include <qle/termstructures/defaultprobabilityhelpers.hpp>
#include <qle/termstructures/discountratiomodifiedcurve.hpp>
#include <qle/termstructures/dynamicblackvoltermstructure.hpp>
#include <qle/termstructures/dynamicoptionletvolatilitystructure.hpp>
#include <qle/termstructures/dynamicstype.hpp>
#include <qle/termstructures/dynamicswaptionvolmatrix.hpp>
#include <qle/termstructures/equityvolconstantspread.hpp>
#include <qle/termstructures/fxblackvolsurface.hpp>
#include <qle/termstructures/fxsmilesection.hpp>
#include <qle/termstructures/fxvannavolgasmilesection.hpp>
#include <qle/termstructures/hazardspreadeddefaulttermstructure.hpp>
#include <qle/termstructures/immfraratehelper.hpp>
#include <qle/termstructures/interpolateddiscountcurve.hpp>
#include <qle/termstructures/interpolateddiscountcurve2.hpp>
#include <qle/termstructures/interpolatedyoycapfloortermpricesurface.hpp>
#include <qle/termstructures/oibasisswaphelper.hpp>
#include <qle/termstructures/oiccbasisswaphelper.hpp>
#include <qle/termstructures/oisratehelper.hpp>
#include <qle/termstructures/optionletstripper1.hpp>
#include <qle/termstructures/optionletstripper2.hpp>
#include <qle/termstructures/pricecurve.hpp>
#include <qle/termstructures/pricetermstructure.hpp>
#include <qle/termstructures/pricetermstructureadapter.hpp>
#include <qle/termstructures/spreadedoptionletvolatility.hpp>
#include <qle/termstructures/spreadedsmilesection.hpp>
#include <qle/termstructures/spreadedswaptionvolatility.hpp>
#include <qle/termstructures/staticallycorrectedyieldtermstructure.hpp>
#include <qle/termstructures/strippedoptionletadapter2.hpp>
#include <qle/termstructures/subperiodsswaphelper.hpp>
#include <qle/termstructures/survivalprobabilitycurve.hpp>
#include <qle/termstructures/swaptionvolatilityconverter.hpp>
#include <qle/termstructures/swaptionvolconstantspread.hpp>
#include <qle/termstructures/swaptionvolcube2.hpp>
#include <qle/termstructures/swaptionvolcubewithatm.hpp>
#include <qle/termstructures/tenorbasisswaphelper.hpp>
#include <qle/termstructures/yoyinflationcurveobservermoving.hpp>
#include <qle/termstructures/yoyinflationcurveobserverstatic.hpp>
#include <qle/termstructures/yoyinflationoptionletvolstripper.hpp>
#include <qle/termstructures/yoyoptionletvolatilitysurface.hpp>
#include <qle/termstructures/zeroinflationcurveobservermoving.hpp>
#include <qle/termstructures/zeroinflationcurveobserverstatic.hpp>

#include <map>

namespace ore {
namespace analytics {
using namespace QuantLib;
using std::vector;
using std::map;
using std::string;

//! Map a yield curve type to a risk factor key type
RiskFactorKey::KeyType yieldCurveRiskFactor(const ore::data::YieldCurveType y);

//! A scenario filter can exclude certain key from updating the scenario
/*! Override this class with to provide custom filtering, by default all keys
 *  are allowed.
 */
class ScenarioFilter {
public:
    ScenarioFilter() {}
    virtual ~ScenarioFilter() {}

    //! Allow this key to be updated
    virtual bool allow(const RiskFactorKey& key) const { return true; }
};

//! Simulation Market updated with discrete scenarios
class ScenarioSimMarket : public analytics::SimMarket {
public:
    //! Constructor
    ScenarioSimMarket(const boost::shared_ptr<Market>& initMarket,
                      const boost::shared_ptr<ScenarioSimMarketParameters>& parameters, const Conventions& conventions,
<<<<<<< HEAD
                      const std::string& configuration = Market::defaultConfiguration,
                      const bool continueOnError = false,
                      const ore::data::CurveConfigurations& curveConfigs = ore::data::CurveConfigurations(),
                      const ore::data::TodaysMarketParameters& todaysMarketParams = ore::data::TodaysMarketParameters());
=======
                      const std::string& configuration = Market::defaultConfiguration, 
                      const ore::data::CurveConfigurations& curveConfigs = ore::data::CurveConfigurations(),
                      const ore::data::TodaysMarketParameters& todaysMarketParams = ore::data::TodaysMarketParameters(),
                      const bool continueOnError = false);
>>>>>>> 3f1e7972

    //! Set scenario generator
    boost::shared_ptr<ScenarioGenerator>& scenarioGenerator() { return scenarioGenerator_; }
    //! Get scenario generator
    const boost::shared_ptr<ScenarioGenerator>& scnearioGenerator() const { return scenarioGenerator_; }

    //! Set aggregation data
    boost::shared_ptr<AggregationScenarioData>& aggregationScenarioData() { return asd_; }
    //! Get aggregation data
    const boost::shared_ptr<AggregationScenarioData>& aggregationScenarioData() const { return asd_; }

    //! Set scenarioFilter
    boost::shared_ptr<ScenarioFilter>& filter() { return filter_; }
    //! Get scenarioFilter
    const boost::shared_ptr<ScenarioFilter>& filter() const { return filter_; }

    //! Update market snapshot and relevant fixing history
    void update(const Date& d) override;

    //! Reset sim market to initial state
    virtual void reset() override;

    //! Scenario representing the initial state of the market
    boost::shared_ptr<Scenario> baseScenario() const { return baseScenario_; }

    //! Return the fixing manager
    const boost::shared_ptr<FixingManager>& fixingManager() const override { return fixingManager_; }

    //! is risk factor key simulated by this sim market instance?
    bool isSimulated(const RiskFactorKey::KeyType& factor) const;

private:
    void applyScenario(const boost::shared_ptr<Scenario>& scenario);
    void addYieldCurve(const boost::shared_ptr<Market>& initMarket, const std::string& configuration,
<<<<<<< HEAD
                       const RiskFactorKey::KeyType rf, const string& key, const vector<Period>& tenors,
                       const std::string& dc, bool simulate = true);
    
    /*! Given a yield curve spec ID, \p yieldSpecId, return the corresponding yield term structure
    from the \p market. If \p market is `nullptr`, then the yield term structure is taken from
    this ScenarioSimMarket instance.
    */
    QuantLib::Handle<QuantLib::YieldTermStructure> getYieldCurve(const std::string& yieldSpecId,
        const ore::data::TodaysMarketParameters& todaysMarketParams, const std::string& configuration,
=======
                       const ore::data::YieldCurveType y, const string& key, const vector<Period>& tenors,
                       const std::string& dc);

    /*! Given a yield curve spec ID, \p yieldSpecId, return the corresponding yield term structure 
        from the \p market. If \p market is `nullptr`, then the yield term structure is taken from 
        this ScenarioSimMarket instance.
     */
    QuantLib::Handle<QuantLib::YieldTermStructure> getYieldCurve(const std::string& yieldSpecId, 
        const ore::data::TodaysMarketParameters& todaysMarketParams, const std::string& configuration, 
>>>>>>> 3f1e7972
        const boost::shared_ptr<ore::data::Market>& market = nullptr) const;

    const boost::shared_ptr<ScenarioSimMarketParameters> parameters_;
    boost::shared_ptr<ScenarioGenerator> scenarioGenerator_;
    boost::shared_ptr<AggregationScenarioData> asd_;
    boost::shared_ptr<FixingManager> fixingManager_;
    boost::shared_ptr<ScenarioFilter> filter_;

    std::map<RiskFactorKey, boost::shared_ptr<SimpleQuote>> simData_;
    boost::shared_ptr<Scenario> baseScenario_;

    std::set<RiskFactorKey::KeyType> nonSimulatedFactors_;
};
} // namespace analytics
} // namespace ore<|MERGE_RESOLUTION|>--- conflicted
+++ resolved
@@ -28,11 +28,7 @@
 #include <orea/scenario/scenariosimmarketparameters.hpp>
 #include <orea/simulation/simmarket.hpp>
 #include <ored/configuration/conventions.hpp>
-<<<<<<< HEAD
-#include <ored/configuration/curveconfigurations.hpp> 
-=======
 #include <ored/configuration/curveconfigurations.hpp>
->>>>>>> 3f1e7972
 #include <ql/quotes/all.hpp>
 #include <qle/termstructures/averageoisratehelper.hpp>
 #include <qle/termstructures/basistwoswaphelper.hpp>
@@ -117,17 +113,10 @@
     //! Constructor
     ScenarioSimMarket(const boost::shared_ptr<Market>& initMarket,
                       const boost::shared_ptr<ScenarioSimMarketParameters>& parameters, const Conventions& conventions,
-<<<<<<< HEAD
-                      const std::string& configuration = Market::defaultConfiguration,
-                      const bool continueOnError = false,
-                      const ore::data::CurveConfigurations& curveConfigs = ore::data::CurveConfigurations(),
-                      const ore::data::TodaysMarketParameters& todaysMarketParams = ore::data::TodaysMarketParameters());
-=======
                       const std::string& configuration = Market::defaultConfiguration, 
                       const ore::data::CurveConfigurations& curveConfigs = ore::data::CurveConfigurations(),
                       const ore::data::TodaysMarketParameters& todaysMarketParams = ore::data::TodaysMarketParameters(),
                       const bool continueOnError = false);
->>>>>>> 3f1e7972
 
     //! Set scenario generator
     boost::shared_ptr<ScenarioGenerator>& scenarioGenerator() { return scenarioGenerator_; }
@@ -162,7 +151,6 @@
 private:
     void applyScenario(const boost::shared_ptr<Scenario>& scenario);
     void addYieldCurve(const boost::shared_ptr<Market>& initMarket, const std::string& configuration,
-<<<<<<< HEAD
                        const RiskFactorKey::KeyType rf, const string& key, const vector<Period>& tenors,
                        const std::string& dc, bool simulate = true);
     
@@ -172,17 +160,6 @@
     */
     QuantLib::Handle<QuantLib::YieldTermStructure> getYieldCurve(const std::string& yieldSpecId,
         const ore::data::TodaysMarketParameters& todaysMarketParams, const std::string& configuration,
-=======
-                       const ore::data::YieldCurveType y, const string& key, const vector<Period>& tenors,
-                       const std::string& dc);
-
-    /*! Given a yield curve spec ID, \p yieldSpecId, return the corresponding yield term structure 
-        from the \p market. If \p market is `nullptr`, then the yield term structure is taken from 
-        this ScenarioSimMarket instance.
-     */
-    QuantLib::Handle<QuantLib::YieldTermStructure> getYieldCurve(const std::string& yieldSpecId, 
-        const ore::data::TodaysMarketParameters& todaysMarketParams, const std::string& configuration, 
->>>>>>> 3f1e7972
         const boost::shared_ptr<ore::data::Market>& market = nullptr) const;
 
     const boost::shared_ptr<ScenarioSimMarketParameters> parameters_;
