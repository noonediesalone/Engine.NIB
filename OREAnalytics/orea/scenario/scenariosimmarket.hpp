--- conflicted
+++ resolved
@@ -58,7 +58,8 @@
 class ScenarioSimMarket : public analytics::SimMarket {
 public:
     //! Constructor
-    ScenarioSimMarket(const boost::shared_ptr<ScenarioGenerator>& scenarioGenerator, const boost::shared_ptr<Market>& initMarket,
+    ScenarioSimMarket(const boost::shared_ptr<ScenarioGenerator>& scenarioGenerator,
+                      const boost::shared_ptr<Market>& initMarket,
                       const boost::shared_ptr<ScenarioSimMarketParameters>& parameters, const Conventions& conventions,
                       const std::string& configuration = Market::defaultConfiguration);
 
@@ -79,15 +80,11 @@
     const boost::shared_ptr<FixingManager>& fixingManager() const override { return fixingManager_; }
 
 private:
-<<<<<<< HEAD
+    void addYieldCurve(const boost::shared_ptr<Market>& initMarket, const std::string& configuration,
+                       const ore::data::YieldCurveType y, const string& key, const
+                       vector<Period>& tenors);
     const boost::shared_ptr<ScenarioGenerator> scenarioGenerator_;
     const boost::shared_ptr<ScenarioSimMarketParameters> parameters_;
-=======
-    void addYieldCurve(boost::shared_ptr<Market>& initMarket, const std::string& configuration,  
-                    ore::data::YieldCurveType y, string key, vector<Period>& tenors);
-    boost::shared_ptr<ScenarioGenerator> scenarioGenerator_;
-    boost::shared_ptr<ScenarioSimMarketParameters> parameters_;
->>>>>>> 3e535d3e
     boost::shared_ptr<AggregationScenarioData> asd_;
     boost::shared_ptr<FixingManager> fixingManager_;
     boost::shared_ptr<ScenarioFilter> filter_;
