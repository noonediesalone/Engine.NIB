--- conflicted
+++ resolved
@@ -119,17 +119,13 @@
 
     // todo
     const vector<string>& creditNames() const { return creditNames_; }
-<<<<<<< HEAD
-    const map<string, CurveShiftData> creditCurveShiftData() const { return creditCurveShiftData_; }
+    const map<string, CurveShiftData>& creditCurveShiftData() const { return creditCurveShiftData_; }
 
     const vector<string>& equityNames() const { return equityNames_; }
     const map<string, SpotShiftData>& equityShiftData() const { return equityShiftData_; }
 
     const vector<string>& equityVolNames() const { return equityVolNames_; }
     const map<string, VolShiftData>& equityVolShiftData() const { return equityVolShiftData_; }
-=======
-    const map<string, CurveShiftData>& creditCurveShiftData() const { return creditCurveShiftData_; }
->>>>>>> 85160194
 
     const vector<pair<string, string>>& crossGammaFilter() const { return crossGammaFilter_; }
 
@@ -166,17 +162,13 @@
 
     // todo
     vector<string>& creditNames() { return creditNames_; }
-<<<<<<< HEAD
-    map<string, CurveShiftData> creditCurveShiftData() { return creditCurveShiftData_; }
+    map<string, CurveShiftData>& creditCurveShiftData() { return creditCurveShiftData_; }
 
     vector<string>& equityNames() { return equityNames_; }
     map<string, SpotShiftData>& equityShiftData() { return equityShiftData_; }
 
     vector<string>& equityVolNames() { return equityVolNames_; }
     map<string, VolShiftData>& equityVolShiftData() { return equityVolShiftData_; }
-=======
-    map<string, CurveShiftData>& creditCurveShiftData() { return creditCurveShiftData_; }
->>>>>>> 85160194
 
     vector<pair<string, string>>& crossGammaFilter() { return crossGammaFilter_; }
 
