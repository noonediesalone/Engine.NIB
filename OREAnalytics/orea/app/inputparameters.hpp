/*
 Copyright (C) 2022 Quaternion Risk Management Ltd
 All rights reserved.

 This file is part of ORE, a free-software/open-source library
 for transparent pricing and risk analysis - http://opensourcerisk.org

 ORE is free software: you can redistribute it and/or modify it
 under the terms of the Modified BSD License.  You should have received a
 copy of the license along with this program.
 The license is also available online at <http://opensourcerisk.org>

 This program is distributed on the basis that it will form a useful
 contribution to risk analytics and model standardisation, but WITHOUT
 ANY WARRANTY; without even the implied warranty of MERCHANTABILITY or
 FITNESS FOR A PARTICULAR PURPOSE. See the license for more details.
*/

/*! \file orea/app/inputparameters.hpp
    \brief Input Parameters
*/

#pragma once

#include <boost/filesystem/path.hpp>
#include <orea/aggregation/creditsimulationparameters.hpp>
#include <orea/app/parameters.hpp>
#include <orea/cube/npvcube.hpp>
#include <orea/engine/sacvasensitivityrecord.hpp>
#include <orea/engine/cvasensitivityrecord.hpp>
#include <orea/engine/sensitivitystream.hpp>
#include <orea/engine/xvaenginecg.hpp>
#include <orea/scenario/scenariogenerator.hpp>
#include <orea/scenario/scenariogeneratorbuilder.hpp>
#include <orea/scenario/scenarioreader.hpp>
#include <orea/scenario/scenariosimmarketparameters.hpp>
#include <orea/scenario/sensitivityscenariodata.hpp>
#include <orea/scenario/stressscenariodata.hpp>
#include <orea/scenario/scenariogenerator.hpp>
#include <orea/scenario/scenariogeneratorbuilder.hpp>
#include <orea/scenario/historicalscenariogenerator.hpp>
#include <orea/simm/crifloader.hpp>
#include <orea/simm/simmcalibration.hpp>
#include <orea/simm/crif.hpp>
#include <orea/simm/simmbasicnamemapper.hpp>
#include <orea/simm/simmbucketmapper.hpp>
#include <orea/simm/simmconfiguration.hpp>
#include <ored/configuration/curveconfigurations.hpp>
#include <ored/configuration/iborfallbackconfig.hpp>
#include <ored/configuration/baseltrafficlightconfig.hpp>
#include <ored/marketdata/csvloader.hpp>
#include <ored/marketdata/todaysmarketparameters.hpp>
#include <ored/model/crossassetmodeldata.hpp>
#include <ored/portfolio/collateralbalance.hpp>
#include <ored/portfolio/nettingsetmanager.hpp>
#include <ored/portfolio/portfolio.hpp>
#include <ored/portfolio/referencedata.hpp>
#include <ored/portfolio/counterpartymanager.hpp>
#include <ored/utilities/calendaradjustmentconfig.hpp>
#include <ored/configuration/currencyconfig.hpp>
#include <ored/utilities/csvfilereader.hpp>
#include <boost/filesystem/path.hpp>
#include <filesystem>

namespace ore {
namespace analytics {
using namespace ore::data;

//! Base class for input data, also exposed via SWIG
class InputParameters {
public:
    InputParameters();
    virtual ~InputParameters() {} 
        
    //! load and convert an object from a string for the given (analytic, param) pair
    template <typename T>
    bool loadParameter(
        T& obj, const std::string& analytic, const std::string& param, const bool mandatory = false,
                       std::function<T(const std::string&)> parser = [](auto const& s) { return s; }) {
        string str = loadParameterString(analytic, param, mandatory);
        if (str.empty() && !mandatory)
            return false;
        return tryParse(str, obj, parser);
    }

    //! load the XML object from an XML string for the given (analytic, param) pair
    template <typename T>
    bool loadParameterXML(
        QuantLib::ext::shared_ptr<T>& obj, const std::string& analytic,
        const std::string& param, const bool mandatory = false) {
        string str = loadParameterXMLString(analytic, param, mandatory);
        obj = QuantLib::ext::make_shared<T>();
        obj->fromXMLString(str);
        return true;
    }
    
    //! virtual function to load a parameter string for the given (analytic, param) pair
    virtual std::string loadParameterString(const std::string& analytic, const std::string& param, bool mandatory);
        
    //! virtual function to load an XML string for the given (analytic, param) pair
    virtual std::string loadParameterXMLString(const std::string& analytic, const std::string& param, bool mandatory);

    void setParameter(std::string analytic, std::string parameter, std::string val) { 
        parameters_.set(analytic, parameter, val);
    }
        
     /*********
     * Setters
     *********/
    void setResultsPath(boost::filesystem::path resultsPath) { resultsPath_ = resultsPath; }
    void setRefDataManager(const QuantLib::ext::shared_ptr<ore::data::BasicReferenceDataManager>& refDataManager) {
        refDataManager_ = refDataManager;
    }
    void setBaselTrafficLight(const QuantLib::ext::shared_ptr<ore::data::BaselTrafficLightData>& baselTrafficLight) {
        baselTrafficLightConfig_ = baselTrafficLight;
    }
    void setTodaysMarketParams(const QuantLib::ext::shared_ptr<ore::data::TodaysMarketParameters>& todaysMarketParams) {
        todaysMarketParams_ = todaysMarketParams;
    }
    void setSensitivityScenarioData(
        const QuantLib::ext::shared_ptr<ore::analytics::SensitivityScenarioData>& sensiScenarioData) {
        sensiScenarioData_ = sensiScenarioData;
    }

    void setAsOfDate(const std::string& s); // parse to Date
    void setResultsPath(const std::string& s) { resultsPath_ = s; }
    void setInputPath(const std::string& s) { inputPath_ = s; }
    void setBaseCurrency(const std::string& s) { baseCurrency_ = s; }
    void setContinueOnError(bool b) { continueOnError_ = b; }
    void setAllowModelBuilderFallbacks(bool b) { allowModelBuilderFallbacks_ = b; }
    void setLazyMarketBuilding(bool b) { lazyMarketBuilding_ = b; }
    void setBuildFailedTrades(bool b) { buildFailedTrades_ = b; }
    void setObservationModel(const std::string& s) { observationModel_ = s; }
    void setImplyTodaysFixings(bool b) { implyTodaysFixings_ = b; }
    void setEnrichIndexFixings(bool b) { enrichIndexFixings_ = b; }
    void setIgnoreFixingLead(Size i) { ignoreFixingLead_ = i; }
    void setIgnoreFixingLag(Size i) { ignoreFixingLag_ = i; }
    void setIncludeTodaysCashFlows(bool b) {
        Settings::instance().includeTodaysCashFlows() = b;
    }
    void setIncludeReferenceDateEvents(bool b) {
        Settings::instance().includeReferenceDateEvents() = b;
    }
    void setMarketConfig(const std::string& config, const std::string& context);
    void setRefDataManager(const std::string& xml);
    void setRefDataManagerFromFile(const std::string& fileName);
    void setScriptLibrary(const std::string& xml);
    void setScriptLibraryFromFile(const std::string& fileName);
    void setConventions(const std::string& xml);
    void setConventions(const QuantLib::ext::shared_ptr<Conventions>& convs);
    void setConventionsFromFile(const std::string& fileName);
    void setMporConventions(const std::string& xml);
    void setMporConventionsFromFile(const std::string& fileName);
    void setIborFallbackConfig(const std::string& xml);
    void setIborFallbackConfigFromFile(const std::string& fileName);
    void setBaselTrafficLightConfig(const std::string& xml);
    void setBaselTrafficLightFromFile(const std::string& fileName);
    void setCurveConfigs(const std::string& xml, std::string id = std::string());
    void setCurveConfigs(const QuantLib::ext::shared_ptr<CurveConfigurations>& cc, std::string id = std::string());
    void setCurveConfigsFromFile(const std::string& fileName, std::string id = std::string());
    void setPricingEngine(const std::string& xml);
    void setPricingEngineFromFile(const std::string& fileName);
    void setPricingEngine(const QuantLib::ext::shared_ptr<EngineData>& ed);
    void setTodaysMarketParams(const std::string& xml);
    void setTodaysMarketParamsFromFile(const std::string& fileName);
    void setPortfolio(const QuantLib::ext::shared_ptr<Portfolio>& portfolio);
    void setPortfolio(const std::string& xml); 
    void setPortfolioFromFile(const std::string& fileNameString, const std::filesystem::path& inputPath);
    void setMporPortfolio(const std::string& xml);
    void setMporPortfolioFromFile(const std::string& fileNameString, const std::filesystem::path& inputPath); 
    void setMarketConfigs(const std::map<std::string, std::string>& m);
    void setThreads(int i) { nThreads_ = i; }
    void setEntireMarket(bool b) { entireMarket_ = b; }
    void setAllFixings(bool b) { allFixings_ = b; }
    void setEomInflationFixings(bool b) { eomInflationFixings_ = b; }
    void setUseMarketDataFixings(bool b) { useMarketDataFixings_ = b; }
    void setIborFallbackOverride(bool b) { iborFallbackOverride_ = b; }
    void setReportNaString(const std::string& s) { reportNaString_ = s; }
    void setCsvQuoteChar(const char& c){ csvQuoteChar_ = c; }
    void setCsvSeparator(const char& c) { csvSeparator_ = c; }
    void setCsvCommentCharacter(const char& c) { csvCommentCharacter_ = c; }
    void setDryRun(bool b) { dryRun_ = b; }
    void setMporDays(Size s) { mporDays_ = s; }
    void setMporOverlappingPeriods(bool b) { mporOverlappingPeriods_ = b; }
    void setMporDate(const QuantLib::Date& d) { mporDate_ = d; }
    void setMporCalendar(const std::string& s); 
    void setMporForward(bool b) { mporForward_ = b; }
    void setMarketDataLoaderOutput(const std::string& s) { marketDataLoaderOutput_ = s; }
    void setMarketDataLoaderInput(const std::string& s) { marketDataLoaderInput_ = s; }

    // Setters for npv analytics
    void setOutputAdditionalResults(bool b) { outputAdditionalResults_ = b; }
    void setAdditionalResultsReportPrecision(std::size_t p) { additionalResultsReportPrecision_ = p; }
    // Setters for cashflows
    void setIncludePastCashflows(bool b) { includePastCashflows_ = b; }

    // Setters for curves/markets
    void setOutputCurves(bool b) { outputCurves_ = b; }
    void setOutputTodaysMarketCalibration(bool b) { outputTodaysMarketCalibration_ = b; }
    void setTodaysMarketCalibrationPrecision(std::size_t p) { todaysMarketCalibrationPrecision_ = p; }
    void setCurvesMarketConfig(const std::string& s) { curvesMarketConfig_ = s; }
    void setCurvesGrid(const std::string& s) { curvesGrid_ = s; }
    void setCalendarAdjustment(const std::string& xml);
    void setCalendarAdjustmentFromFile(const std::string& fileName);
    void setCurrencyConfig(const std::string& xml);
    void setCurrencyConfigFromFile(const std::string& fileName);

    // Setters for sensi analytics
    void setXbsParConversion(bool b) { xbsParConversion_ = b; }
    void setParSensi(bool b) { parSensi_ = b; }
    void setOptimiseRiskFactors(bool b) { optimiseRiskFactors_ = b; }
    void setAlignPillars(bool b) { alignPillars_ = b; }
    void setOutputJacobi(bool b) { outputJacobi_ = b; }
    void setUseSensiSpreadedTermStructures(bool b) { useSensiSpreadedTermStructures_ = b; }
    void setSensiThreshold(Real r) { sensiThreshold_ = r; }
    void setSensiRecalibrateModels(bool b) { sensiRecalibrateModels_ = b; }
    void setSensiLaxFxConversion(bool b) { sensiLaxFxConversion_ = b; }
    void setSensiDecomposition(bool b) { sensiDecomposition_ = b; }
    void setSensiSimMarketParams(const std::string& xml);
    void setSensiSimMarketParamsFromFile(const std::string& fileName);
    void setSensiScenarioData(const std::string& xml);
    void setSensiScenarioDataFromFile(const std::string& fileName);
    void setSensiPricingEngine(const std::string& xml);
    void setSensiPricingEngineFromFile(const std::string& fileName);
    void setSensiPricingEngine(const QuantLib::ext::shared_ptr<EngineData>& engineData) {
        sensiPricingEngine_ = engineData;
    }
    void setSensiOutputPrecision(Size p) { sensiOutputPrecision_ = p; }

    // Setters for scenario
    void setScenarioSimMarketParams(const std::string& xml);
    void setScenarioSimMarketParamsFromFile(const std::string& fileName);
    void setScenarioOutputFile(const std::string& filename) { scenarioOutputFile_ = filename; }

    // Setters for stress testing
    void setStressThreshold(Real r) { stressThreshold_ = r; }
    void setStressOptimiseRiskFactors(bool optimise) { stressOptimiseRiskFactors_ = optimise; }
    void setStressSimMarketParams(const std::string& xml); 
    void setStressSimMarketParamsFromFile(const std::string& fileName); 
    void setStressScenarioData(const std::string& xml); 
    void setStressScenarioDataFromFile(const std::string& fileName);
    void setStressScenarioData(const QuantLib::ext::shared_ptr<ore::analytics::StressTestScenarioData>& stressScenarioData);
    void setStressPricingEngine(const std::string& xml); 
    void setStressPricingEngineFromFile(const std::string& fileName); 
    void setStressPricingEngine(const QuantLib::ext::shared_ptr<EngineData>& engineData) {
        stressPricingEngine_ = engineData;
    }
    void setStressSensitivityScenarioData(const std::string& xml);
    void setStressSensitivityScenarioDataFromFile(const std::string& fileName);
    void setStressLowerBoundCapFloorVolatility(const double value) { stressLowerBoundCapFloorVolatility_ = value; }
    void setStressUpperBoundCapFloorVolatility(const double value) { stressUpperBoundCapFloorVolatility_ = value; }
    void setStressLowerBoundSurvivalProb(const double value) { stressLowerBoundSurvivalProb_ = value; }
    void setStressUpperBoundSurvivalProb(const double value) { stressUpperBoundSurvivalProb_ = value; }
    void setStressLowerBoundRatesDiscountFactor(const double value) { stressLowerBoundRatesDiscountFactor_ = value; }
    void setStressUpperBoundRatesDiscountFactor(const double value) { stressUpperBoundRatesDiscountFactor_ = value; }
    void setStressAccurary(const double value) { stressAccurary_ = value; };
    void setStressPrecision(const Size value) { stressPrecision_ = value; };
    void setStressGenerateCashflows(const bool b) { stressGenerateCashflows_ = b; }
    // Setters for VaR
    void setVarSalvagingAlgorithm(SalvagingAlgorithm::Type vsa) { varSalvagingAlgorithm_ = vsa; }
    void setVarQuantiles(const std::string& s); // parse to vector<Real>
    void setVarBreakDown(bool b) { varBreakDown_ = b; }
    void setTradePnl(bool b) { tradePnL_ = b; }
    void setIncludeExpectedShortfall(bool b) { includeExpectedShortfall_ = b; }
    void setPortfolioFilter(const std::string& s) { portfolioFilter_ = s; }
    void setVarMethod(const std::string& s) { varMethod_ = s; }
    void setMcVarSamples(Size s) { mcVarSamples_ = s; }
    void setMcVarSeed(long l) { mcVarSeed_ = l; }
    void setCovarianceData(ore::data::CSVReader& reader);  
    void setCovarianceDataFromFile(const std::string& fileName);
    void setCovarianceDataFromBuffer(const std::string& xml);
    void setSensitivityStreamFromFile(const std::string& fileName);
    void setBenchmarkVarPeriod(const std::string& period);
    void setScenarioReader(const std::string& fileName);
    void setSensitivityStreamFromBuffer(const std::string& buffer);
    void setHistVarSimMarketParams(const std::string& xml);
    void setHistVarSimMarketParamsFromFile(const std::string& fileName);
    void setOutputHistoricalScenarios(const bool b) { outputHistoricalScenarios_ = b; }

    // Setters for Correlation
    void setCorrelationMethod(const std::string& s) { correlationMethod_ = s; }
    void setCorrelationData(ore::data::CSVReader& reader);
    void setCorrelationDataFromFile(const std::string& fileName);
    void setCorrelationDataFromBuffer(const std::string& xml);

    // Setters for exposure simulation
    void setExposureIncludeTodaysCashFlows(bool b) { exposureIncludeTodaysCashFlows_ = b; }
    void setExposureIncludeReferenceDateEvents(bool b) { exposureIncludeReferenceDateEvents_ = b; }
    void setAmc(bool b) { amc_ = b; }
    void setAmcCg(XvaEngineCG::Mode b) { amcCg_ = b; }
    void setXvaCgBumpSensis(bool b) { xvaCgBumpSensis_ = b; }
    void setXvaCgDynamicIM(bool b) { xvaCgDynamicIM_ = b; }
    void setXvaCgDynamicIMStepSize(Size s) { xvaCgDynamicIMStepSize_ = s; }
    void setXvaCgRegressionOrder(Size r) { xvaCgRegressionOrder_ = r; }
    void setXvaCgRegressionVarianceCutoff(double c) { xvaCgRegressionVarianceCutoff_ = c; }
    void setXvaCgRegressionOrderDynamicIm(Size r) { xvaCgRegressionOrderDynamicIm_ = r; }
    void setXvaCgRegressionVarianceCutoffDynamicIm(double c) { xvaCgRegressionVarianceCutoffDynamicIm_ = c; }
    void setXvaCgTradeLevelBreakdown(bool b) { xvaCgTradeLevelBreakdown_ = b; }
    void setXvaCgRegressionReportTimeStepsDynamicIM(const std::vector<Size>& s) {
        xvaCgRegressionReportTimeStepsDynamicIM_ = s;
    }
    void setXvaCgUseRedBlocks(bool b) { xvaCgUseRedBlocks_ = b; }
    void setXvaCgUseExternalComputeDevice(bool b) { xvaCgUseExternalComputeDevice_ = b; }
    void setXvaCgExternalDeviceCompatibilityMode(bool b) { xvaCgExternalDeviceCompatibilityMode_ = b; }
    void setXvaCgUseDoublePrecisionForExternalCalculation(bool b) { xvaCgUseDoublePrecisionForExternalCalculation_ = b; }
    void setXvaCgExternalComputeDevice(string s) { xvaCgExternalComputeDevice_ = std::move(s); }
    void setXvaCgUsePythonIntegration(bool b) { xvaCgUsePythonIntegration_ = b; }
    void setXvaCgUsePythonIntegrationDynamicIm(bool b) { xvaCgUsePythonIntegrationDynamicIm_ = b; }
    void setXvaCgSensiScenarioData(const std::string& xml);
    void setXvaCgSensiScenarioDataFromFile(const std::string& fileName);
    void setAmcTradeTypes(const std::string& s); // parse to set<string>
    void setAmcPathDataInput(const std::string& s);
    void setAmcPathDataOutput(const std::string& s);
    void setAmcIndividualTrainingInput(bool b) { amcIndividualTrainingInput_ = b; }
    void setAmcIndividualTrainingOutput(bool b) { amcIndividualTrainingOutput_ = b; }
    void setExposureBaseCurrency(const std::string& s) { exposureBaseCurrency_ = s; } 
    void setExposureObservationModel(const std::string& s) { exposureObservationModel_ = s; }
    void setNettingSetId(const std::string& s) { nettingSetId_ = s; }
    void setScenarioGenType(const std::string& s) { scenarioGenType_ = s; }
    void setStoreFlows(bool b) { storeFlows_ = b; }
    void setStoreExerciseValues(bool b) { storeExerciseValues_ = b; }
    void setStoreSensis(bool b) { storeSensis_ = b; }
    void setAllowPartialScenarios(bool b) { allowPartialScenarios_ = b; }
    void setStoreCreditStateNPVs(Size states) { storeCreditStateNPVs_ = states; }
    void setStoreSurvivalProbabilities(bool b) { storeSurvivalProbabilities_ = b; }
    void setWriteCube(bool b) { writeCube_ = b; }
    void setWriteScenarios(bool b) { writeScenarios_ = b; }
    void setExposureSimMarketParams(const std::string& xml);
    void setExposureSimMarketParamsFromFile(const std::string& fileName);
    void setScenarioGeneratorData(const std::string& xml);
    void setScenarioGeneratorDataFromFile(const std::string& fileName);
    void setCrossAssetModelData(const std::string& xml);
    void setCrossAssetModelDataFromFile(const std::string& fileName);
    void setSimulationPricingEngine(const std::string& xml);
    void setSimulationPricingEngineFromFile(const std::string& fileName);
    void setSimulationPricingEngine(const QuantLib::ext::shared_ptr<EngineData>& engineData) {
        simulationPricingEngine_ = engineData;
    }
    void setAmcPricingEngine(const std::string& xml);
    void setAmcPricingEngineFromFile(const std::string& fileName);
    void setAmcPricingEngine(const QuantLib::ext::shared_ptr<EngineData>& engineData) {
        amcPricingEngine_ = engineData;
    }
    void setAmcCgPricingEngine(const std::string& xml);
    void setAmcCgPricingEngineFromFile(const std::string& fileName);
    void setAmcCgPricingEngine(const QuantLib::ext::shared_ptr<EngineData>& engineData) {
        amcCgPricingEngine_ = engineData;
    }
    void setNettingSetManager(const std::string& xml);
    void setNettingSetManagerFromFile(const std::string& fileName);
    void setCollateralBalances(const std::string& xml); 
    void setCollateralBalancesFromFile(const std::string& fileName);
    void setReportBufferSize(Size s) { reportBufferSize_ = s; }
    void setCounterpartyManager(const std::string& xml);
    void setCounterpartyManagerFromFile(const std::string& fileName);

    // Setters for xva
    void setXvaUseDoublePrecisionCubes(const bool b) { xvaUseDoublePrecisionCubes_ = b; }
    void setXvaBaseCurrency(const std::string& s) { xvaBaseCurrency_ = s; }
    void setLoadCube(bool b) { loadCube_ = b; }
    // TODO: API for setting NPV and market cubes
    /* This overwrites scenarioGeneratorData, storeFlows, storeCreditStateNpvs to the values stored together with the
       cube. Therefore this method should be called after setScenarioGeneratorData(), setStoreFlows(),
       setStoreCreditStateNPVs() to ensure that the overwrite takes place. */
    void setCubeFromFile(const std::string& file);
    void setCube(const QuantLib::ext::shared_ptr<NPVCube>& cube);
    void setNettingSetCubeFromFile(const std::string& file);
    void setCptyCubeFromFile(const std::string& file);
    void setMarketCubeFromFile(const std::string& file);
    void setMarketCube(const QuantLib::ext::shared_ptr<AggregationScenarioData>& cube);
    // QuantLib::ext::shared_ptr<AggregationScenarioData> mktCube();
    void setFlipViewXVA(bool b) { flipViewXVA_ = b; }
    void setMporCashFlowMode(const MporCashFlowMode m) { mporCashFlowMode_ = m; }
    void setFullInitialCollateralisation(bool b) { fullInitialCollateralisation_ = b; }
    void setExposureProfiles(bool b) { exposureProfiles_ = b; }
    void setExposureProfilesByTrade(bool b) { exposureProfilesByTrade_ = b; }
    void setExposureProfilesUseCloseOutValues(bool b) { exposureProfilesUseCloseOutValues_ = b; }
    void setPfeQuantile(Real r) { pfeQuantile_ = r; }
    void setCollateralCalculationType(const std::string& s) { collateralCalculationType_ = s; }
    void setExposureAllocationMethod(const std::string& s) { exposureAllocationMethod_ = s; }
    void setMarginalAllocationLimit(Real r) { marginalAllocationLimit_ = r; }
    void setExerciseNextBreak(bool b) { exerciseNextBreak_ = b; }
    void setCvaAnalytic(bool b) { cvaAnalytic_ = b; }
    void setDvaAnalytic(bool b) { dvaAnalytic_ = b; }
    void setFvaAnalytic(bool b) { fvaAnalytic_ = b; }
    void setColvaAnalytic(bool b) { colvaAnalytic_ = b; }
    void setCollateralFloorAnalytic(bool b) { collateralFloorAnalytic_ = b; }
    void setDimAnalytic(bool b) { dimAnalytic_ = b; }
    void setDimModel(const std::string& s) { dimModel_ = s; }
    void setMvaAnalytic(bool b) { mvaAnalytic_ = b; }
    void setKvaAnalytic(bool b) { kvaAnalytic_ = b; }
    void setDynamicCredit(bool b) { dynamicCredit_ = b; }
    void setCvaSensi(bool b) { cvaSensi_ = b; }
    void setCvaSensiGrid(const std::string& s); // parse to vector<Period>
    void setCvaSensiShiftSize(Real r) { cvaSensiShiftSize_ = r; }
    void setDvaName(const std::string& s) { dvaName_ = s; }
    void setRawCubeOutput(bool b) { rawCubeOutput_ = b; }
    void setNetCubeOutput(bool b) { netCubeOutput_ = b; }
    void setTimeAveragedNettedExposureOutput(bool b) { timeAveragedNettedExposureOutput_ = b; }
    // FIXME: remove this from the base class?
    void setRawCubeOutputFile(const std::string& s) { rawCubeOutputFile_ = s; }
    void setNetCubeOutputFile(const std::string& s) { netCubeOutputFile_ = s; }
    void setTimeAveragedNettedExposureOutputFile(const std::string& s) { timeAveragedNettedExposureOutputFile_ = s; }
    // funding value adjustment details
    void setFvaBorrowingCurve(const std::string& s) { fvaBorrowingCurve_ = s; }
    void setFvaLendingCurve(const std::string& s) { fvaLendingCurve_ = s; }
    void setFlipViewBorrowingCurvePostfix(const std::string& s) { flipViewBorrowingCurvePostfix_ = s; }
    void setFlipViewLendingCurvePostfix(const std::string& s) { flipViewLendingCurvePostfix_ = s; }
    // deterministic initial margin input by netting set
    void setDeterministicInitialMargin(const std::string& n, TimeSeries<Real> v) { deterministicInitialMargin_[n] = v; }
    void setDeterministicInitialMarginFromFile(const std::string& fileName);
    // dynamic initial margin details
    void setDimQuantile(Real r) { dimQuantile_ = r; }
    void setDimHorizonCalendarDays(Size s) { dimHorizonCalendarDays_ = s; }
    void setDimRegressionOrder(Size s) { dimRegressionOrder_ = s; }
    void setDimRegressors(const std::string& s); // parse to vector<string>
    void setDimOutputGridPoints(const std::string& s); // parse to vector<Size>
    void setDimDistributionCoveredStdDevs(Real r) { dimDistributionCoveredStdDevs_ = r; }
    void setDimDistributionGridSize(Size n) { dimDistributionGridSize_ = n; }
    void setDimOutputNettingSet(const std::string& s) { dimOutputNettingSet_ = s; }
    void setDimLocalRegressionEvaluations(Size s) { dimLocalRegressionEvaluations_ = s; }
    void setDimLocalRegressionBandwidth(Real r) { dimLocalRegressionBandwidth_ = r; }
    // capital value adjustment details
    void setKvaCapitalDiscountRate(Real r) { kvaCapitalDiscountRate_ = r; } 
    void setKvaAlpha(Real r) { kvaAlpha_ = r; }
    void setKvaRegAdjustment(Real r) { kvaRegAdjustment_ = r; }
    void setKvaCapitalHurdle(Real r) { kvaCapitalHurdle_ = r; }
    void setKvaOurPdFloor(Real r) { kvaOurPdFloor_ = r; }
    void setKvaTheirPdFloor(Real r) { kvaTheirPdFloor_ = r; }
    void setKvaOurCvaRiskWeight(Real r) { kvaOurCvaRiskWeight_ = r; }
    void setKvaTheirCvaRiskWeight(Real r) { kvaTheirCvaRiskWeight_ = r; }
    void setfirstMporCollateralAdjustment(const bool constantInitialVm) { firstMporCollateralAdjustment_ = constantInitialVm; }
    // credit simulation
    void setCreditMigrationAnalytic(bool b) { creditMigrationAnalytic_ = b; }
    void setCreditMigrationDistributionGrid(const std::vector<Real>& grid) { creditMigrationDistributionGrid_ = grid; }
    void setCreditMigrationTimeSteps(const std::vector<Size>& ts) { creditMigrationTimeSteps_ = ts; }
    void setCreditSimulationParameters(const QuantLib::ext::shared_ptr<CreditSimulationParameters>& c) {
        creditSimulationParameters_ = c;
    }
    void setCreditSimulationParametersFromBuffer(const std::string& xml);
    void setCreditSimulationParametersFromFile(const std::string& fileName);
    void setCreditMigrationOutputFiles(const std::string& s) { creditMigrationOutputFiles_ = s; }
    // Setters for cashflow npv and dynamic backtesting
    void setCashflowHorizon(const std::string& s); // parse to Date 
    void setPortfolioFilterDate(const std::string& s); // parse to Date

    // Setters for xvaStress
    void setXvaStressSimMarketParams(const std::string& xml);
    void setXvaStressSimMarketParamsFromFile(const std::string& f);
    void setXvaStressScenarioData(const std::string& s);
    void setXvaStressScenarioDataFromFile(const std::string& s);
    void setXvaStressSensitivityScenarioData(const std::string& xml);
    void setXvaStressSensitivityScenarioDataFromFile(const std::string& fileName);
    void setXvaStressWriteCubes(const bool writeCubes) { xvaStressWriteCubes_ = writeCubes; }

    // Setters for sensitivityStress
    void setSensitivityStressSimMarketParams(const std::string& xml);
    void setSensitivityStressSimMarketParamsFromFile(const std::string& f);
    void setSensitivityStressScenarioData(const std::string& s);
    void setSensitivityStressScenarioDataFromFile(const std::string& s);
    void setSensitivityStressSensitivityScenarioData(const std::string& xml);
    void setSensitivityStressSensitivityScenarioDataFromFile(const std::string& fileName);
    void setSensitivityStressCalculateBaseScenario(const bool calcBaseScenario) { sensitivityStressCalcBaseScenario_ = calcBaseScenario; }

    // Setters for xvaSensi
    void setXvaSensiSimMarketParams(const std::string& xml);
    void setXvaSensiSimMarketParamsFromFile(const std::string& fileName);
    void setXvaSensiScenarioData(const std::string& xml);
    void setXvaSensiScenarioDataFromFile(const std::string& fileName);
    void setXvaSensiPricingEngine(const std::string& xml);
    void setXvaSensiPricingEngineFromFile(const std::string& fileName);
    void setXvaSensiPricingEngine(const QuantLib::ext::shared_ptr<EngineData>& engineData) {
        sensiPricingEngine_ = engineData;
    }
    void setXvaSensiParSensi(const bool parSensi){ xvaSensiParSensi_ = parSensi;}
    void setXvaSensiOutputJacobi(const bool outputJacobi) { xvaSensiOutputJacobi_ = outputJacobi; };
    void setXvaSensiThreshold(const Real threshold) { xvaSensiThreshold_ = threshold; }
    void setXvaSensiOutputPrecision(Size p) { xvaSensiOutputPrecision_ = p; }

    // Setters for SA-CVA
    // input file matches the required format for SA-CVA calcs, aggregated per CvaRiskFactorKey
    void setSaCvaNetSensitivitiesFromFile(const std::string& fileName);
    // input file is the CVA par sensitivity from ORE's XVA Sensitivity Analytic
    void setCvaSensitivitiesFromFile(const std::string& fileName);
  
    // Setters for XVA Explain
    void setXvaExplainSimMarketParams(const std::string& xml);
    void setXvaExplainSimMarketParamsFromFile(const std::string& f);
    void setXvaExplainSensitivityScenarioData(const std::string& xml);
    void setXvaExplainSensitivityScenarioDataFromFile(const std::string& fileName);
    void setXvaExplainShiftThreshold(const double threshold) { xvaExplainShiftThreshold_ = threshold; }

    // Setters for SIMM
    void setSimmVersion(const std::string& s) { simmVersion_ = s; }
    void setCrif(const QuantLib::ext::shared_ptr<ore::analytics::Crif>& crif) { crif_ = crif; }
    void setCrifFromFile(const std::string& fileName,
                         char eol = '\n', char delim = ',', char quoteChar = '\0', char escapeChar = '\\');
    void setCrifFromBuffer(const std::string& csvBuffer,
                           char eol = '\n', char delim = ',', char quoteChar = '\0', char escapeChar = '\\');
    void setSimmNameMapper(const QuantLib::ext::shared_ptr<ore::analytics::SimmBasicNameMapper>& p) { simmNameMapper_ = p; }
    void setSimmNameMapper(const std::string& xml);
    void setSimmNameMapperFromFile(const std::string& fileName);
    void setSimmBucketMapper(const QuantLib::ext::shared_ptr<ore::analytics::SimmBucketMapper>& p) { simmBucketMapper_ = p; }
    void setSimmBucketMapper(const std::string& xml);
    void setSimmBucketMapperFromFile(const std::string& fileName);
    void setSimmCalibrationData(const QuantLib::ext::shared_ptr<ore::analytics::SimmCalibrationData>& s) {
        simmCalibrationData_ = s;
    }
    void setSimmCalibrationDataFromFile(const std::string& fileName);
    void setSimmCalculationCurrencyCall(const std::string& s) { simmCalculationCurrencyCall_ = s; }
    void setSimmCalculationCurrencyPost(const std::string& s) { simmCalculationCurrencyPost_ = s; }
    void setSimmResultCurrency(const std::string& s) { simmResultCurrency_ = s; }
    void setSimmReportingCurrency(const std::string& s) { simmReportingCurrency_ = s; }
    void setEnforceIMRegulations(bool b) { enforceIMRegulations_ = b; }
    void setRemoveInvalidCrifRecords(bool b) { removeInvalidCrifRecords_ = b; }
    void setWriteSimmIntermediateReports(bool b) { writeSimmIntermediateReports_ = b; }

    // Setters for ZeroToParSensiConversion
    void setParConversionXbsParConversion(bool b) { parConversionXbsParConversion_ = b; }
    void setParConversionAlignPillars(bool b) { parConversionAlignPillars_ = b; }
    void setParConversionOutputJacobi(bool b) { parConversionOutputJacobi_ = b; }
    void setParConversionThreshold(Real r) { parConversionThreshold_ = r; }
    void setParConversionSimMarketParams(const std::string& xml);
    void setParConversionSimMarketParamsFromFile(const std::string& fileName);
    void setParConversionScenarioData(const std::string& xml);
    void setParConversionScenarioDataFromFile(const std::string& fileName);
    void setParConversionPricingEngine(const std::string& xml);
    void setParConversionPricingEngineFromFile(const std::string& fileName);
    void setParConversionPricingEngine(const QuantLib::ext::shared_ptr<EngineData>& engineData) {
        parConversionPricingEngine_ = engineData;
    }
    void setParConversionInputFile(const std::string& s) { parConversionInputFile_ = s; }
    void setParConversionInputIdColumn(const std::string& s) { parConversionInputIdColumn_ = s; }
    void setParConversionInputRiskFactorColumn(const std::string& s) { parConversionInputRiskFactorColumn_ = s; }
    void setParConversionInputDeltaColumn(const std::string& s) { parConversionInputDeltaColumn_ = s; }
    void setParConversionInputCurrencyColumn(const std::string& s) { parConversionInputCurrencyColumn_ = s; }
    void setParConversionInputBaseNpvColumn(const std::string& s) { parConversionInputBaseNpvColumn_ = s; }
    void setParConversionInputShiftSizeColumn(const std::string& s) { parConversionInputShiftSizeColumn_ = s; }

    // Setters for par stress conversion
    void setParStressSimMarketParams(const std::string& xml);
    void setParStressSimMarketParamsFromFile(const std::string& fileName);
    void setParStressScenarioData(const std::string& xml);
    void setParStressScenarioDataFromFile(const std::string& fileName);
    void setParStressPricingEngine(const std::string& xml);
    void setParStressPricingEngineFromFile(const std::string& fileName);
    void setParStressPricingEngine(const QuantLib::ext::shared_ptr<EngineData>& engineData) {
        parStressPricingEngine_ = engineData;
    }
    void setParStressSensitivityScenarioData(const std::string& xml);
    void setParStressSensitivityScenarioDataFromFile(const std::string& fileName);
    void setParStressLowerBoundCapFloorVolatility(const double value)  { parStressLowerBoundCapFloorVolatility_ = value; }
    void setParStressUpperBoundCapFloorVolatility(const double value)  { parStressUpperBoundCapFloorVolatility_ = value; }
    void setParStressLowerBoundSurvivalProb(const double value)  { parStressLowerBoundSurvivalProb_ = value; }
    void setParStressUpperBoundSurvivalProb(const double value)  { parStressUpperBoundSurvivalProb_ = value; }
    void setParStressLowerBoundRatesDiscountFactor(const double value)  { parStressLowerBoundRatesDiscountFactor_ = value; }
    void setParStressUpperBoundRatesDiscountFactor(const double value)  { parStressUpperBoundRatesDiscountFactor_ = value; }
    void setParStressAccurary(const double value)  { parStressAccurary_ = value; };

    // Setters for zeroToParShift conversion
    void setZeroToParShiftSimMarketParams(const std::string& xml);
    void setZeroToParShiftSimMarketParamsFromFile(const std::string& fileName);
    void setZeroToParShiftScenarioData(const std::string& xml);
    void setZeroToParShiftScenarioDataFromFile(const std::string& fileName);
    void setZeroToParShiftPricingEngine(const std::string& xml);
    void setZeroToParShiftPricingEngineFromFile(const std::string& fileName);
    void setZeroToParShiftPricingEngine(const QuantLib::ext::shared_ptr<EngineData>& engineData) {
        zeroToParShiftPricingEngine_ = engineData;
    }
    void setZeroToParShiftSensitivityScenarioData(const std::string& xml);
    void setZeroToParShiftSensitivityScenarioDataFromFile(const std::string& fileName);

    // Set list of analytics that shall be run
    void setAnalytics(const std::string& s); // parse to set<string>
    void insertAnalytic(const std::string& s); 
    void removeAnalytic(const std::string& s);

<<<<<<< HEAD
    void loadScriptLibrary();
=======
    void setPnlDateAdjustedRiskFactors(const std::string& s); // parse to vector<RiskFactorKey::KeyType>
>>>>>>> 1c7fb035

    void setRiskFactorLevel(bool b);

    /***************************
     * Getters for general setup
     ***************************/
    const QuantLib::Date& asof() const { return asof_; }
    const boost::filesystem::path& resultsPath() const { return resultsPath_; }
    const std::string& baseCurrency() const { return baseCurrency_; }
    const std::string& resultCurrency() const { return resultCurrency_; }
    bool continueOnError() const { return continueOnError_; }
    bool allowModelBuilderFallbacks() const { return allowModelBuilderFallbacks_; }
    bool lazyMarketBuilding() const { return lazyMarketBuilding_; }
    bool buildFailedTrades() const { return buildFailedTrades_; }
    const std::string& observationModel() const { return observationModel_; }
    bool implyTodaysFixings() const { return implyTodaysFixings_; }
    bool enrichIndexFixings() const { return enrichIndexFixings_; }
    Size ignoreFixingLead() const { return ignoreFixingLead_; }
    Size ignoreFixingLag() const { return ignoreFixingLag_; }
    const std::map<std::string, std::string>&  marketConfigs() const { return marketConfigs_; }
    const std::string& marketConfig(const std::string& context);
    const QuantLib::ext::shared_ptr<ore::data::BasicReferenceDataManager>& refDataManager() const { return refDataManager_; }
    const QuantLib::ext::shared_ptr<ore::data::Conventions>& conventions() const { return conventions_; }
    const QuantLib::ext::shared_ptr<ore::data::Conventions>& mporConventions() const { return mporConventions_; }
    const QuantLib::ext::shared_ptr<ore::data::IborFallbackConfig>& iborFallbackConfig() const { return iborFallbackConfig_; }
    const QuantLib::ext::shared_ptr<ore::data::BaselTrafficLightData>& baselTrafficLightConfig() const { return baselTrafficLightConfig_; }
    
    CurveConfigurationsManager& curveConfigs() { return curveConfigs_; }
    const QuantLib::ext::shared_ptr<ore::data::CurveConfigurations>& curveConfig(const std::string& s = std::string()) const;
    const QuantLib::ext::shared_ptr<ore::data::EngineData>& pricingEngine() const { return pricingEngine_; }
    const QuantLib::ext::shared_ptr<ore::data::TodaysMarketParameters>& todaysMarketParams() const { return todaysMarketParams_; }
    const QuantLib::ext::shared_ptr<ore::data::Portfolio>& portfolio() const { return portfolio_; }
    const QuantLib::ext::shared_ptr<ore::data::Portfolio>& useCounterpartyOriginalPortfolio() const {
        return useCounterpartyOriginalPortfolio_;
    }
    const QuantLib::ext::shared_ptr<ore::data::Portfolio>& mporPortfolio() const { return mporPortfolio_; }
    const QuantLib::ext::shared_ptr<ore::data::CurrencyConfig>& currencyConfigs() { return currencyConfig_; }
    const QuantLib::ext::shared_ptr<ore::data::CalendarAdjustmentConfig>& calendarAdjustmentConfigs() { return calendarAdjustment_; }

    QuantLib::Size maxRetries() const { return maxRetries_; }
    QuantLib::Size nThreads() const { return nThreads_; }
    bool entireMarket() const { return entireMarket_; }
    bool allFixings() const { return allFixings_; }
    bool eomInflationFixings() const { return eomInflationFixings_; }
    bool useMarketDataFixings() const { return useMarketDataFixings_; }
    bool iborFallbackOverride() const { return iborFallbackOverride_; }
    const std::string& reportNaString() const { return reportNaString_; }
    char csvCommentCharacter() const { return csvCommentCharacter_; }
    char csvEolChar() const { return csvEolChar_; }
    char csvQuoteChar() const { return csvQuoteChar_; }
    char csvSeparator() const { return csvSeparator_; }
    char csvEscapeChar() const { return csvEscapeChar_; }
    bool dryRun() const { return dryRun_; }
    QuantLib::Size mporDays() const { return mporDays_; }
    QuantLib::Date mporDate();
    const QuantLib::Calendar mporCalendar() {
        if (mporCalendar_.empty()) {
            QL_REQUIRE(!baseCurrency_.empty(), "mpor calendar or baseCurrency must be provided";);
            return parseCalendar(baseCurrency_);
        } else
            return mporCalendar_;
    }
    bool mporOverlappingPeriods() const { return mporOverlappingPeriods_; }
    bool mporForward() const { return mporForward_; }
    const std::string& marketDataLoaderOutput() { return marketDataLoaderOutput_; }
    const std::string& marketDataLoaderInput() { return marketDataLoaderInput_; }
    bool deriveCounterpartyDefaultCurves() const { return deriveCounterpartyDefaultCurves_; }
    const std::string& additionalMarketDataInput() const { return additionalMarketDataInput_; }

    /***************************
     * Getters for npv analytics
     ***************************/
    bool outputAdditionalResults() const { return outputAdditionalResults_; };
    std::size_t additionalResultsReportPrecision() const { return additionalResultsReportPrecision_; }

    /***********************
     * Getters for cashflows
     ***********************/
    bool includePastCashflows() const { return includePastCashflows_; }

    /****************************
     * Getters for curves/markets
     ****************************/
    bool outputCurves() const { return outputCurves_; };
    bool outputTodaysMarketCalibration() const { return outputTodaysMarketCalibration_; };
    std::size_t todaysMarketCalibrationPrecision() const { return todaysMarketCalibrationPrecision_; }
    const std::string& curvesMarketConfig() { return curvesMarketConfig_; }
    const std::string& curvesGrid() const { return curvesGrid_; }

    /*****************************
     * Getters for sensi analytics
     *****************************/
    bool xbsParConversion() { return xbsParConversion_; }
    bool parSensi() const { return parSensi_; };
    bool optimiseRiskFactors() const { return optimiseRiskFactors_; }
    bool alignPillars() const { return alignPillars_; };
    bool outputJacobi() const { return outputJacobi_; };
    bool useSensiSpreadedTermStructures() const { return useSensiSpreadedTermStructures_; }
    QuantLib::Real sensiThreshold() const { return sensiThreshold_; }
    bool sensiRecalibrateModels() const { return sensiRecalibrateModels_; }
    bool sensiLaxFxConversion() const { return sensiLaxFxConversion_; }
    bool sensiDecomposition() const { return sensiDecomposition_; }
    const QuantLib::ext::shared_ptr<ore::analytics::ScenarioSimMarketParameters>& sensiSimMarketParams() const { return sensiSimMarketParams_; }
    const QuantLib::ext::shared_ptr<ore::analytics::SensitivityScenarioData>& sensiScenarioData() const { return sensiScenarioData_; }
    const QuantLib::ext::shared_ptr<ore::data::EngineData>& sensiPricingEngine() const { return sensiPricingEngine_; }
    // const QuantLib::ext::shared_ptr<ore::data::TodaysMarketParameters>& sensiTodaysMarketParams() { return sensiTodaysMarketParams_; }
    QuantLib::Size sensiOutputPrecision() const { return sensiOutputPrecision_; }
        
    /****************************
     * Getters for scenario build
     ****************************/
    const QuantLib::ext::shared_ptr<ore::analytics::ScenarioSimMarketParameters>& scenarioSimMarketParams() const { return scenarioSimMarketParams_; }
    const std::string& scenarioOutputFile() const { return scenarioOutputFile_; }

    /****************************
     * Getters for stress testing
     ****************************/
    QuantLib::Real stressThreshold() const { return stressThreshold_; }
    const QuantLib::ext::shared_ptr<ore::analytics::ScenarioSimMarketParameters>& stressSimMarketParams() const { return stressSimMarketParams_; }
    const QuantLib::ext::shared_ptr<ore::analytics::StressTestScenarioData>& stressScenarioData() const { return stressScenarioData_; }
    const QuantLib::ext::shared_ptr<ore::data::EngineData>& stressPricingEngine() const { return stressPricingEngine_; }
    const QuantLib::ext::shared_ptr<ore::analytics::SensitivityScenarioData>& stressSensitivityScenarioData() const {
        return stressSensitivityScenarioData_;
    }
    bool stressOptimiseRiskFactors() const { return stressOptimiseRiskFactors_; }
    double stressLowerBoundCapFloorVolatility() const {
        return stressLowerBoundCapFloorVolatility_;
    }
    double stressUpperBoundCapFloorVolatility() const {
        return stressUpperBoundCapFloorVolatility_;
    }
    double stressLowerBoundSurvivalProb() const { return stressLowerBoundSurvivalProb_; }
    double stressUpperBoundSurvivalProb() const { return stressUpperBoundSurvivalProb_; }
    double stressLowerBoundRatesDiscountFactor() const {
        return stressLowerBoundRatesDiscountFactor_;
    }
    double stressUpperBoundRatesDiscountFactor() const {
        return stressUpperBoundRatesDiscountFactor_;
    }
    double stressAccurary() const { return stressAccurary_; };
    Size stressPrecision() const { return stressPrecision_; };
    bool stressGenerateCashflows() const { return stressGenerateCashflows_; }
    
    /*****************
     * Getters for VaR
     *****************/
    SalvagingAlgorithm::Type  getVarSalvagingAlgorithm() const { return varSalvagingAlgorithm_; }
    const std::vector<Real>& varQuantiles() const { return varQuantiles_; }
    bool varBreakDown() const { return varBreakDown_; }
    bool tradePnl() const { return tradePnL_; }
    bool includeExpectedShortfall() const { return includeExpectedShortfall_; }
    const std::string& portfolioFilter() const { return portfolioFilter_; }
    const std::string& varMethod() const { return varMethod_; }
    Size mcVarSamples() const { return mcVarSamples_; }
    long mcVarSeed() const { return mcVarSeed_; }
    const std::map<std::pair<RiskFactorKey, RiskFactorKey>, Real>& covarianceData() const { return covarianceData_; }
    const QuantLib::ext::shared_ptr<SensitivityStream>& sensitivityStream() const { return sensitivityStream_; }
    std::string benchmarkVarPeriod() const { return benchmarkVarPeriod_; }
    QuantLib::ext::shared_ptr<ScenarioReader> scenarioReader() const { return scenarioReader_;};
    const QuantLib::ext::shared_ptr<ore::analytics::ScenarioSimMarketParameters>& histVarSimMarketParams() const { return histVarSimMarketParams_; }
    bool outputHistoricalScenarios() const { return outputHistoricalScenarios_; }

    /*************************
     * Getters for Correlation
     *************************/
    const std::string& correlationMethod() const { return correlationMethod_; }
    const std::map<std::pair<RiskFactorKey, RiskFactorKey>, Real>& correlationData() const { return correlationData_; }
    
    /*********************************
     * Getters for exposure simulation 
     *********************************/
    optional<bool> exposureIncludeTodaysCashFlows() const { return exposureIncludeTodaysCashFlows_; }
    bool exposureIncludeReferenceDateEvents() const { return exposureIncludeReferenceDateEvents_; }
    bool amc() const { return amc_; }
    XvaEngineCG::Mode amcCg() const { return amcCg_; }
    bool xvaCgBumpSensis() const { return xvaCgBumpSensis_; }
    bool xvaCgDynamicIM() const { return xvaCgDynamicIM_; }
    Size xvaCgDynamicIMStepSize() const { return xvaCgDynamicIMStepSize_; }
    Size xvaCgRegressionOrder() const { return xvaCgRegressionOrder_; }
    double xvaCgRegressionVarianceCutoff() const { return xvaCgRegressionVarianceCutoff_; }
    Size xvaCgRegressionOrderDynamicIm() const { return xvaCgRegressionOrderDynamicIm_; }
    double xvaCgRegressionVarianceCutoffDynamicIm() const { return xvaCgRegressionVarianceCutoffDynamicIm_; }
    bool xvaCgTradeLevelBreakdown() const { return xvaCgTradeLevelBreakdown_; }
    const std::vector<Size>& xvaCgRegressionReportTimeStepsDynamicIM() const {
        return xvaCgRegressionReportTimeStepsDynamicIM_;
    }
    bool xvaCgUseRedBlocks() const { return xvaCgUseRedBlocks_; }
    bool xvaCgUseExternalComputeDevice() const { return xvaCgUseExternalComputeDevice_; }
    bool xvaCgExternalDeviceCompatibilityMode() const { return xvaCgExternalDeviceCompatibilityMode_; }
    bool xvaCgUseDoublePrecisionForExternalCalculation() const {
        return xvaCgUseDoublePrecisionForExternalCalculation_;
    }
    const std::string& xvaCgExternalComputeDevice() const { return xvaCgExternalComputeDevice_; }
    bool xvaCgUsePythonIntegration() const { return xvaCgUsePythonIntegration_; }
    bool xvaCgUsePythonIntegrationDynamicIm() const { return xvaCgUsePythonIntegrationDynamicIm_; }
    const QuantLib::ext::shared_ptr<ore::analytics::SensitivityScenarioData>& xvaCgSensiScenarioData() const { return xvaCgSensiScenarioData_; }
    const std::set<std::string>& amcTradeTypes() const { return amcTradeTypes_; }
    const std::string& amcPathDataInput() const { return amcPathDataInput_; }
    const std::string amcPathDataOutput() const { return amcPathDataOutput_; }
    bool amcIndividualTrainingInput() const { return amcIndividualTrainingInput_; }
    bool amcIndividualTrainingOutput() const { return amcIndividualTrainingOutput_; }
    const std::string& exposureBaseCurrency() const { return exposureBaseCurrency_; }
    const std::string& exposureObservationModel() const { return exposureObservationModel_; }
    const std::string& nettingSetId() const { return nettingSetId_; }
    const std::string& scenarioGenType() const { return scenarioGenType_; }
    bool storeFlows() const { return storeFlows_; }
    bool storeExerciseValues() const { return storeExerciseValues_; }
    bool storeSensis() const { return storeSensis_; }
    bool allowPartialScenarios() const { return allowPartialScenarios_; }
    const vector<Real>& curveSensiGrid() const { return curveSensiGrid_; } 
    const vector<Real>& vegaSensiGrid() const { return vegaSensiGrid_; } 
    Size storeCreditStateNPVs() const { return storeCreditStateNPVs_; }
    bool storeSurvivalProbabilities() const { return storeSurvivalProbabilities_; }
    bool writeCube() const { return writeCube_; }
    bool writeScenarios() const { return writeScenarios_; }
    bool generateCorrelations() const {return generateCorrelations_;}
    const QuantLib::ext::shared_ptr<ore::analytics::ScenarioSimMarketParameters>& exposureSimMarketParams() const { return exposureSimMarketParams_; }
    const QuantLib::ext::shared_ptr<ScenarioGeneratorData> scenarioGeneratorData() const { return scenarioGeneratorData_; }
    const QuantLib::ext::shared_ptr<CrossAssetModelData>& crossAssetModelData() const { return crossAssetModelData_; }
    const QuantLib::ext::shared_ptr<ore::data::EngineData>& simulationPricingEngine() const { return simulationPricingEngine_; }
    const QuantLib::ext::shared_ptr<ore::data::EngineData>& amcPricingEngine() const { return amcPricingEngine_; }
    const QuantLib::ext::shared_ptr<ore::data::EngineData>& amcCgPricingEngine() const { return amcCgPricingEngine_; }
    const QuantLib::ext::shared_ptr<ore::data::NettingSetManager>& nettingSetManager() const { return nettingSetManager_; }
    const QuantLib::ext::shared_ptr<ore::data::CounterpartyManager>& counterpartyManager() const { return counterpartyManager_; }
    const QuantLib::ext::shared_ptr<ore::data::CollateralBalances>& collateralBalances() const { return collateralBalances_; }
    const Real& simulationBootstrapTolerance() const { return simulationBootstrapTolerance_; }
    const QuantLib::Size& maxScenario() const { return maxScenario_; }
    QuantLib::Size reportBufferSize() const { return reportBufferSize_; }
  
    /*****************
     * Getters for xva
     *****************/
    bool xvaUseDoublePrecisionCubes() const { return xvaUseDoublePrecisionCubes_; }
    const std::string& xvaBaseCurrency() const { return xvaBaseCurrency_; }
    bool loadCube() { return loadCube_; }
    const QuantLib::ext::shared_ptr<NPVCube>& cube() const { return cube_; }
    const QuantLib::ext::shared_ptr<NPVCube>& nettingSetCube() const { return nettingSetCube_; }
    const QuantLib::ext::shared_ptr<NPVCube>& cptyCube() const { return cptyCube_; }
    const QuantLib::ext::shared_ptr<AggregationScenarioData>& mktCube() const { return mktCube_; }
    bool flipViewXVA() const { return flipViewXVA_; }
    MporCashFlowMode mporCashFlowMode() const { return mporCashFlowMode_; }
    bool fullInitialCollateralisation() const { return fullInitialCollateralisation_; }
    bool exposureProfiles() const { return exposureProfiles_; }
    bool exposureProfilesByTrade() const { return exposureProfilesByTrade_; }
    bool exposureProfilesUseCloseOutValues() const { return exposureProfilesUseCloseOutValues_; }
    Real pfeQuantile() const { return pfeQuantile_; }
    const std::string&  collateralCalculationType() const { return collateralCalculationType_; }
    const std::string& exposureAllocationMethod() const { return exposureAllocationMethod_; }
    Real marginalAllocationLimit() const { return marginalAllocationLimit_; }
    bool exerciseNextBreak() const { return exerciseNextBreak_; }
    bool cvaAnalytic() const { return cvaAnalytic_; }
    bool dvaAnalytic() const { return dvaAnalytic_; }
    bool fvaAnalytic() const { return fvaAnalytic_; }
    bool colvaAnalytic() const { return colvaAnalytic_; }
    bool collateralFloorAnalytic()  const { return collateralFloorAnalytic_; }
    bool dimAnalytic()  const { return dimAnalytic_; }
    const std::string& dimModel() const { return dimModel_; }
    bool mvaAnalytic() const { return mvaAnalytic_; }
    bool kvaAnalytic() const { return kvaAnalytic_; }
    bool dynamicCredit() const { return dynamicCredit_; }
    bool cvaSensi() const { return cvaSensi_; }
    const std::vector<Period>& cvaSensiGrid() const { return cvaSensiGrid_; }
    Real cvaSensiShiftSize() const { return cvaSensiShiftSize_; }
    const std::string& dvaName() const { return dvaName_; }
    bool rawCubeOutput() const { return rawCubeOutput_; }
    bool netCubeOutput() const { return netCubeOutput_; }
    bool timeAveragedNettedExposureOutput() const { return timeAveragedNettedExposureOutput_; }
    const std::string& rawCubeOutputFile() const { return rawCubeOutputFile_; }
    const std::string& netCubeOutputFile() const { return netCubeOutputFile_; }
    const std::string& timeAveragedNettedExposureOutputFile() const { return timeAveragedNettedExposureOutputFile_; }
    // funding value adjustment details
    const std::string& fvaBorrowingCurve() const { return fvaBorrowingCurve_; }
    const std::string& fvaLendingCurve() const { return fvaLendingCurve_; }
    const std::string& flipViewBorrowingCurvePostfix() const { return flipViewBorrowingCurvePostfix_; }
    const std::string& flipViewLendingCurvePostfix() const { return flipViewLendingCurvePostfix_; }
    // deterministic initial margin input by nettingset
    TimeSeries<Real> deterministicInitialMargin(const std::string& n) {
        if (deterministicInitialMargin_.find(n) != deterministicInitialMargin_.end())
            return deterministicInitialMargin_.at(n);
        else
            return TimeSeries<Real>();
    }
    // dynamic initial margin details
    Real dimQuantile() const { return dimQuantile_; }
    Size dimHorizonCalendarDays() const { return dimHorizonCalendarDays_; }
    Size dimRegressionOrder() const { return dimRegressionOrder_; }
    const std::vector<std::string>& dimRegressors() const { return dimRegressors_; }
    const std::vector<Size>& dimOutputGridPoints() const { return dimOutputGridPoints_; }
    Real dimDistributionCoveredStdDevs() const { return dimDistributionCoveredStdDevs_; }
    Size dimDistributionGridSize() const { return dimDistributionGridSize_; }
    const std::string& dimOutputNettingSet() const { return dimOutputNettingSet_; }
    Size dimLocalRegressionEvaluations() const { return dimLocalRegressionEvaluations_; }
    Real dimLocalRegressionBandwidth() const { return dimLocalRegressionBandwidth_; }
    // capital value adjustment details
    Real kvaCapitalDiscountRate() const { return kvaCapitalDiscountRate_; } 
    Real kvaAlpha() const { return kvaAlpha_; }
    Real kvaRegAdjustment() const { return kvaRegAdjustment_; }
    Real kvaCapitalHurdle() const { return kvaCapitalHurdle_; }
    Real kvaOurPdFloor() const { return kvaOurPdFloor_; }
    Real kvaTheirPdFloor() const { return kvaTheirPdFloor_; }
    Real kvaOurCvaRiskWeight() const { return kvaOurCvaRiskWeight_; }
    Real kvaTheirCvaRiskWeight() const { return kvaTheirCvaRiskWeight_; }
    // credit simulation details
    bool creditMigrationAnalytic() const { return creditMigrationAnalytic_; }
    const std::vector<Real>& creditMigrationDistributionGrid() const { return creditMigrationDistributionGrid_; }
    std::vector<Size> creditMigrationTimeSteps() const { return creditMigrationTimeSteps_; }
    const QuantLib::ext::shared_ptr<CreditSimulationParameters>& creditSimulationParameters() const { return creditSimulationParameters_; }
    const std::string& creditMigrationOutputFiles() const { return creditMigrationOutputFiles_; }
    const QuantLib::ext::shared_ptr<ore::analytics::ScenarioSimMarketParameters>& xvaStressSimMarketParams() const { return xvaStressSimMarketParams_; }
    const QuantLib::ext::shared_ptr<ore::analytics::StressTestScenarioData>& xvaStressScenarioData() const { return xvaStressScenarioData_; }
    const QuantLib::ext::shared_ptr<ore::analytics::SensitivityScenarioData>& xvaStressSensitivityScenarioData() const {
        return xvaStressSensitivityScenarioData_;
    }
    const QuantLib::ext::shared_ptr<ore::analytics::ScenarioSimMarketParameters>& sensitivityStressSimMarketParams() const { return sensitivityStressSimMarketParams_; }
    const QuantLib::ext::shared_ptr<ore::analytics::StressTestScenarioData>& sensitivityStressScenarioData() const { return sensitivityStressScenarioData_; }
    const QuantLib::ext::shared_ptr<ore::analytics::SensitivityScenarioData>& sensitivityStressSensitivityScenarioData() const {
        return sensitivityStressSensitivityScenarioData_;
    }
    bool sensitivityStressCalcBaseScenario() const { return sensitivityStressCalcBaseScenario_; }
    bool xvaStressWriteCubes() const { return xvaStressWriteCubes_; }

    // Getters for XVA Explain
    const QuantLib::ext::shared_ptr<ore::analytics::ScenarioSimMarketParameters>& xvaExplainSimMarketParams() const {
        return xvaExplainSimMarketParams_;
    }
    const QuantLib::ext::shared_ptr<ore::analytics::SensitivityScenarioData>& xvaExplainSensitivityScenarioData() const {
        return xvaExplainSensitivityScenarioData_;
    }

    double xvaExplainShiftThreshold() const { return xvaExplainShiftThreshold_; }

    bool firstMporCollateralAdjustment() const { return firstMporCollateralAdjustment_; }

    /**************************************************
     * Getters for cashflow npv and dynamic backtesting
     **************************************************/

    const QuantLib::Date& cashflowHorizon() const { return cashflowHorizon_; };
    const QuantLib::Date& portfolioFilterDate() const { return portfolioFilterDate_; }    

    /******************
     * Getters for SIMM
     ******************/
    const std::string& simmVersion() const { return simmVersion_; }
    const QuantLib::ext::shared_ptr<ore::analytics::Crif>& crif() const { return crif_; }
    const QuantLib::ext::shared_ptr<ore::analytics::SimmBasicNameMapper>& simmNameMapper() const { return simmNameMapper_; }
    const QuantLib::ext::shared_ptr<ore::analytics::SimmBucketMapper>& simmBucketMapper() const { return simmBucketMapper_; }
    const QuantLib::ext::shared_ptr<ore::analytics::SimmCalibrationData>& simmCalibrationData() const { return simmCalibrationData_; }
    const std::string& simmCalculationCurrencyCall() const { return simmCalculationCurrencyCall_; }
    const std::string& simmCalculationCurrencyPost() const { return simmCalculationCurrencyPost_; }
    const std::string& simmResultCurrency() const { return simmResultCurrency_; }
    const std::string& simmReportingCurrency() const { return simmReportingCurrency_; }
    bool enforceIMRegulations() const { return enforceIMRegulations_; }
    bool removeInvalidCrifRecords() const { return removeInvalidCrifRecords_; }
    QuantLib::ext::shared_ptr<SimmConfiguration> getSimmConfiguration();
    bool writeSimmIntermediateReports() const { return writeSimmIntermediateReports_; }

    /**************************************************
     * Getters for Zero to Par Sensi conversion
     **************************************************/
    bool parConversionXbsParConversion() const { return parConversionXbsParConversion_; }
    bool parConversionAlignPillars() const { return parConversionAlignPillars_; };
    bool parConversionOutputJacobi() const { return parConversionOutputJacobi_; };
    QuantLib::Real parConversionThreshold() const { return parConversionThreshold_; }
    const QuantLib::ext::shared_ptr<ore::analytics::ScenarioSimMarketParameters>& parConversionSimMarketParams() const {
        return parConversionSimMarketParams_;
    }
    const QuantLib::ext::shared_ptr<ore::analytics::SensitivityScenarioData>& parConversionScenarioData() const {
        return parConversionScenarioData_;
    }
    const QuantLib::ext::shared_ptr<ore::data::EngineData>& parConversionPricingEngine() const { return parConversionPricingEngine_; }
    const std::string& parConversionInputFile() const { return parConversionInputFile_; }
    // Column Names in the input
    const std::string& parConversionInputIdColumn() const { return parConversionInputIdColumn_; }
    const std::string& parConversionInputRiskFactorColumn() const { return parConversionInputRiskFactorColumn_; }
    const std::string& parConversionInputDeltaColumn() const { return parConversionInputDeltaColumn_; }
    const std::string& parConversionInputCurrencyColumn() const { return parConversionInputCurrencyColumn_; }
    const std::string& parConversionInputBaseNpvColumn() const { return parConversionInputBaseNpvColumn_; }
    const std::string& parConversionInputShiftSizeColumn() const { return parConversionInputShiftSizeColumn_; }

    // Getters for ParStressConversion
    const QuantLib::ext::shared_ptr<ore::analytics::ScenarioSimMarketParameters>& parStressSimMarketParams() const {
        return parStressSimMarketParams_;
    }
    const QuantLib::ext::shared_ptr<ore::analytics::StressTestScenarioData>& parStressScenarioData() const {
        return parStressScenarioData_;
    }
    const QuantLib::ext::shared_ptr<ore::data::EngineData>& parStressPricingEngine() const {
        return parStressPricingEngine_;
    }
    const QuantLib::ext::shared_ptr<ore::analytics::SensitivityScenarioData>& parStressSensitivityScenarioData() const {
        return parStressSensitivityScenarioData_;
    }

    double parStressLowerBoundCapFloorVolatility() const { return parStressLowerBoundCapFloorVolatility_; }
    double parStressUpperBoundCapFloorVolatility() const { return parStressUpperBoundCapFloorVolatility_; }
    double parStressLowerBoundSurvivalProb() const { return parStressLowerBoundSurvivalProb_; }
    double parStressUpperBoundSurvivalProb() const { return parStressUpperBoundSurvivalProb_; }
    double parStressLowerBoundRatesDiscountFactor() const { return parStressLowerBoundRatesDiscountFactor_; }
    double parStressUpperBoundRatesDiscountFactor() const { return parStressUpperBoundRatesDiscountFactor_; }
    double parStressAccurary() const { return parStressAccurary_; };

    /*************************************
     * XVA Sensitivity
     *************************************/

    const QuantLib::ext::shared_ptr<ore::analytics::ScenarioSimMarketParameters>& xvaSensiSimMarketParams() const {
        return xvaSensiSimMarketParams_;
    }
    const QuantLib::ext::shared_ptr<ore::analytics::SensitivityScenarioData>& xvaSensiScenarioData() const {
        return xvaSensiScenarioData_;
    }
    const QuantLib::ext::shared_ptr<ore::data::EngineData>& xvaSensiPricingEngine() const { return xvaSensiPricingEngine_; }

    bool xvaSensiParSensi() const { return xvaSensiParSensi_; }
    bool xvaSensiOutputJacobi() const { return xvaSensiOutputJacobi_; };
    Real xvaSensiThreshold() const { return xvaSensiThreshold_;}
    QuantLib::Size xvaSensiOutputPrecision() const { return xvaSensiOutputPrecision_; }

    /*************************************
     * SA-CVA 
     *************************************/
    const SaCvaNetSensitivities& saCvaNetSensitivities() const { return saCvaNetSensitivities_; }
    const vector<CvaSensitivityRecord>& cvaSensitivities() const { return cvaSensitivities_; }
    bool useUnhedgedCvaSensis() const { return useUnhedgedCvaSensis_; }
    const std::vector<std::string>& cvaPerfectHedges() const { return cvaPerfectHedges_; }

    /****************************
     * Getters for zero to par shift
     ****************************/
    const QuantLib::ext::shared_ptr<ore::analytics::ScenarioSimMarketParameters>& zeroToParShiftSimMarketParams() const { return zeroToParShiftSimMarketParams_; }
    const QuantLib::ext::shared_ptr<ore::analytics::StressTestScenarioData>& zeroToParShiftScenarioData() const { return zeroToParShiftScenarioData_; }
    const QuantLib::ext::shared_ptr<ore::data::EngineData>& zeroToParShiftPricingEngine() const { return zeroToParShiftPricingEngine_; }
    const QuantLib::ext::shared_ptr<ore::analytics::SensitivityScenarioData>& zeroToParShiftSensitivityScenarioData() const {
        return zeroToParShiftSensitivityScenarioData_;
    }

    /****************************
     * Getters for pnl analytics
     ****************************/
    vector<RiskFactorKey::KeyType> pnlDateAdjustedRiskFactors() const { return pnlDateAdjustedRiskFactors_; }

    /****************************
     * Getters for pnl explain analytics
     ****************************/
    bool riskFactorLevel() const { return riskFactorLevel_; }

    
    /*************************************
     * List of analytics that shall be run
     *************************************/
    const std::set<std::string>& analytics() const { return analytics_; }

    virtual void loadParameters(){}
    virtual void writeOutParameters(){}

protected:

    // List of analytics that shall be run, including
    // - NPV
    // - CASHFLOW
    // - CASHFLOWNPV
    // - SENSITIVITY
    // - STRESS
    // - VAR
    // - EXPOSURE
    // - XVA
    // Each analytic type comes with additional input requirements, see below
    std::set<std::string> analytics_;


    /***********************************
     * Basic setup, across all run types
     ***********************************/
    QuantLib::Date asof_;
    boost::filesystem::path resultsPath_;
    std::filesystem::path inputPath_;
    std::string baseCurrency_ = "USD";
    std::string resultCurrency_;
    bool continueOnError_ = true;
    bool allowModelBuilderFallbacks_ = true;
    bool lazyMarketBuilding_ = true;
    bool buildFailedTrades_ = true;
    std::string observationModel_ = "None";
    bool implyTodaysFixings_ = false;
    bool enrichIndexFixings_ = false;
    Size ignoreFixingLead_ = 0;
    Size ignoreFixingLag_ = 0;
    optional<bool> includeTodaysCashFlows_;
    bool includeReferenceDateEvents_ = false;
        
    Parameters parameters_;
  
    std::string scriptLibrary_;
    std::map<std::string, std::string> marketConfigs_;
    QuantLib::ext::shared_ptr<ore::data::BasicReferenceDataManager> refDataManager_;
    QuantLib::ext::shared_ptr<ore::data::BaselTrafficLightData> baselTrafficLightConfig_;
    QuantLib::ext::shared_ptr<ore::data::Conventions> conventions_, mporConventions_;
    QuantLib::ext::shared_ptr<ore::data::IborFallbackConfig> iborFallbackConfig_;
    CurveConfigurationsManager curveConfigs_;
    QuantLib::ext::shared_ptr<ore::data::CalendarAdjustmentConfig> calendarAdjustment_;
    QuantLib::ext::shared_ptr<ore::data::CurrencyConfig> currencyConfig_;
    QuantLib::ext::shared_ptr<ore::data::EngineData> pricingEngine_;
    QuantLib::ext::shared_ptr<ore::data::TodaysMarketParameters> todaysMarketParams_;
    QuantLib::ext::shared_ptr<ore::data::Portfolio> portfolio_, useCounterpartyOriginalPortfolio_, mporPortfolio_;
    QuantLib::Size maxRetries_ = 7;
    QuantLib::Size nThreads_ = 1;
   
    bool entireMarket_ = false; 
    bool allFixings_ = false; 
    bool eomInflationFixings_ = true;
    bool useMarketDataFixings_ = true;
    bool iborFallbackOverride_ = false;
    char csvCommentCharacter_ = '#';
    char csvEolChar_ = '\n';
    char csvSeparator_ = ',';
    char csvQuoteChar_ = '\0';
    char csvEscapeChar_ = '\\';
    std::string reportNaString_ = "#N/A";
    bool dryRun_ = false;
    QuantLib::Date mporDate_;
    QuantLib::Size mporDays_ = 10;
    bool mporOverlappingPeriods_ = true;
    QuantLib::Calendar mporCalendar_;
    bool mporForward_ = true;
    std::string marketDataLoaderOutput_;
    std::string marketDataLoaderInput_;
    bool deriveCounterpartyDefaultCurves_ = false;
    std::string additionalMarketDataInput_;

    /**************
     * NPV analytic
     *************/
    bool outputAdditionalResults_ = false;
    std::size_t additionalResultsReportPrecision_ = 6;
    bool outputCurves_ = false;
    std::string curvesMarketConfig_ = Market::defaultConfiguration;
    std::string curvesGrid_ = "240,1M";
    bool outputTodaysMarketCalibration_ = true;
    std::size_t todaysMarketCalibrationPrecision_ = 8;

    /***********************************
     * CASHFLOW and CASHFLOWNPV analytic
     ***********************************/
    bool includePastCashflows_ = false;
    QuantLib::Date cashflowHorizon_;
    QuantLib::Date portfolioFilterDate_;

    /**********************
     * SENSITIVITY analytic
     **********************/
    bool xbsParConversion_ = false;
    bool parSensi_ = false;
    bool optimiseRiskFactors_ = false;
    bool outputJacobi_ = false;
    bool alignPillars_ = false;
    bool useSensiSpreadedTermStructures_ = true;
    QuantLib::Real sensiThreshold_ = 1e-6;
    bool sensiRecalibrateModels_ = true;
    bool sensiLaxFxConversion_ = false;
    bool sensiDecomposition_ = false;
    QuantLib::ext::shared_ptr<ore::analytics::ScenarioSimMarketParameters> sensiSimMarketParams_;
    QuantLib::ext::shared_ptr<ore::analytics::SensitivityScenarioData> sensiScenarioData_;
    QuantLib::ext::shared_ptr<ore::data::EngineData> sensiPricingEngine_;
    // QuantLib::ext::shared_ptr<ore::data::TodaysMarketParameters> sensiTodaysMarketParams_;
    QuantLib::Size sensiOutputPrecision_ = 2;

    /**********************
     * SCENARIO analytic
     **********************/
    QuantLib::ext::shared_ptr<ore::analytics::ScenarioSimMarketParameters> scenarioSimMarketParams_;
    std::string scenarioOutputFile_;

    /*****************
     * STRESS analytic
     *****************/
    QuantLib::Real stressThreshold_ = 0.0;
    QuantLib::ext::shared_ptr<ore::analytics::ScenarioSimMarketParameters> stressSimMarketParams_;
    QuantLib::ext::shared_ptr<ore::analytics::StressTestScenarioData> stressScenarioData_;
    QuantLib::ext::shared_ptr<ore::analytics::SensitivityScenarioData> stressSensitivityScenarioData_;
    QuantLib::ext::shared_ptr<ore::data::EngineData> stressPricingEngine_;
    bool stressOptimiseRiskFactors_ = false;
    double stressLowerBoundCapFloorVolatility_;
    double stressUpperBoundCapFloorVolatility_;
    double stressLowerBoundSurvivalProb_;
    double stressUpperBoundSurvivalProb_;
    double stressLowerBoundRatesDiscountFactor_;
    double stressUpperBoundRatesDiscountFactor_;
    double stressAccurary_;
    Size stressPrecision_ = 2;
    bool stressGenerateCashflows_ = false;

    /*****************
     * VAR analytics
     *****************/
    SalvagingAlgorithm::Type varSalvagingAlgorithm_ = SalvagingAlgorithm::None;
    std::vector<Real> varQuantiles_;
    bool varBreakDown_ = false;
    bool tradePnL_ = false;
    bool includeExpectedShortfall_ = false;
    std::string portfolioFilter_;
    // Delta, DeltaGammaNormal, MonteCarlo, Cornish-Fisher, Saddlepoint 
    std::string varMethod_ = "DeltaGammaNormal";
    Size mcVarSamples_ = 1000000;
    long mcVarSeed_ = 42;
    std::map<std::pair<RiskFactorKey, RiskFactorKey>, Real> covarianceData_;
    QuantLib::ext::shared_ptr<SensitivityStream> sensitivityStream_;
    std::string benchmarkVarPeriod_;
    QuantLib::ext::shared_ptr<ScenarioReader> scenarioReader_;
    QuantLib::ext::shared_ptr<ore::analytics::ScenarioSimMarketParameters> histVarSimMarketParams_;
    std::string baseScenarioLoc_;
    bool outputHistoricalScenarios_ = false;

    /*****************
     * CORRELATION analytics
     *****************/
    std::map<std::pair<RiskFactorKey, RiskFactorKey>, Real> correlationData_;
    // Pearson, Kendall-Rank
    std::string correlationMethod_ = "Pearson";

    /*******************
     * EXPOSURE analytic
     *******************/
    bool amc_ = false;
    XvaEngineCG::Mode amcCg_ = XvaEngineCG::Mode::Disabled;
    bool xvaCgDynamicIM_ = false;
    Size xvaCgDynamicIMStepSize_ = 1;
    Size xvaCgRegressionOrder_ = 4;
    double xvaCgRegressionVarianceCutoff_ = Null<Real>();
    Size xvaCgRegressionOrderDynamicIm_ = 4;
    double xvaCgRegressionVarianceCutoffDynamicIm_ = Null<Real>();
    bool xvaCgTradeLevelBreakdown_ = true;
    std::vector<Size> xvaCgRegressionReportTimeStepsDynamicIM_;
    bool xvaCgUseRedBlocks_ = true;
    bool xvaCgBumpSensis_ = false;
    bool xvaCgUseExternalComputeDevice_ = false;
    bool xvaCgExternalDeviceCompatibilityMode_ = false;
    bool xvaCgUseDoublePrecisionForExternalCalculation_ = false;
    string xvaCgExternalComputeDevice_;
    bool xvaCgUsePythonIntegration_ = false;
    bool xvaCgUsePythonIntegrationDynamicIm_ = false;
    QuantLib::ext::shared_ptr<ore::analytics::SensitivityScenarioData> xvaCgSensiScenarioData_;
    std::set<std::string> amcTradeTypes_;
    std::string amcPathDataInput_, amcPathDataOutput_;
    bool amcIndividualTrainingInput_ = false, amcIndividualTrainingOutput_ = false;
    std::string exposureBaseCurrency_ = "";
    std::string exposureObservationModel_ = "Disable";
    std::string nettingSetId_ = "";
    std::string scenarioGenType_ = "";
    bool storeFlows_ = false;
    bool storeExerciseValues_ = false;
    bool storeSensis_ = false;
    bool allowPartialScenarios_ = false;
    vector<Real> curveSensiGrid_;
    vector<Real> vegaSensiGrid_;
    Size storeCreditStateNPVs_ = 0;
    bool storeSurvivalProbabilities_ = false;
    bool writeCube_ = false;
    bool writeScenarios_ = false;
    bool generateCorrelations_ = false;
    QuantLib::ext::shared_ptr<ore::analytics::ScenarioSimMarketParameters> exposureSimMarketParams_;
    QuantLib::ext::shared_ptr<ScenarioGeneratorData> scenarioGeneratorData_;
    QuantLib::ext::shared_ptr<CrossAssetModelData> crossAssetModelData_;
    QuantLib::ext::shared_ptr<ore::data::EngineData> simulationPricingEngine_;
    QuantLib::ext::shared_ptr<ore::data::EngineData> amcPricingEngine_;
    QuantLib::ext::shared_ptr<ore::data::EngineData> amcCgPricingEngine_;
    QuantLib::ext::shared_ptr<ore::data::NettingSetManager> nettingSetManager_;
    QuantLib::ext::shared_ptr<ore::data::CollateralBalances> collateralBalances_;
    bool exposureProfiles_ = true;
    bool exposureProfilesByTrade_ = true;
    bool exposureProfilesUseCloseOutValues_ = false;
    Real pfeQuantile_ = 0.95;
    bool fullInitialCollateralisation_ = false;
    std::string collateralCalculationType_ = "NoLag";
    std::string exposureAllocationMethod_ = "None";
    QuantLib::Size maxScenario_ = QuantLib::Null<QuantLib::Size>();
    Real marginalAllocationLimit_ = 1.0;
    // intermediate results of the exposure simulation, before aggregation
    QuantLib::ext::shared_ptr<NPVCube> cube_, nettingSetCube_, cptyCube_;
    QuantLib::ext::shared_ptr<AggregationScenarioData> mktCube_;
    Real simulationBootstrapTolerance_ = 0.0001;
    Size reportBufferSize_ = 0;
    optional<bool> exposureIncludeTodaysCashFlows_;
    bool exposureIncludeReferenceDateEvents_ = false;
 
    /**************
     * XVA analytic
     **************/
    bool xvaUseDoublePrecisionCubes_ = false;
    std::string xvaBaseCurrency_ = "";
    bool loadCube_ = false;
    bool flipViewXVA_ = false;
    MporCashFlowMode mporCashFlowMode_ = MporCashFlowMode::Unspecified;
    bool exerciseNextBreak_ = false;
    bool cvaAnalytic_ = true;
    bool dvaAnalytic_ = false;
    bool fvaAnalytic_ = false;
    bool colvaAnalytic_ = false;
    bool collateralFloorAnalytic_ = false;
    bool dimAnalytic_ = false;
    std::string dimModel_ = "Regression";
    bool mvaAnalytic_= false;
    bool kvaAnalytic_= false;
    bool dynamicCredit_ = false;
    bool cvaSensi_ = false;
    std::vector<Period> cvaSensiGrid_;
    Real cvaSensiShiftSize_ = 0.0001;
    std::string dvaName_ = "";
    bool rawCubeOutput_ = false;
    bool netCubeOutput_ = false;
    bool timeAveragedNettedExposureOutput_ = false;
    std::string rawCubeOutputFile_ = "";
    std::string netCubeOutputFile_ = "";
    std::string timeAveragedNettedExposureOutputFile_ = "";
    // funding value adjustment details
    std::string fvaBorrowingCurve_ = "";
    std::string fvaLendingCurve_ = "";    
    std::string flipViewBorrowingCurvePostfix_ = "_BORROW";
    std::string flipViewLendingCurvePostfix_ = "_LEND";
    // deterministic initial margin by netting set
    std::map<std::string,TimeSeries<Real>> deterministicInitialMargin_;
    // dynamic initial margin details
    Real dimQuantile_ = 0.99;
    Size dimHorizonCalendarDays_ = 14;
    Size dimRegressionOrder_ = 0;
    vector<string> dimRegressors_;
    vector<Size> dimOutputGridPoints_;
    Real dimDistributionCoveredStdDevs_ = 5.0;
    Size dimDistributionGridSize_ = 50;
    string dimOutputNettingSet_;
    Size dimLocalRegressionEvaluations_ = 0;
    Real dimLocalRegressionBandwidth_ = 0.25;
    // capital value adjustment details
    Real kvaCapitalDiscountRate_ = 0.10;
    Real kvaAlpha_ = 1.4;
    Real kvaRegAdjustment_ = 12.5;
    Real kvaCapitalHurdle_ = 0.012;
    Real kvaOurPdFloor_ = 0.03;
    Real kvaTheirPdFloor_ = 0.03;
    Real kvaOurCvaRiskWeight_ = 0.05;
    Real kvaTheirCvaRiskWeight_ = 0.05;
    // credit simulation details
    bool creditMigrationAnalytic_ = false;
    std::vector<Real> creditMigrationDistributionGrid_;
    std::vector<Size> creditMigrationTimeSteps_;
    QuantLib::ext::shared_ptr<CreditSimulationParameters> creditSimulationParameters_;
    std::string creditMigrationOutputFiles_;
    QuantLib::ext::shared_ptr<ore::analytics::ScenarioSimMarketParameters> xvaStressSimMarketParams_;
    QuantLib::ext::shared_ptr<ore::analytics::StressTestScenarioData> xvaStressScenarioData_;
    QuantLib::ext::shared_ptr<ore::analytics::SensitivityScenarioData> xvaStressSensitivityScenarioData_;
    QuantLib::ext::shared_ptr<ore::analytics::ScenarioSimMarketParameters> sensitivityStressSimMarketParams_;
    QuantLib::ext::shared_ptr<ore::analytics::StressTestScenarioData> sensitivityStressScenarioData_;
    QuantLib::ext::shared_ptr<ore::analytics::SensitivityScenarioData> sensitivityStressSensitivityScenarioData_;
    bool sensitivityStressCalcBaseScenario_ = false;
    bool xvaStressWriteCubes_ = false;
    bool firstMporCollateralAdjustment_ = false;

    /***************
     * SIMM analytic
     ***************/
    std::string simmVersion_;
    QuantLib::ext::shared_ptr<ore::analytics::Crif> crif_;
  
    QuantLib::ext::shared_ptr<ore::analytics::SimmBasicNameMapper> simmNameMapper_;
    QuantLib::ext::shared_ptr<ore::analytics::SimmBucketMapper> simmBucketMapper_;
    QuantLib::ext::shared_ptr<ore::analytics::SimmCalibrationData> simmCalibrationData_;
    std::string simmCalculationCurrencyCall_ = "";
    std::string simmCalculationCurrencyPost_ = "";
    std::string simmResultCurrency_ = "";
    std::string simmReportingCurrency_ = "";
    bool enforceIMRegulations_ = false;
    bool removeInvalidCrifRecords_ = true;
    bool useSimmParameters_ = true;
    bool writeSimmIntermediateReports_ = true;
    bool loadCrifAdditionalFields_ = true;

    /***************
     * Zero to Par Conversion analytic
     ***************/
    bool parConversionXbsParConversion_ = false;
    bool parConversionOutputJacobi_ = false;
    bool parConversionAlignPillars_ = false;
    QuantLib::Real parConversionThreshold_ = 1e-6;
    QuantLib::ext::shared_ptr<ore::analytics::ScenarioSimMarketParameters> parConversionSimMarketParams_;
    QuantLib::ext::shared_ptr<ore::analytics::SensitivityScenarioData> parConversionScenarioData_;
    QuantLib::ext::shared_ptr<ore::data::EngineData> parConversionPricingEngine_;
    std::string parConversionInputFile_;
    std::string parConversionInputIdColumn_ = "TradeId";
    std::string parConversionInputRiskFactorColumn_ = "Factor_1";
    std::string parConversionInputDeltaColumn_ = "Delta";
    std::string parConversionInputCurrencyColumn_ = "Currency";
    std::string parConversionInputBaseNpvColumn_ = "Base NPV";
    std::string parConversionInputShiftSizeColumn_ = "ShiftSize_1";

    /*****************
     * PAR STRESS CONVERSION analytic
     *****************/
    QuantLib::ext::shared_ptr<ore::analytics::ScenarioSimMarketParameters> parStressSimMarketParams_;
    QuantLib::ext::shared_ptr<ore::analytics::StressTestScenarioData> parStressScenarioData_;
    QuantLib::ext::shared_ptr<ore::analytics::SensitivityScenarioData> parStressSensitivityScenarioData_;
    QuantLib::ext::shared_ptr<ore::data::EngineData> parStressPricingEngine_;
    double parStressLowerBoundCapFloorVolatility_;
    double parStressUpperBoundCapFloorVolatility_;
    double parStressLowerBoundSurvivalProb_;
    double parStressUpperBoundSurvivalProb_;
    double parStressLowerBoundRatesDiscountFactor_;
    double parStressUpperBoundRatesDiscountFactor_;
    double parStressAccurary_;

    /*****************
     * ZERO TO PAR SHIFT CONVERSION analytic
     *****************/
    QuantLib::ext::shared_ptr<ore::analytics::ScenarioSimMarketParameters> zeroToParShiftSimMarketParams_;
    QuantLib::ext::shared_ptr<ore::analytics::StressTestScenarioData> zeroToParShiftScenarioData_;
    QuantLib::ext::shared_ptr<ore::analytics::SensitivityScenarioData> zeroToParShiftSensitivityScenarioData_;
    QuantLib::ext::shared_ptr<ore::data::EngineData> zeroToParShiftPricingEngine_;

    /*****************
     * XVA Sensitivity analytic
     *****************/
    QuantLib::ext::shared_ptr<ore::analytics::ScenarioSimMarketParameters> xvaSensiSimMarketParams_;
    QuantLib::ext::shared_ptr<ore::analytics::SensitivityScenarioData> xvaSensiScenarioData_;
    QuantLib::ext::shared_ptr<ore::data::EngineData> xvaSensiPricingEngine_;
    bool xvaSensiParSensi_ = true;
    bool xvaSensiOutputJacobi_ = false;
    QuantLib::Real xvaSensiThreshold_ = 1e-6;
    QuantLib::Size xvaSensiOutputPrecision_ = 4;

    /*****************
     * SA-CVA 
     *****************/
    SaCvaNetSensitivities saCvaNetSensitivities_; 
    vector<CvaSensitivityRecord> cvaSensitivities_;
    QuantLib::ext::shared_ptr<ore::data::CounterpartyManager> counterpartyManager_;
    bool useUnhedgedCvaSensis_ = true;
    std::vector<std::string> cvaPerfectHedges_ = {"ForeignExchange|Delta", "ForeignExchange|Vega"};

    /*****************
     * XVA Explain analytic
     *****************/
    QuantLib::ext::shared_ptr<ore::analytics::ScenarioSimMarketParameters> xvaExplainSimMarketParams_;
    QuantLib::ext::shared_ptr<ore::analytics::SensitivityScenarioData> xvaExplainSensitivityScenarioData_;
    double xvaExplainShiftThreshold_ = 0;

    /*****************
     * PNL analytic
     *****************/
    vector<RiskFactorKey::KeyType> pnlDateAdjustedRiskFactors_;

    /*****************
     * PNL explain analytic
     *****************/
    bool riskFactorLevel_ = false; 
};

inline const std::string& InputParameters::marketConfig(const std::string& context) {
    auto it = marketConfigs_.find(context);
    return (it != marketConfigs_.end() ? it->second : Market::defaultConfiguration);
}
std::vector<std::string> getFileNames(const std::string& fileString, const std::filesystem::path& path);
    
//! Traditional ORE input via ore.xml and various files, output into files
class OutputParameters {
public:
    OutputParameters(const QuantLib::ext::shared_ptr<Parameters>& params);
    //! map internal report name to the configured external file name
    const std::map<std::string, std::string>& fileNameMap() { return fileNameMap_; }
    std::string outputFileName(const std::string& internalName, const std::string& suffix);
    
private:
    std::map<std::string, std::string> fileNameMap_;    
    std::string npvOutputFileName_;
    std::string cashflowOutputFileName_;
    std::string curvesOutputFileName_;
    std::string scenarioDumpFileName_;
    std::string scenarioOutputName_;
    std::string cubeFileName_;
    std::string mktCubeFileName_;
    std::string rawCubeFileName_;
    std::string netCubeFileName_;
    std::string dimEvolutionFileName_;
    std::vector<std::string> dimRegressionFileNames_;
    std::string sensitivityFileName_;
    std::string sensitivityScenarioFileName_;
    std::string parSensitivityFileName_;
    std::string jacobiFileName_;
    std::string jacobiInverseFileName_;
    std::string stressTestFileName_;
    std::string stressTestCashflowFileName_;
    std::string xvaStressTestFileName_;
    std::string sensitivityStressTestFileName_;
    std::string stressZeroScenarioDataFileName_;
    std::string varFileName_;
    std::string parConversionOutputFileName_;
    std::string parConversionJacobiFileName_;
    std::string parConversionJacobiInverseFileName_;
    std::string pnlOutputFileName_;
    std::string parStressTestConversionFile_;
    std::string pnlExplainOutputFileName_; 
    std::string correlationOutputFileName_;
    std::string riskFactorsOutputFileName_;
    std::string marketObjectsOutputFileName_;
    std::string zeroToParShiftFile_;
    std::string scenarioNpvOutputFileName_;
    std::string calibrationOutputFileName_;
    std::string xvaSensiJacobiFileName_;
    std::string xvaSensiJacobiInverseFileName_;
    std::string timeAveragedNettedExposureFileName_;
};

void scaleUpPortfolio(QuantLib::ext::shared_ptr<ore::data::Portfolio>& p);

} // namespace analytics
} // namespace ore
<|MERGE_RESOLUTION|>--- conflicted
+++ resolved
@@ -575,11 +575,8 @@
     void insertAnalytic(const std::string& s); 
     void removeAnalytic(const std::string& s);
 
-<<<<<<< HEAD
+    void setPnlDateAdjustedRiskFactors(const std::string& s); // parse to vector<RiskFactorKey::KeyType>
     void loadScriptLibrary();
-=======
-    void setPnlDateAdjustedRiskFactors(const std::string& s); // parse to vector<RiskFactorKey::KeyType>
->>>>>>> 1c7fb035
 
     void setRiskFactorLevel(bool b);
 
