--- conflicted
+++ resolved
@@ -112,15 +112,9 @@
     void setTodaysMarketParamsFromFile(const std::string& fileName);
     void setPortfolio(const QuantLib::ext::shared_ptr<Portfolio>& portfolio);
     void setPortfolio(const std::string& xml); 
-<<<<<<< HEAD
-    void setPortfolioFromFile(const std::string& fileNameString, const std::filesystem::path& inputPath); 
-    void setCurrencyConfiguration(const std::string& s) { currencyConfiguration_ = s; }
-    void setCalendarAdjustment(const std::string& s) { calendarAdjustment_ = s; }
-=======
     void setPortfolioFromFile(const std::string& fileNameString, const std::filesystem::path& inputPath);
     void setMporPortfolio(const std::string& xml);
     void setMporPortfolioFromFile(const std::string& fileNameString, const std::filesystem::path& inputPath); 
->>>>>>> df9d7683
     void setMarketConfigs(const std::map<std::string, std::string>& m);
     void setThreads(int i) { nThreads_ = i; }
     void setEntireMarket(bool b) { entireMarket_ = b; }
@@ -516,8 +510,6 @@
     void insertAnalytic(const std::string& s); 
     void removeAnalytic(const std::string& s);
 
-    void loadCurrencyConfiguration();
-    void loadCalendarAdjustment();
     void loadScriptLibrary();
 
 
@@ -533,14 +525,9 @@
     bool buildFailedTrades() const { return buildFailedTrades_; }
     const std::string& observationModel() const { return observationModel_; }
     bool implyTodaysFixings() const { return implyTodaysFixings_; }
-<<<<<<< HEAD
-    const std::string& currencyConfiguration() const { return currencyConfiguration_; }
-    const std::string& calendarAdjustment() const { return calendarAdjustment_; }
-=======
     bool enrichIndexFixings() const { return enrichIndexFixings_; }
     Size ignoreFixingLead() const { return ignoreFixingLead_; }
     Size ignoreFixingLag() const { return ignoreFixingLag_; }
->>>>>>> df9d7683
     const std::map<std::string, std::string>&  marketConfigs() const { return marketConfigs_; }
     const std::string& marketConfig(const std::string& context);
     const QuantLib::ext::shared_ptr<ore::data::BasicReferenceDataManager>& refDataManager() const { return refDataManager_; }
@@ -976,18 +963,13 @@
     bool buildFailedTrades_ = true;
     std::string observationModel_ = "None";
     bool implyTodaysFixings_ = false;
-<<<<<<< HEAD
-    std::string currencyConfiguration_;
-    std::string calendarAdjustment_;
-    std::string scriptLibrary_;
-=======
     bool enrichIndexFixings_ = false;
     Size ignoreFixingLead_ = 0;
     Size ignoreFixingLag_ = 0;
     optional<bool> includeTodaysCashFlows_;
     bool includeReferenceDateEvents_ = false;
   
->>>>>>> df9d7683
+    std::string scriptLibrary_;
     std::map<std::string, std::string> marketConfigs_;
     QuantLib::ext::shared_ptr<ore::data::BasicReferenceDataManager> refDataManager_;
     QuantLib::ext::shared_ptr<ore::data::BaselTrafficLightData> baselTrafficLightConfig_;
