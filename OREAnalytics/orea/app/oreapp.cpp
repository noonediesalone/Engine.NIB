/*
 Copyright (C) 2016 Quaternion Risk Management Ltd
 All rights reserved.

 This file is part of ORE, a free-software/open-source library
 for transparent pricing and risk analysis - http://opensourcerisk.org

 ORE is free software: you can redistribute it and/or modify it
 under the terms of the Modified BSD License.  You should have received a
 copy of the license along with this program.
 The license is also available online at <http://opensourcerisk.org>

 This program is distributed on the basis that it will form a useful
 contribution to risk analytics and model standardisation, but WITHOUT
 ANY WARRANTY; without even the implied warranty of MERCHANTABILITY or
 FITNESS FOR A PARTICULAR PURPOSE. See the license for more details.
*/


#ifdef BOOST_MSVC
// disable warning C4503: '__LINE__Var': decorated name length exceeded, name was truncated
// This pragma statement needs to be at the top of the file - lower and it will not work:
// http://stackoverflow.com/questions/9673504/is-it-possible-to-disable-compiler-warning-c4503
// http://boost.2283326.n4.nabble.com/General-Warnings-and-pragmas-in-MSVC-td2587449.html
#pragma warning(disable : 4503)
#endif

#include <orea/app/marketdatainmemoryloader.hpp>
#include <orea/app/oreapp.hpp>
#include <orea/orea.hpp>
#include <ored/ored.hpp>
#include <ored/report/inmemoryreport.hpp>
#include <ored/utilities/calendaradjustmentconfig.hpp>
#include <ored/utilities/currencyconfig.hpp>

#include <ql/cashflows/floatingratecoupon.hpp>
#include <ql/time/calendars/all.hpp>
#include <ql/time/daycounters/all.hpp>

#include <boost/algorithm/string.hpp>
#include <boost/filesystem.hpp>
#include <boost/timer/timer.hpp>

#include <iostream>

using namespace std;
using namespace ore::data;
using namespace ore::analytics;
using boost::timer::cpu_timer;
using boost::timer::default_places;

namespace ore {
namespace analytics {

std::set<std::string> OREApp::getAnalyticTypes() {
    QL_REQUIRE(analyticsManager_, "analyticsManager_ not set yet, call analytics first");
    return analyticsManager_->requestedAnalytics();
}

std::set<std::string> OREApp::getSupportedAnalyticTypes() {
    QL_REQUIRE(analyticsManager_, "analyticsManager_ not set yet, call analytics first");
    return analyticsManager_->validAnalytics();
}

const boost::shared_ptr<Analytic>& OREApp::getAnalytic(std::string type) {
    QL_REQUIRE(analyticsManager_, "analyticsManager_ not set yet, call analytics first");
    return analyticsManager_->getAnalytic(type);
}

std::set<std::string> OREApp::getReportNames() {
    QL_REQUIRE(analyticsManager_, "analyticsManager_ not set yet, call analytics first");
    std::set<std::string> names;
    for (const auto& rep : analyticsManager_->reports()) {
        for (auto b : rep.second) {
            string reportName = b.first;
            if (names.find(reportName) == names.end())
                names.insert(reportName);
            else {
                ALOG("report name " << reportName
                     << " occurs more than once, will retrieve the first report with that only");
            }
        }
    }
    return names;
}

boost::shared_ptr<PlainInMemoryReport> OREApp::getReport(std::string reportName) {
    QL_REQUIRE(analyticsManager_, "analyticsManager_ not set yet, call analytics first");
    for (const auto& rep : analyticsManager_->reports()) {
        for (auto b : rep.second) {
            if (reportName == b.first)
                return boost::make_shared<PlainInMemoryReport>(b.second);
        }
    }
    QL_FAIL("report " << reportName << " not found in results");
}

std::set<std::string> OREApp::getCubeNames() {
    QL_REQUIRE(analyticsManager_, "analyticsManager_ not set yet, call analytics first");
    std::set<std::string> names;
    for (const auto& c : analyticsManager_->npvCubes()) {
        for (auto b : c.second) {
            string cubeName = b.first;
            if (names.find(cubeName) == names.end())
                names.insert(cubeName);
            else {
                ALOG("cube name " << cubeName
                     << " occurs more than once, will retrieve the first cube with that name only");
            }
        }
    }
    return names;
}
    
boost::shared_ptr<NPVCube> OREApp::getCube(std::string cubeName) {
    QL_REQUIRE(analyticsManager_, "analyticsManager_ not set yet, call analytics first");
    for (const auto& c : analyticsManager_->npvCubes()) {
        for (auto b : c.second) {
            if (cubeName == b.first)
                return b.second;
        }
    }
    QL_FAIL("report " << cubeName << " not found in results");
}

std::vector<std::string> OREApp::getErrors() {
    std::vector<std::string> errors;
    while (fbLogger_ && fbLogger_->logger->hasNext())
        errors.push_back(fbLogger_->logger->next());
    return errors;
}

Real OREApp::getRunTime() {
    boost::chrono::duration<double> seconds = boost::chrono::nanoseconds(runTimer_.elapsed().wall);
    return seconds.count();
}
    
vector<string> OREApp::getFileNames(const string& fileString, const string& path) {
    vector<string> fileNames;
    boost::split(fileNames, fileString, boost::is_any_of(",;"), boost::token_compress_on);
    for (auto it = fileNames.begin(); it < fileNames.end(); it++) {
        boost::trim(*it);
        *it = path + "/" + *it;
    }
    return fileNames;
}

boost::shared_ptr<CSVLoader> OREApp::buildCsvLoader(const boost::shared_ptr<Parameters>& params) {
    bool implyTodaysFixings = false;
    vector<string> marketFiles = {};
    vector<string> fixingFiles = {};
    vector<string> dividendFiles = {};

    std::string inputPath = params_->get("setup", "inputPath");

    std::string tmp = params_->get("setup", "implyTodaysFixings", false);
    if (tmp != "")
        implyTodaysFixings = ore::data::parseBool(tmp);

    tmp = params->get("setup", "marketDataFile", false);
    if (tmp != "")
        marketFiles = getFileNames(tmp, inputPath);
    else {
        ALOG("market data file not found");
    }

    tmp = params->get("setup", "fixingDataFile", false);
    if (tmp != "")
        fixingFiles = getFileNames(tmp, inputPath);
    else {
        ALOG("fixing data file not found");
    }
    
    tmp = params->get("setup", "dividendDataFile", false);
    if (tmp != "")
        dividendFiles = getFileNames(tmp, inputPath);
    else {
        WLOG("dividend data file not found");
    }

    auto loader = boost::make_shared<CSVLoader>(marketFiles, fixingFiles, dividendFiles, implyTodaysFixings);

    return loader;
}

void OREApp::analytics() {

    try {
        LOG("ORE analytics starting");

        QL_REQUIRE(params_, "ORE input parameters not set");
                
        Settings::instance().evaluationDate() = inputs_->asof();

        GlobalPseudoCurrencyMarketParameters::instance().set(inputs_->pricingEngine()->globalParameters());

        // Initialize the global conventions 
        InstrumentConventions::instance().setConventions(inputs_->conventions());

        // Create a market data loader that reads market data, fixings, dividends from csv files
        auto csvLoader = buildCsvLoader(params_);
        auto loader = boost::make_shared<MarketDataCsvLoader>(inputs_, csvLoader);

        // Create the analytics manager
        analyticsManager_ = boost::make_shared<AnalyticsManager>(inputs_, loader);
        LOG("Available analytics: " << to_string(analyticsManager_->validAnalytics()));
        CONSOLEW("Requested analytics");
        CONSOLE(to_string(inputs_->analytics()));
        LOG("Requested analytics: " << to_string(inputs_->analytics()));

        // Run the requested analytics
        analyticsManager_->runAnalytics(inputs_->analytics());

        // Write reports to files in the results path
        Analytic::analytic_reports reports = analyticsManager_->reports();
        analyticsManager_->toFile(reports,
                                  inputs_->resultsPath().string(), outputs_->fileNameMap(),
                                  inputs_->csvSeparator(), inputs_->csvCommentCharacter(),
                                  inputs_->csvQuoteChar(), inputs_->reportNaString());

        // Write npv cube(s)
        for (auto a : analyticsManager_->npvCubes()) {
            for (auto b : a.second) {
                LOG("write npv cube " << b.first);
                string reportName = b.first;
                std::string fileName = inputs_->resultsPath().string() + "/" + outputs_->outputFileName(reportName, "dat");
                LOG("write npv cube " << reportName << " to file " << fileName);
                saveCube(fileName, *b.second);
            }
        }
        
        // Write market cube(s)
        for (auto a : analyticsManager_->mktCubes()) {
            for (auto b : a.second) {
                string reportName = b.first;
                std::string fileName = inputs_->resultsPath().string() + "/" + outputs_->outputFileName(reportName, "dat");
                LOG("write market cube " << reportName << " to file " << fileName);
                saveAggregationScenarioData(fileName, *b.second);
            }
        }        
    }
    catch (std::exception& e) {
        ostringstream oss;
        oss << "Error in ORE analytics: " << e.what();
        ALOG(oss.str());
        CONSOLE(oss.str());
        QL_FAIL(oss.str());
    }

    LOG("ORE analytics done");
}

OREApp::OREApp(boost::shared_ptr<Parameters> params, bool console, 
               const boost::filesystem::path& logRootPath)
    : params_(params), inputs_(nullptr) {

    if (console) {
        ConsoleLog::instance().switchOn();
    }

    string outputPath = params_->get("setup", "outputPath");
    string logFile = outputPath + "/" + params_->get("setup", "logFile");
    Size logMask = 15;
    // Get log mask if available
    if (params_->has("setup", "logMask")) {
        logMask = static_cast<Size>(parseInteger(params_->get("setup", "logMask")));
    }
    
    setupLog(outputPath, logFile, logMask, logRootPath);

    auto conventions = boost::make_shared<Conventions>();
    InstrumentConventions::instance().setConventions(conventions);

    // Log the input parameters
    params_->log();

    // Read all inputs from params and files referenced in params
    CONSOLEW("Loading inputs");
    inputs_ = boost::make_shared<InputParameters>();
    buildInputParameters(inputs_, params_);
    outputs_ = boost::make_shared<OutputParameters>(params_);
    CONSOLE("OK");
        
    Settings::instance().evaluationDate() = inputs_->asof();
}

OREApp::OREApp(const boost::shared_ptr<InputParameters>& inputs, const std::string& logFile, Size logLevel,
               bool console, const boost::filesystem::path& logRootPath)
    : params_(nullptr), inputs_(inputs) {

    // Initialise Singletons
    Settings::instance().evaluationDate() = inputs_->asof();
    InstrumentConventions::instance().setConventions(inputs_->conventions());
    if (console) {
        ConsoleLog::instance().switchOn();
    }

    setupLog(inputs_->resultsPath().string(), logFile, logLevel, logRootPath);
}

OREApp::~OREApp() {
    // Close logs
    closeLog();
}

void OREApp::run() {

    runTimer_.start();
    
    try {
        analytics();
    } catch (std::exception& e) {
        ALOG(StructuredAnalyticsWarningMessage("OREApp::run()", "Error", e.what()));
        CONSOLE("Error: " << e.what());
        return;
    }

    runTimer_.stop();

    CONSOLE("run time: " << runTimer_.format(default_places, "%w") << " sec");
    CONSOLE("ORE done.");
    LOG("ORE done.");
}

void OREApp::run(const std::vector<std::string>& marketData,
                 const std::vector<std::string>& fixingData) {
    runTimer_.start();

    try {
        LOG("ORE analytics starting");

        QL_REQUIRE(inputs_, "ORE input parameters not set");
        
        // Set global evaluation date, though already set in the OREAppInputParameters c'tor
        Settings::instance().evaluationDate() = inputs_->asof();

        // FIXME
        QL_REQUIRE(inputs_->pricingEngine(), "pricingEngine not set");
        GlobalPseudoCurrencyMarketParameters::instance().set(inputs_->pricingEngine()->globalParameters());

        // Initialize the global conventions 
        QL_REQUIRE(inputs_->conventions(), "conventions not set");
        InstrumentConventions::instance().setConventions(inputs_->conventions());

        // Create a market data loader that takes input from the provided vectors
        auto loader = boost::make_shared<MarketDataInMemoryLoader>(inputs_, marketData, fixingData);

        // Create the analytics manager
        analyticsManager_ = boost::make_shared<AnalyticsManager>(inputs_, loader);
        LOG("Available analytics: " << to_string(analyticsManager_->validAnalytics()));
        CONSOLEW("Requested analytics:");
        CONSOLE(to_string(inputs_->analytics()));
        LOG("Requested analytics: " << to_string(inputs_->analytics()));

<<<<<<< HEAD
    } catch (std::exception& e) {
        ALOG("Error: " << e.what());
        QL_FAIL("Error: " << e.what());
=======
        // Run the requested analytics
        analyticsManager_->runAnalytics(inputs_->analytics());

        // Leave any report writing to the calling aplication
    }
    catch (std::exception& e) {
        ostringstream oss;
        oss << "Error in ORE analytics: " << e.what();
        ALOG(StructuredAnalyticsWarningMessage("OREApp::run()", oss.str(), e.what()));
        CONSOLE(oss.str());
        QL_FAIL(oss.str());
        return;
>>>>>>> 5b7b9384
    }

    runTimer_.stop();
    
    LOG("ORE analytics done");
}

void OREApp::buildInputParameters(boost::shared_ptr<InputParameters> inputs,
                                  const boost::shared_ptr<Parameters>& params) {
    QL_REQUIRE(inputs, "InputParameters not created yet");

    LOG("buildInputParameters called");

    // switch default for backward compatibility
    inputs->setEntireMarket(true); 
    inputs->setAllFixings(true); 
    inputs->setEomInflationFixings(false);
    inputs->setUseMarketDataFixings(false);
    inputs->setBuildFailedTrades(false);

    QL_REQUIRE(params_->hasGroup("setup"), "parameter group 'setup' missing");

    std::string inputPath = params_->get("setup", "inputPath");
    std::string outputPath = params_->get("setup", "outputPath");

    // Load calendar adjustments
    std::string tmp =  params_->get("setup", "calendarAdjustment", false);
    if (tmp != "") {
        CalendarAdjustmentConfig calendarAdjustments;
        string calendarAdjustmentFile = inputPath + "/" + tmp;
        LOG("Loading calendar adjustments from file: " << calendarAdjustmentFile);
        calendarAdjustments.fromFile(calendarAdjustmentFile);
    } else {
        WLOG("Calendar adjustments not found, using defaults");
    }

    // Load currency configs
    tmp = params_->get("setup", "currencyConfiguration", false);
    if (tmp != "") {
        CurrencyConfig currencyConfig;
        string currencyConfigFile = inputPath + "/" + tmp;
        LOG("Loading currency configurations from file: " << currencyConfigFile);
        currencyConfig.fromFile(currencyConfigFile);
    } else {
        WLOG("Currency configurations not found, using defaults");
    }

    inputs->setAsOfDate(params_->get("setup", "asofDate"));
    
    // Set it immediately, otherwise the scenario generator grid below will be based on today's date
    Settings::instance().evaluationDate() = inputs->asof();
    
    inputs->setResultsPath(outputPath);

    if (params_->hasGroup("npv"))
        inputs->setBaseCurrency(params_->get("npv", "baseCurrency"));
    else {
        ALOG("Base currency not set");
    }
        
    tmp = params_->get("setup", "useMarketDataFixings", false);
    if (tmp != "")
        inputs->setUseMarketDataFixings(parseBool(tmp));

    tmp = params_->get("setup", "dryRun", false);
    if (tmp != "")
        inputs->setDryRun(parseBool(tmp));

    tmp = params_->get("setup", "reportNaString", false);
    if (tmp != "")
        inputs->setReportNaString(tmp);

    tmp = params_->get("setup", "eomInflationFixings", false);
    if (tmp != "")
        inputs->setEomInflationFixings(parseBool(tmp));

    tmp = params_->get("setup", "nThreads", false);
    if (tmp != "")
        inputs->setThreads(parseInteger(tmp));

    tmp = params_->get("setup", "entireMarket", false);
    if (tmp != "")
        inputs->setEntireMarket(parseBool(tmp));

    tmp = params_->get("setup", "iborFallbackOverride", false);
    if (tmp != "")
        inputs->setIborFallbackOverride(parseBool(tmp));

    tmp = params_->get("setup", "continueOnError", false);
    if (tmp != "")
        inputs->setContinueOnError(parseBool(tmp));

    tmp = params_->get("setup", "lazyMarketBuilding", false);
    if (tmp != "")
        inputs->setLazyMarketBuilding(parseBool(tmp));

    tmp = params_->get("setup", "buildFailedTrades", false);
    if (tmp != "")
        inputs->setBuildFailedTrades(parseBool(tmp));

    tmp = params_->get("setup", "observationModel", false);
    if (tmp != "") {
        inputs->setObservationModel(tmp);
        ObservationMode::instance().setMode(inputs->observationModel());
        LOG("Observation Mode is " << inputs->observationModel());
    }

    tmp = params_->get("setup", "implyTodaysFixings", false);
    if (tmp != "")
        inputs->setImplyTodaysFixings(ore::data::parseBool(tmp));

    tmp = params_->get("setup", "referenceDataFile", false);
    if (tmp != "") {
        string refDataFile = inputPath + "/" + tmp;
        LOG("Loading reference data from file: " << refDataFile);
        inputs->setRefDataManagerFromFile(refDataFile);
    } else {
        WLOG("Reference data not found");
    }

    if (params_->has("setup", "conventionsFile") && params_->get("setup", "conventionsFile") != "") {
        string conventionsFile = inputPath + "/" + params_->get("setup", "conventionsFile");
        LOG("Loading conventions from file: " << conventionsFile);
        inputs->setConventionsFromFile(conventionsFile);
    } else {
        ALOG("Conventions not found");
    }

    if (params_->has("setup", "iborFallbackConfig") && params_->get("setup", "iborFallbackConfig") != "") {
        std::string tmp = inputPath + "/" + params_->get("setup", "iborFallbackConfig");
        LOG("Loading Ibor fallback config from file: " << tmp);
        inputs->setIborFallbackConfigFromFile(tmp);
    } else {
        WLOG("Using default Ibor fallback config");
    }

    if (params_->has("setup", "curveConfigFile") && params_->get("setup", "curveConfigFile") != "") {
        string curveConfigFile = inputPath + "/" + params_->get("setup", "curveConfigFile");
        LOG("Load curve configurations from file: ");
        inputs->setCurveConfigsFromFile(curveConfigFile);
    } else {
        ALOG("no curve configs loaded");
    }
    
    tmp = params_->get("setup", "pricingEnginesFile", false);
    if (tmp != "") {
        string pricingEnginesFile = inputPath + "/" + tmp;
        LOG("Load pricing engine data from file: " << pricingEnginesFile);
        inputs->setPricingEngineFromFile(pricingEnginesFile);
    } else {
        ALOG("Pricing engine data not found");
    }
    
    tmp = params_->get("setup", "marketConfigFile", false);
    if (tmp != "") {
        string marketConfigFile = inputPath + "/" + tmp;
        LOG("Loading today's market parameters from file" << marketConfigFile);
        inputs->setTodaysMarketParamsFromFile(marketConfigFile);
    } else {
        ALOG("Today's market parameters not found");
    }

    if (params_->has("setup", "buildFailedTrades"))
        inputs->setBuildFailedTrades(parseBool(params_->get("setup", "buildFailedTrades")));

    tmp = params_->get("setup", "portfolioFile");
    if (tmp != "") {
        inputs->setPortfolioFromFile(tmp, inputPath);
    } else {
        ALOG("Portfolio data not found");
    }

    if (params_->hasGroup("markets")) {
        inputs->setMarketConfigs(params_->markets());
        for (auto m: inputs->marketConfigs())
            LOG("MarketContext::" << m.first << " = " << m.second);
    }

    /*************
     * NPV
     *************/

    tmp = params_->get("npv", "active", false);
    if (!tmp.empty() && parseBool(tmp))
        inputs->insertAnalytic("NPV");

    tmp = params_->get("npv", "additionalResults", false);
    if (tmp != "")
        inputs->setOutputAdditionalResults(parseBool(tmp));

    /*************
     * CASHFLOW
     *************/

    tmp = params_->get("cashflow", "active", false);
    if (!tmp.empty() && parseBool(tmp))
        inputs->insertAnalytic("CASHFLOW");

    tmp = params_->get("cashflow", "includePastCashflows", false);
    if (tmp != "")
        inputs->setIncludePastCashflows(parseBool(tmp));
    
    /*************
     * Curves
     *************/

    tmp = params_->get("curves", "active", false);
    if (tmp != "") {
        bool mkt = parseBool(tmp);
        inputs->setOutputCurves(mkt);
    }
    
    tmp = params_->get("curves", "grid", false);
    if (tmp != "") 
        inputs->setCurvesGrid(tmp);

    tmp = params_->get("curves", "configuration", false);
    if (tmp != "") 
        inputs->setCurvesMarketConfig(tmp);

    tmp = params_->get("curves", "outputTodaysMarketCalibration", false);
    if (tmp != "")
        inputs->setOutputTodaysMarketCalibration(parseBool(tmp));

    /*************
     * SENSITIVITY
     *************/

    // FIXME: The following are not loaded from params so far, relying on defaults
    // xbsParConversion_ = false;
    // analyticFxSensis_ = true;
    // useSensiSpreadedTermStructures_ = true;

    tmp = params_->get("sensitivity", "active", false);
    if (!tmp.empty() && parseBool(tmp)) {
        inputs->insertAnalytic("SENSITIVITY");

        tmp = params_->get("sensitivity", "parSensitivity", false);
        if (tmp != "")
            inputs->setParSensi(parseBool(tmp));

        tmp = params_->get("sensitivity", "outputJacobi", false);
        if (tmp != "")
            inputs->setOutputJacobi(parseBool(tmp));

        tmp = params_->get("sensitivity", "alignPillars", false);
        if (tmp != "")
            inputs->setAlignPillars(parseBool(tmp));

        tmp = params_->get("sensitivity", "marketConfigFile", false);
        if (tmp != "") {
            string file = inputPath + "/" + tmp;
            LOG("Loading sensitivity scenario sim market parameters from file" << file);
            inputs->setSensiSimMarketParamsFromFile(file);
        } else {
            WLOG("ScenarioSimMarket parameters for sensitivity not loaded");
        }

        tmp = params_->get("sensitivity", "sensitivityConfigFile", false);
        if (tmp != "") {
            string file = inputPath + "/" + tmp;
            LOG("Load sensitivity scenario data from file" << file);
            inputs->setSensiScenarioDataFromFile(file);
        } else {
            WLOG("Sensitivity scenario data not loaded");
        }

        tmp = params_->get("sensitivity", "pricingEnginesFile", false);
        if (tmp != "") {
            string file = inputPath + "/" + tmp;
            LOG("Load pricing engine data from file: " << file);
            inputs->setSensiPricingEngineFromFile(file);
        } else {
            WLOG("Pricing engine data not found for sensitivity analysis, using global");
            // FIXME
            inputs->setSensiPricingEngine(inputs->pricingEngine());
        }

        tmp = params_->get("sensitivity", "outputSensitivityThreshold", false);
        if (tmp != "")
            inputs->setSensiThreshold(parseReal(tmp));
    }

    /****************
     * STRESS
     ****************/

    tmp = params_->get("stress", "active", false);
    if (!tmp.empty() && parseBool(tmp)) {
        inputs->insertAnalytic("STRESS");
        inputs->setStressPricingEngine(inputs->pricingEngine());
        tmp = params_->get("stress", "marketConfigFile", false);
        if (tmp != "") {
            string file = inputPath + "/" + tmp;
            LOG("Loading stress test scenario sim market parameters from file" << file);
            inputs->setStressSimMarketParamsFromFile(file);
        } else {
            WLOG("ScenarioSimMarket parameters for stress testing not loaded");
        }
        
        tmp = params_->get("stress", "stressConfigFile", false);
        if (tmp != "") {
            string file = inputPath + "/" + tmp;
            LOG("Load stress test scenario data from file" << file);
            inputs->setStressScenarioDataFromFile(file);
        } else {
            WLOG("Stress scenario data not loaded");
        }
        
        tmp = params_->get("stress", "pricingEnginesFile", false);
        if (tmp != "") {
            string file = inputPath + "/" + tmp;
            LOG("Load pricing engine data from file: " << file);
            inputs->setStressPricingEngineFromFile(file);
        } else {
            WLOG("Pricing engine data not found for stress testing, using global");
        }
        
        tmp = params_->get("stress", "outputThreshold", false); 
        if (tmp != "")
            inputs->setStressThreshold(parseReal(tmp));
    }

    /****************
     * VaR
     ****************/

    tmp = params_->get("parametricVar", "active", false);
    if (!tmp.empty() && parseBool(tmp)) {
        inputs->insertAnalytic("VAR");
        
        tmp = params_->get("parametricVar", "salvageCovarianceMatrix", false);
        if (tmp != "")
            inputs->setSalvageCovariance(parseBool(tmp));
        
        tmp = params_->get("parametricVar", "quantiles", false);
        if (tmp != "")
            inputs->setVarQuantiles(tmp);
        
        tmp = params_->get("parametricVar", "breakdown", false);
        if (tmp != "")
            inputs->setVarBreakDown(parseBool(tmp));
        
        tmp = params_->get("parametricVar", "portfolioFilter", false);
        if (tmp != "")
            inputs->setPortfolioFilter(tmp);
        
        tmp = params_->get("parametricVar", "method", false);
        if (tmp != "")
            inputs->setVarMethod(tmp);
        
        tmp = params_->get("parametricVar", "mcSamples", false);
        if (tmp != "")
            inputs->setMcVarSamples(parseInteger(tmp));
        
        tmp = params_->get("parametricVar", "mcSeed", false);
        if (tmp != "")
            inputs->setMcVarSeed(parseInteger(tmp));
        
        tmp = params_->get("parametricVar", "covarianceInputFile", false);
        QL_REQUIRE(tmp != "", "covarianceInputFile not provided");
        std::string covFile = inputPath + "/" + tmp;
        LOG("Load Covariance Data from file " << covFile);
        inputs->setCovarianceDataFromFile(covFile);
        
        tmp = params_->get("parametricVar", "sensitivityInputFile", false);
        QL_REQUIRE(tmp != "", "sensitivityInputFile not provided");
        std::string sensiFile = inputPath + "/" + tmp;
        LOG("Get sensitivity data from file " << sensiFile);
        inputs->setSensitivityStreamFromFile(sensiFile);
    }
    
    /************
     * Simulation
     ************/

    tmp = params_->get("simulation", "active", false);
    if (!tmp.empty() && parseBool(tmp)) {
        inputs->insertAnalytic("EXPOSURE");
    }

    // check this here because we need to know 10 lines below
    tmp = params_->get("xva", "active", false);
    if (!tmp.empty() && parseBool(tmp))
        inputs->insertAnalytic("XVA");
    
    tmp = params_->get("simulation", "amc", false);
    if (tmp != "")
        inputs->setAmc(parseBool(tmp));

    tmp = params_->get("simulation", "amcTradeTypes", false);
    if (tmp != "")
        inputs->setAmcTradeTypes(tmp);

    inputs->setSimulationPricingEngine(inputs->pricingEngine());
    inputs->setExposureObservationModel(inputs->observationModel());
    inputs->setExposureBaseCurrency(inputs->baseCurrency());

    if (inputs->analytics().find("EXPOSURE") != inputs->analytics().end() ||
        inputs->analytics().find("XVA") != inputs->analytics().end()) {
        tmp = params_->get("simulation", "simulationConfigFile", false) ;
        if (tmp != "") {
            string simulationConfigFile = inputPath + "/" + tmp;
            LOG("Loading simulation config from file" << simulationConfigFile);
            inputs->setExposureSimMarketParamsFromFile(simulationConfigFile);
            inputs->setCrossAssetModelDataFromFile(simulationConfigFile);
            inputs->setScenarioGeneratorDataFromFile(simulationConfigFile);
            auto grid = inputs->scenarioGeneratorData()->getGrid();
            DLOG("grid size=" << grid->size() << ", dates=" << grid->dates().size()
                << ", valuationDates=" << grid->valuationDates().size()
                << ", closeOutDates=" << grid->closeOutDates().size());
        } else {
            ALOG("Simulation market, model and scenario generator data not loaded");
        }
        
        tmp = params_->get("simulation", "pricingEnginesFile", false);
        if (tmp != "") {
            string pricingEnginesFile = inputPath + "/" + tmp;
            LOG("Load simulation pricing engine data from file: " << pricingEnginesFile);
            inputs->setSimulationPricingEngineFromFile(pricingEnginesFile);
        } else {
            WLOG("Simulation pricing engine data not found, using standard pricing engines");
        }

        tmp = params_->get("simulation", "amcPricingEnginesFile", false);
        if (tmp != "") {
            string pricingEnginesFile = inputPath + "/" + tmp;
            LOG("Load amc pricing engine data from file: " << pricingEnginesFile);
            inputs->setAmcPricingEngineFromFile(pricingEnginesFile);
        } else {
            WLOG("AMC pricing engine data not found, using standard pricing engines");
            inputs->setAmcPricingEngine(inputs->pricingEngine());
        }

        inputs->setExposureBaseCurrency(inputs->baseCurrency());
        tmp = params_->get("simulation", "baseCurrency", false);
        if (tmp != "")
            inputs->setExposureBaseCurrency(tmp);
        
        tmp = params_->get("simulation", "observationModel", false);
        if (tmp != "")
            inputs->setExposureObservationModel(tmp);
        else
            inputs->setExposureObservationModel(inputs->observationModel());
        
        tmp = params_->get("simulation", "storeFlows", false);
        if (tmp == "Y")
            inputs->setStoreFlows(true);
        
        tmp = params_->get("simulation", "storeSurvivalProbabilities", false);
        if (tmp == "Y")
            inputs->setStoreSurvivalProbabilities(true);
        
        tmp = params_->get("simulation", "nettingSetId", false);
        if (tmp != "")
            inputs->setNettingSetId(tmp);
        
        tmp = params_->get("simulation", "cubeFile", false);
        if (tmp != "")
            inputs->setWriteCube(true);
        
        tmp = params_->get("simulation", "scenariodump", false);
        if (tmp != "")
            inputs->setWriteScenarios(true);
    }

    /**********************
     * XVA specifically
     **********************/

    tmp = params_->get("xva", "baseCurrency", false);
    if (tmp != "")
        inputs->setXvaBaseCurrency(tmp);
    else
        inputs->setXvaBaseCurrency(inputs->exposureBaseCurrency());

    if (inputs->analytics().find("XVA") != inputs->analytics().end() &&
        inputs->analytics().find("EXPOSURE") == inputs->analytics().end()) {
        inputs->setLoadCube(true);
        tmp = params_->get("xva", "cubeFile", false);
        if (tmp != "") {
            string cubeFile = inputs->resultsPath().string() + "/" + tmp;
            LOG("Load cube from file " << cubeFile);
            inputs->setCubeFromFile(cubeFile);
            LOG("Cube loading done: ids=" << inputs->cube()->numIds()
                << " dates=" << inputs->cube()->numDates()
                << " samples=" << inputs->cube()->samples()
                << " depth=" << inputs->cube()->depth());
        } else {
            ALOG("cube file name not provided");
        }
    }

    if (inputs->analytics().find("XVA") != inputs->analytics().end() ||
        inputs->analytics().find("EXPOSURE") != inputs->analytics().end()) {
        tmp = params_->get("xva", "csaFile", false);
        QL_REQUIRE(tmp != "", "Netting set manager is required for XVA");
        string csaFile = inputPath + "/" + tmp;
        LOG("Loading netting and csa data from file" << csaFile);
        inputs->setNettingSetManagerFromFile(csaFile);
    }
    
    tmp = params_->get("xva", "nettingSetCubeFile", false);
    if (inputs->loadCube() && tmp != "") {
        string cubeFile = inputs->resultsPath().string() + "/" + tmp;
        LOG("Load nettingset cube from file " << cubeFile);
        inputs->setNettingSetCubeFromFile(cubeFile);
        DLOG("NettingSetCube loading done: ids=" << inputs->nettingSetCube()->numIds()
             << " dates=" << inputs->nettingSetCube()->numDates()
             << " samples=" << inputs->nettingSetCube()->samples()
             << " depth=" << inputs->nettingSetCube()->depth());
    }

    tmp = params_->get("xva", "cptyCubeFile", false);
    if (inputs->loadCube() && tmp != "") {
        string cubeFile = inputs->resultsPath().string() + "/" + tmp;
        LOG("Load cpty cube from file " << cubeFile);
        inputs->setCptyCubeFromFile(cubeFile);
        DLOG("CptyCube loading done: ids=" << inputs->cptyCube()->numIds()
             << " dates=" << inputs->cptyCube()->numDates()
             << " samples=" << inputs->cptyCube()->samples()
             << " depth=" << inputs->cptyCube()->depth());
    }

    tmp = params_->get("xva", "scenarioFile", false);
    if (inputs->loadCube() && tmp != "") {
        string cubeFile = inputs->resultsPath().string() + "/" + tmp;
        LOG("Load agg scen data from file " << cubeFile);
        inputs->setMarketCubeFromFile(cubeFile);
        LOG("MktCube loading done");
    }
    
    tmp = params_->get("xva", "flipViewXVA", false);
    if (tmp != "")
        inputs->setFlipViewXVA(parseBool(tmp));

    tmp = params_->get("xva", "fullInitialCollateralisation", false);
    if (tmp != "")
        inputs->setFullInitialCollateralisation(parseBool(tmp));

    tmp = params_->get("xva", "exposureProfilesByTrade", false);
    if (tmp != "")
        inputs->setExposureProfilesByTrade(parseBool(tmp));

    tmp = params_->get("xva", "exposureProfiles", false);
    if (tmp != "")
        inputs->setExposureProfiles(parseBool(tmp));

    tmp = params_->get("xva", "quantile", false);
    if (tmp != "")
        inputs->setPfeQuantile(parseReal(tmp));

    tmp = params_->get("xva", "calculationType", false);
    if (tmp != "")
        inputs->setCollateralCalculationType(tmp);

    tmp = params_->get("xva", "allocationMethod", false);
    if (tmp != "")
        inputs->setExposureAllocationMethod(tmp);

    tmp = params_->get("xva", "marginalAllocationLimit", false);
    if (tmp != "")
        inputs->setMarginalAllocationLimit(parseReal(tmp));

    tmp = params_->get("xva", "exerciseNextBreak", false);
    if (tmp != "")
        inputs->setExerciseNextBreak(parseBool(tmp));

    tmp = params_->get("xva", "cva", false);
    if (tmp != "")
        inputs->setCvaAnalytic(parseBool(tmp));

    tmp = params_->get("xva", "dva", false);
    if (tmp != "")
        inputs->setDvaAnalytic(parseBool(tmp));

    tmp = params_->get("xva", "fva", false);
    if (tmp != "")
        inputs->setFvaAnalytic(parseBool(tmp));

    tmp = params_->get("xva", "colva", false);
    if (tmp != "")
        inputs->setColvaAnalytic(parseBool(tmp));

    tmp = params_->get("xva", "collateralFloor", false);
    if (tmp != "")
        inputs->setCollateralFloorAnalytic(parseBool(tmp));

    tmp = params_->get("xva", "dim", false);
    if (tmp != "")
        inputs->setDimAnalytic(parseBool(tmp));

    tmp = params_->get("xva", "mva", false);
    if (tmp != "")
        inputs->setMvaAnalytic(parseBool(tmp));

    tmp = params_->get("xva", "kva", false);
    if (tmp != "")
        inputs->setKvaAnalytic(parseBool(tmp));

    tmp = params_->get("xva", "dynamicCredit", false);
    if (tmp != "")
        inputs->setDynamicCredit(parseBool(tmp));

    tmp = params_->get("xva", "cvaSensi", false);
    if (tmp != "")
        inputs->setCvaSensi(parseBool(tmp));

    tmp = params_->get("xva", "cvaSensiGrid", false);
    if (tmp != "")
        inputs->setCvaSensiGrid(tmp);

    tmp = params_->get("xva", "cvaSensiShiftSize", false);
    if (tmp != "")
        inputs->setCvaSensiShiftSize(parseReal(tmp));

    tmp = params_->get("xva", "dvaName", false);
    if (tmp != "")
        inputs->setDvaName(tmp);

    tmp = params_->get("xva", "rawCubeOutputFile", false);
    if (tmp != "") {
        inputs->setRawCubeOutputFile(tmp);
        inputs->setRawCubeOutput(true);
    }

    tmp = params_->get("xva", "netCubeOutputFile", false);
    if (tmp != "") {
        inputs->setNetCubeOutputFile(tmp);
        inputs->setNetCubeOutput(true);
    }

    // FVA

    tmp = params_->get("xva", "fvaBorrowingCurve", false);
    if (tmp != "")
        inputs->setFvaBorrowingCurve(tmp);

    tmp = params_->get("xva", "fvaLendingCurve", false);
    if (tmp != "")
        inputs->setFvaLendingCurve(tmp);

    tmp = params_->get("xva", "flipViewBorrowingCurvePostfix", false);
    if (tmp != "")
        inputs->setFlipViewBorrowingCurvePostfix(tmp);

    tmp = params_->get("xva", "flipViewLendingCurvePostfix", false);
    if (tmp != "")
        inputs->setFlipViewLendingCurvePostfix(tmp);

    // DIM

    tmp = params_->get("xva", "deterministicInitialMarginFile", false);
    if (tmp != "") {
        string imFile = inputPath + "/" + tmp;
        LOG("Load initial margin evolution from file " << tmp);
        inputs->setDeterministicInitialMarginFromFile(imFile);
    }
    
    tmp = params_->get("xva", "dimQuantile", false);
    if (tmp != "")
        inputs->setDimQuantile(parseReal(tmp));

    tmp = params_->get("xva", "dimHorizonCalendarDays", false);
    if (tmp != "")
        inputs->setDimHorizonCalendarDays(parseInteger(tmp));

    tmp = params_->get("xva", "dimRegressionOrder", false);
    if (tmp != "")
        inputs->setDimRegressionOrder(parseInteger(tmp));

    tmp = params_->get("xva", "dimRegressors", false);
    if (tmp != "")
        inputs->setDimRegressors(tmp);

    tmp = params_->get("xva", "dimOutputGridPoints", false);
    if (tmp != "")
        inputs->setDimOutputGridPoints(tmp);

    tmp = params_->get("xva", "dimOutputNettingSet", false);
    if (tmp != "")
        inputs->setDimOutputNettingSet(tmp);
    
    tmp = params_->get("xva", "dimLocalRegressionEvaluations", false);
    if (tmp != "")
        inputs->setDimLocalRegressionEvaluations(parseInteger(tmp));

    tmp = params_->get("xva", "dimLocalRegressionBandwidth", false);
    if (tmp != "")
        inputs->setDimLocalRegressionBandwidth(parseReal(tmp));

    // KVA

    tmp = params_->get("xva", "kvaCapitalDiscountRate", false);
    if (tmp != "")
        inputs->setKvaCapitalDiscountRate(parseReal(tmp));

    tmp = params_->get("xva", "kvaAlpha", false);
    if (tmp != "")
        inputs->setKvaAlpha(parseReal(tmp));

    tmp = params_->get("xva", "kvaRegAdjustment", false);
    if (tmp != "")
        inputs->setKvaRegAdjustment(parseReal(tmp));

    tmp = params_->get("xva", "kvaCapitalHurdle", false);
    if (tmp != "")
        inputs->setKvaCapitalHurdle(parseReal(tmp));

    tmp = params_->get("xva", "kvaOurPdFloor", false);
    if (tmp != "")
        inputs->setKvaOurPdFloor(parseReal(tmp));

    tmp = params_->get("xva", "kvaTheirPdFloor", false);
    if (tmp != "")
        inputs->setKvaTheirPdFloor(parseReal(tmp));

    tmp = params_->get("xva", "kvaOurCvaRiskWeight", false);
    if (tmp != "")
        inputs->setKvaOurCvaRiskWeight(parseReal(tmp));

    tmp = params_->get("xva", "kvaTheirCvaRiskWeight", false);
    if (tmp != "")
        inputs->setKvaTheirCvaRiskWeight(parseReal(tmp));

    // cashflow npv and dynamic backtesting

    tmp = params_->get("cashflow", "cashFlowHorizon", false);
    if (tmp != "")
        inputs->setCashflowHorizon(tmp);

    tmp = params_->get("cashflow", "portfolioFilterDate", false);
    if (tmp != "")
        inputs->setPortfolioFilterDate(tmp);
    
    if (inputs->analytics().size() == 0)
        inputs->insertAnalytic("MARKETDATA");

    LOG("buildInputParameters done");
}

void OREApp::setupLog(const std::string& path, const std::string& file, Size mask,
                      const boost::filesystem::path& logRootPath) {
    closeLog();
    
    boost::filesystem::path p{path};
    if (!boost::filesystem::exists(p)) {
        boost::filesystem::create_directories(p);
    }
    QL_REQUIRE(boost::filesystem::is_directory(p), "output path '" << path << "' is not a directory.");

    Log::instance().registerLogger(boost::make_shared<FileLogger>(file));
    // Report StructuredErrorMessages with level WARNING, ERROR, CRITICAL, ALERT
    fbLogger_ = boost::make_shared<FilteredBufferedLoggerGuard>();
    boost::filesystem::path oreRootPath =
        logRootPath.empty() ? boost::filesystem::path(__FILE__).parent_path().parent_path().parent_path().parent_path()
                            : logRootPath;
    Log::instance().setRootPath(oreRootPath);
    Log::instance().setMask(mask);
    Log::instance().switchOn();
}

void OREApp::closeLog() { Log::instance().removeAllLoggers(); }

} // namespace analytics
} // namespace ore<|MERGE_RESOLUTION|>--- conflicted
+++ resolved
@@ -352,11 +352,6 @@
         CONSOLE(to_string(inputs_->analytics()));
         LOG("Requested analytics: " << to_string(inputs_->analytics()));
 
-<<<<<<< HEAD
-    } catch (std::exception& e) {
-        ALOG("Error: " << e.what());
-        QL_FAIL("Error: " << e.what());
-=======
         // Run the requested analytics
         analyticsManager_->runAnalytics(inputs_->analytics());
 
@@ -369,7 +364,6 @@
         CONSOLE(oss.str());
         QL_FAIL(oss.str());
         return;
->>>>>>> 5b7b9384
     }
 
     runTimer_.stop();
