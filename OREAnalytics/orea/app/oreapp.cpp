/*
 Copyright (C) 2016 Quaternion Risk Management Ltd
 All rights reserved.

 This file is part of ORE, a free-software/open-source library
 for transparent pricing and risk analysis - http://opensourcerisk.org

 ORE is free software: you can redistribute it and/or modify it
 under the terms of the Modified BSD License.  You should have received a
 copy of the license along with this program.
 The license is also available online at <http://opensourcerisk.org>

 This program is distributed on the basis that it will form a useful
 contribution to risk analytics and model standardisation, but WITHOUT
 ANY WARRANTY; without even the implied warranty of MERCHANTABILITY or
 FITNESS FOR A PARTICULAR PURPOSE. See the license for more details.
*/

#ifdef BOOST_MSVC
// disable warning C4503: '__LINE__Var': decorated name length exceeded, name was truncated
// This pragma statement needs to be at the top of the file - lower and it will not work:
// http://stackoverflow.com/questions/9673504/is-it-possible-to-disable-compiler-warning-c4503
// http://boost.2283326.n4.nabble.com/General-Warnings-and-pragmas-in-MSVC-td2587449.html
#pragma warning(disable : 4503)
#endif

#include <orea/app/cleanupsingletons.hpp>
#include <orea/app/marketdatabinaryloader.hpp>
#include <orea/app/marketdatacsvloader.hpp>
#include <orea/app/marketdatainmemoryloader.hpp>
#include <orea/app/oreapp.hpp>
#include <orea/app/structuredanalyticserror.hpp>
#include <orea/app/structuredanalyticswarning.hpp>
#include <orea/cube/cube_io.hpp>
#include <orea/engine/observationmode.hpp>
#include <orea/engine/xvaenginecg.hpp>
#include <orea/simm/simmbasicnamemapper.hpp>
#include <orea/simm/simmbucketmapper.hpp>
#include <orea/simm/simmbucketmapperbase.hpp>

#include <ored/configuration/currencyconfig.hpp>
#include <ored/portfolio/collateralbalance.hpp>
#include <ored/report/inmemoryreport.hpp>
#include <ored/utilities/calendaradjustmentconfig.hpp>

#include <qle/version.hpp>
#include <qle/gitversion.hpp>

#include <ql/cashflows/floatingratecoupon.hpp>
#include <ql/time/calendars/all.hpp>
#include <ql/time/daycounters/all.hpp>

#include <boost/algorithm/string.hpp>
#include <boost/filesystem.hpp>
#include <boost/timer/timer.hpp>

#include <mutex>

using namespace std;
using namespace ore::data;
using namespace ore::analytics;
using boost::timer::cpu_timer;
using boost::timer::default_places;

namespace ore {
namespace analytics {

std::set<std::string> OREApp::getAnalyticTypes() {
    QL_REQUIRE(analyticsManager_, "analyticsManager_ not set yet, call analytics first");
    return analyticsManager_->requestedAnalytics();
}

std::set<std::string> OREApp::getSupportedAnalyticTypes() {
    QL_REQUIRE(analyticsManager_, "analyticsManager_ not set yet, call analytics first");
    return analyticsManager_->validAnalytics();
}

const QuantLib::ext::shared_ptr<Analytic>& OREApp::getAnalytic(std::string type) {
    QL_REQUIRE(analyticsManager_, "analyticsManager_ not set yet, call analytics first");
    return analyticsManager_->getAnalytic(type);
}

std::set<std::string> OREApp::getReportNames() {
    QL_REQUIRE(analyticsManager_, "analyticsManager_ not set yet, call analytics first");
    std::set<std::string> names;
    for (const auto& rep : analyticsManager_->reports()) {
        for (auto b : rep.second) {
            string reportName = b.first;
            if (names.find(reportName) == names.end())
                names.insert(reportName);
            else {
                ALOG("report name " << reportName
                                    << " occurs more than once, will retrieve the first report with that only");
            }
        }
    }
    return names;
}

QuantLib::ext::shared_ptr<PlainInMemoryReport> OREApp::getReport(std::string reportName) {
    QL_REQUIRE(analyticsManager_, "analyticsManager_ not set yet, call analytics first");
    for (const auto& rep : analyticsManager_->reports()) {
        for (auto b : rep.second) {
            if (reportName == b.first)
                return QuantLib::ext::make_shared<PlainInMemoryReport>(b.second);
        }
    }
    QL_FAIL("report " << reportName << " not found in results");
}

std::set<std::string> OREApp::getCubeNames() {
    QL_REQUIRE(analyticsManager_, "analyticsManager_ not set yet, call analytics first");
    std::set<std::string> names;
    for (const auto& c : analyticsManager_->npvCubes()) {
        for (auto b : c.second) {
            string cubeName = b.first;
            if (names.find(cubeName) == names.end())
                names.insert(cubeName);
            else {
                ALOG("cube name " << cubeName
                                  << " occurs more than once, will retrieve the first cube with that name only");
            }
        }
    }
    return names;
}

QuantLib::ext::shared_ptr<NPVCube> OREApp::getCube(std::string cubeName) {
    QL_REQUIRE(analyticsManager_, "analyticsManager_ not set yet, call analytics first");
    for (const auto& c : analyticsManager_->npvCubes()) {
        for (auto b : c.second) {
            if (cubeName == b.first)
                return b.second;
        }
    }
    QL_FAIL("npv cube " << cubeName << " not found in results");
}

std::set<std::string> OREApp::getMarketCubeNames() {
    QL_REQUIRE(analyticsManager_, "analyticsManager_ not set yet, call analytics first");
    std::set<std::string> names;
    for (const auto& c : analyticsManager_->mktCubes()) {
        for (auto b : c.second) {
            string cubeName = b.first;
            if (names.find(cubeName) == names.end())
                names.insert(cubeName);
            else {
                ALOG("market cube name " << cubeName
                                         << " occurs more than once, will retrieve the first cube with that name only");
            }
        }
    }
    return names;
}

QuantLib::ext::shared_ptr<AggregationScenarioData> OREApp::getMarketCube(std::string cubeName) {
    QL_REQUIRE(analyticsManager_, "analyticsManager_ not set yet, call analytics first");
    for (const auto& c : analyticsManager_->mktCubes()) {
        for (auto b : c.second) {
            if (cubeName == b.first)
                return b.second;
        }
    }
    QL_FAIL("market cube " << cubeName << " not found in results");
}

std::vector<std::string> OREApp::getErrors() { return errorMessages_; }

Real OREApp::getRunTime() {
    boost::chrono::duration<double> seconds = boost::chrono::nanoseconds(runTimer_.elapsed().wall);
    return seconds.count();
}

QuantLib::ext::shared_ptr<BufferLogger> OREApp::getLogger(const std::string& name) {
    QuantLib::ext::shared_ptr<Logger> log = Log::instance().logger(name);
    QuantLib::ext::shared_ptr<BufferLogger> bufferLog = QuantLib::ext::dynamic_pointer_cast<BufferLogger>(log);
    if (bufferLog)
        return bufferLog;
    else
        QL_FAIL("No Buffer Logger found.");
}

std::vector<std::string>& OREApp::getProgressLog() {
    QuantLib::ext::shared_ptr<IndependentLogger> log = Log::instance().independentLogger("ProgressLogger");
    return log->messages();
}

QuantLib::ext::shared_ptr<CSVLoader> OREApp::buildCsvLoader(const QuantLib::ext::shared_ptr<Parameters>& params) {
    bool implyTodaysFixings = false;
    vector<string> marketFiles = {};
    vector<string> fixingFiles = {};
    vector<string> dividendFiles = {};

    filesystem::path inputPath = params_->get("setup", "inputPath");

    std::string tmp = params_->get("setup", "implyTodaysFixings", false);
    if (tmp != "")
        implyTodaysFixings = ore::data::parseBool(tmp);

    tmp = params->get("setup", "marketDataFile", false);
    if (tmp != "")
        marketFiles = getFileNames(tmp, inputPath);
    else {
        ALOG("market data file not found");
    }

    tmp = params->get("setup", "fixingDataFile", false);
    if (tmp != "")
        fixingFiles = getFileNames(tmp, inputPath);
    else {
        ALOG("fixing data file not found");
    }

    tmp = params->get("setup", "dividendDataFile", false);
    if (tmp != "")
        dividendFiles = getFileNames(tmp, inputPath);
    else {
        WLOG("dividend data file not found");
    }

    tmp = params->get("setup", "fixingCutoff", false);
    Date cutoff = Date();
    if (tmp != "")
        cutoff = parseDate(tmp);
    else {
        WLOG("fixing cutoff date not set");
    }
    
    auto loader = QuantLib::ext::make_shared<CSVLoader>(marketFiles, fixingFiles, dividendFiles, implyTodaysFixings, cutoff);

    return loader;
}

void OREApp::analytics() {

    try {
        LOG("ORE analytics starting");
        MEM_LOG_USING_LEVEL(ORE_WARNING, "Starting OREApp::analytics()");

        QL_REQUIRE(params_, "ORE input parameters not set");

        Settings::instance().evaluationDate() = inputs_->asof();

        GlobalPseudoCurrencyMarketParameters::instance().set(inputs_->pricingEngine()->globalParameters());

        // Initialize the global conventions
        InstrumentConventions::instance().setConventions(inputs_->conventions());

        // Create a market data loader that reads market data, fixings, dividends from csv files
        QuantLib::ext::shared_ptr<MarketDataLoader> loader;
        if (!inputs_->marketDataLoaderInput().empty()) {
            loader = QuantLib::ext::make_shared<MarketDataBinaryLoader>(inputs_, inputs_->marketDataLoaderInput());
        } else {
            auto csvLoader = buildCsvLoader(params_);
            loader = QuantLib::ext::make_shared<MarketDataCsvLoader>(inputs_, csvLoader);
        }
        // Create the analytics manager
        analyticsManager_ = QuantLib::ext::make_shared<AnalyticsManager>(inputs_, loader);
        analyticsManager_->initialise();
        LOG("Available analytics: " << to_string(analyticsManager_->validAnalytics()));
        CONSOLEW("Requested analytics");
        CONSOLE(to_string(inputs_->analytics()));
        LOG("Requested analytics: " << to_string(inputs_->analytics()));

        QuantLib::ext::shared_ptr<MarketCalibrationReportBase> mcr;
        if (inputs_->outputTodaysMarketCalibration()) {
            auto marketCalibrationReport =
                QuantLib::ext::make_shared<ore::data::InMemoryReport>(inputs_->reportBufferSize());
            mcr = QuantLib::ext::make_shared<MarketCalibrationReport>(string(), marketCalibrationReport);
        }

        // Run the requested analytics
        analyticsManager_->runAnalytics(mcr);

        CONSOLEW("Writing reports...");

        // Write reports to files in the results path
        Analytic::analytic_reports reports = analyticsManager_->reports();
        analyticsManager_->toFile(reports, inputs_->resultsPath().string(), outputs_->fileNameMap(),
                                  inputs_->csvSeparator(), inputs_->csvCommentCharacter(), inputs_->csvQuoteChar(),
                                  inputs_->reportNaString());

        CONSOLE("OK");
        CONSOLEW("Writing cubes...");

        // Write npv cube(s)
        for (auto a : analyticsManager_->npvCubes()) {
            for (auto b : a.second) {
                LOG("write npv cube " << b.first);
                string reportName = b.first;
                std::string fileName =
                    inputs_->resultsPath().string() + "/" + outputs_->outputFileName(reportName, "csv.gz");
                LOG("write npv cube " << reportName << " to file " << fileName);
                NPVCubeWithMetaData r;
                r.cube = b.second;
                if (b.first == "cube") {
                    // store meta data together with npv cube
                    r.scenarioGeneratorData = inputs_->scenarioGeneratorData();
                    r.storeFlows = inputs_->storeFlows();
                    r.storeCreditStateNPVs = inputs_->storeCreditStateNPVs();
                }
                saveCube(fileName, r);
            }
        }

        // Write market cube(s)
        for (auto a : analyticsManager_->mktCubes()) {
            for (auto b : a.second) {
                string reportName = b.first;
                std::string fileName =
                    inputs_->resultsPath().string() + "/" + outputs_->outputFileName(reportName, "csv.gz");
                LOG("write market cube " << reportName << " to file " << fileName);
                saveAggregationScenarioData(fileName, *b.second);
            }
        }

        for (auto a : analyticsManager_->stressTests()) {
            for (auto b : a.second) {
                string reportName = b.first;
                std::string fileName =
                    inputs_->resultsPath().string() + "/" + outputs_->outputFileName(reportName, "xml");
                LOG("write converted stress test scenario definition " << reportName << " to file " << fileName);
                b.second->toFile(fileName);
            }
        }
        
        if (analyticsManager_->failedAnalytics().size() > 0)
            QL_FAIL("Failed to run analytics " + boost::algorithm::join(analyticsManager_->failedAnalytics(), ","));

        CONSOLE("OK");
    } catch (std::exception& e) {
        ostringstream oss;
        oss << "Error in ORE analytics: " << e.what();
        ALOG(oss.str());
        MEM_LOG_USING_LEVEL(ORE_WARNING, "Finishing OREApp::analytics()");
        CONSOLE(oss.str());
        QL_FAIL(oss.str());
    }

    MEM_LOG_USING_LEVEL(ORE_WARNING, "Finishing OREApp::analytics()");
    LOG("ORE analytics done");
}

void OREApp::initFromParams() {
    if (console_) {
        ConsoleLog::instance().switchOn();
    }

    outputPath_ = params_->get("setup", "outputPath");
    logFile_ = outputPath_ + "/" + params_->get("setup", "logFile");
    logMask_ = 15;
    // Get log mask if available
    if (params_->has("setup", "logMask")) {
        logMask_ = static_cast<Size>(parseInteger(params_->get("setup", "logMask")));
    }

    progressLogRotationSize_ = 0;
    progressLogToConsole_ = false;
    structuredLogRotationSize_ = 0;

    if (params_->hasGroup("logging")) {
        string tmp = params_->get("logging", "logFile", false);
        if (!tmp.empty()) {
            logFile_ = outputPath_ + '/' + tmp;
        }
        tmp = params_->get("logging", "logMask", false);
        if (!tmp.empty()) {
            logMask_ = static_cast<Size>(parseInteger(tmp));
        }
        tmp = params_->get("logging", "progressLogFile", false);
        if (!tmp.empty()) {
            progressLogFile_ = outputPath_ + '/' + tmp;
        }
        tmp = params_->get("logging", "progressLogRotationSize", false);
        if (!tmp.empty()) {
            progressLogRotationSize_ = static_cast<Size>(parseInteger(tmp));
        }
        tmp = params_->get("logging", "progressLogToConsole", false);
        if (!tmp.empty()) {
            progressLogToConsole_ = ore::data::parseBool(tmp);
        }
        tmp = params_->get("logging", "structuredLogFile", false);
        if (!tmp.empty()) {
            structuredLogFile_ = outputPath_ + '/' + tmp;
        }
        tmp = params_->get("logging", "structuredLogRotationSize", false);
        if (!tmp.empty()) {
            structuredLogRotationSize_ = static_cast<Size>(parseInteger(tmp));
        }
    }

    setupLog(logMask_, outputPath_, logFile_, logRootPath_, progressLogFile_, progressLogRotationSize_,
             progressLogToConsole_, structuredLogFile_, structuredLogRotationSize_);

    // Log the input parameters
    params_->log();

    // Read all inputs from params and files referenced in params
    CONSOLEW("Loading inputs");
    inputs_ = QuantLib::ext::make_shared<OREAppInputParameters>(params_);
    inputs_->loadParameters();
    outputs_ = QuantLib::ext::make_shared<OutputParameters>(params_);
    CONSOLE("OK");

    Settings::instance().evaluationDate() = inputs_->asof();
    LOG("initFromParameters done, requested analytics:" << to_string(inputs_->analytics()));
}

void OREApp::initFromInputs() {
    // Initialise Singletons
    Settings::instance().evaluationDate() = inputs_->asof();
    InstrumentConventions::instance().setConventions(inputs_->conventions());

    if (inputs_->currencyConfigs() != nullptr)
        inputs_->currencyConfigs()->addCurrencies();
    if (inputs_->calendarAdjustmentConfigs() != nullptr)
        inputs_->calendarAdjustmentConfigs()->addCalendars();

    if (console_) {
        ConsoleLog::instance().switchOn();
    }

    outputPath_ = inputs_->resultsPath().string();
<<<<<<< HEAD
    setupLog(outputPath_, logFile_, logMask_, logRootPath_, progressLogFile_, progressLogRotationSize_, progressLogToConsole_,
             structuredLogFile_, structuredLogRotationSize_);

    inputs_->loadCurrencyConfiguration();
    inputs_->loadCalendarAdjustment();
    inputs_->loadScriptLibrary();

=======
    if (clearLog_)
        setupLog(logMask_, outputPath_, logFile_, logRootPath_, progressLogFile_, progressLogRotationSize_,
                 progressLogToConsole_, structuredLogFile_, structuredLogRotationSize_);
>>>>>>> df9d7683
    LOG("initFromInputs done, requested analytics:" << to_string(inputs_->analytics()));
}

OREApp::~OREApp() {
    // Close logs
    closeLog();
}

void OREApp::run() {

    // Only one thread at a time should call run
    static std::mutex _s_mutex;
    std::lock_guard<std::mutex> lock(_s_mutex);

    // Clean start, but leave Singletons intact after run is completed
    {
        CleanUpThreadLocalSingletons cleanupThreadLocalSingletons;
        CleanUpThreadGlobalSingletons cleanupThreadGloablSingletons;
        CleanUpLogSingleton cleanupLogSingleton(clearLog_, true);
    }

    // Use inputs when available, otherwise try params
    if (inputs_ != nullptr)
        initFromInputs();
    else if (params_ != nullptr)
        initFromParams();
    else {
        ALOG("both inputs are empty");
        return;
    }

    ext::optional<bool> inc = Settings::instance().includeTodaysCashFlows();
    LOG("Global IncludeTodaysCashFlows is set " << (inc ? "true" : "false")
                                                << ", value: " << (inc ? (*inc ? "true" : "false") : "na"));

    runTimer_.start();

    try {
        structuredLogger_->clear();
        analytics();
    } catch (std::exception& e) {
        StructuredAnalyticsWarningMessage("OREApp::run()", "Error", e.what()).log();
        QL_FAIL("Error: " << e.what());
    }

    runTimer_.stop();

    // cache the error messages because we reset the loggers
    errorMessages_ = structuredLogger_->messages();

    CONSOLE("run time: " << runTimer_.format(default_places, "%w") << " sec");
    CONSOLE("ORE done.");
    LOG("ORE done.");
}

void OREApp::run(const std::vector<std::string>& marketData, const std::vector<std::string>& fixingData) {
    QL_REQUIRE(inputs_, "No InputParameters set");
    // Create a market data loader that takes input from the provided vectors
    auto loader = QuantLib::ext::make_shared<MarketDataInMemoryLoader>(inputs_, marketData, fixingData);
    run(loader);
}

void OREApp::run(const QuantLib::ext::shared_ptr<MarketDataLoader> loader) {

    // Only one thread at a time should call run
    static std::mutex _s_mutex;
    std::lock_guard<std::mutex> lock(_s_mutex);

    // Clean start, but leave Singletons intact after run is completed
    {
        CleanUpThreadLocalSingletons cleanupThreadLocalSingletons;
        CleanUpThreadGlobalSingletons cleanupThreadGloablSingletons;
        CleanUpLogSingleton cleanupLogSingleton(clearLog_, true);
    }

    // Use inputs when available, otherwise try params
    if (inputs_ != nullptr)
        initFromInputs();
    else if (params_ != nullptr)
        initFromParams();
    else {
        ALOG("both inputs are empty");
        return;
    }

    runTimer_.start();

    try {
        LOG("ORE analytics starting");
        structuredLogger_->clear();
        MEM_LOG_USING_LEVEL(ORE_WARNING, "Starting OREApp::run()")

        QL_REQUIRE(inputs_, "ORE input parameters not set");

        // Set global evaluation date, though already set in the OREAppInputParameters c'tor
        Settings::instance().evaluationDate() = inputs_->asof();

        // FIXME
        QL_REQUIRE(inputs_->pricingEngine(), "pricingEngine not set");
        GlobalPseudoCurrencyMarketParameters::instance().set(inputs_->pricingEngine()->globalParameters());

        // Initialize the global conventions
        QL_REQUIRE(inputs_->conventions(), "conventions not set");
        InstrumentConventions::instance().setConventions(inputs_->conventions());

        // Create the analytics manager
        analyticsManager_ = QuantLib::ext::make_shared<AnalyticsManager>(inputs_, loader);
        analyticsManager_->initialise();
        LOG("Available analytics: " << to_string(analyticsManager_->validAnalytics()));
        CONSOLEW("Requested analytics:");
        CONSOLE(to_string(inputs_->analytics()));
        LOG("Requested analytics: " << to_string(inputs_->analytics()));

        QuantLib::ext::shared_ptr<MarketCalibrationReportBase> mcr;
        if (inputs_->outputTodaysMarketCalibration()) {
            auto marketCalibrationReport =
                QuantLib::ext::make_shared<ore::data::InMemoryReport>(inputs_->reportBufferSize());
            mcr = QuantLib::ext::make_shared<MarketCalibrationReport>(string(), marketCalibrationReport);
        }

        // Run the requested analytics
        analyticsManager_->runAnalytics(mcr);

        MEM_LOG_USING_LEVEL(ORE_WARNING, "Finishing OREApp::run()");
        // Leave any report writing to the calling aplication
    } catch (std::exception& e) {
        ostringstream oss;
        oss << "Error in ORE analytics: " << e.what();
        StructuredAnalyticsWarningMessage("OREApp::run()", oss.str(), e.what()).log();
        MEM_LOG_USING_LEVEL(ORE_WARNING, "Finishing OREApp::run()");
        CONSOLE(oss.str());
        QL_FAIL(oss.str());
    }

    runTimer_.stop();

<<<<<<< HEAD
    // cache the error messages because we reset the loggers
    errorMessages_ = structuredLogger_->messages();
    
=======
>>>>>>> df9d7683
    LOG("ORE analytics done");
}

void OREApp::setupLog(Size mask, const std::string& path, const std::string& file,
                      const boost::filesystem::path& logRootPath, const std::string& progressLogFile,
                      Size progressLogRotationSize, bool progressLogToConsole, const std::string& structuredLogFile,
                      Size structuredLogRotationSize) {
    closeLog();

    if (file == "" && path == "") {
        Log::instance().registerLogger(QuantLib::ext::make_shared<BufferLogger>(mask));
        Log::instance().switchOn();
        auto progressLogger = QuantLib::ext::make_shared<ProgressLogger>(progressLogToConsole);
        Log::instance().registerIndependentLogger(progressLogger);
        structuredLogger_ = QuantLib::ext::make_shared<StructuredLogger>();
        Log::instance().registerIndependentLogger(structuredLogger_);

        return;
    }

    boost::filesystem::path p{path};
    if (!boost::filesystem::exists(p)) {
        boost::filesystem::create_directories(p);
    }
    QL_REQUIRE(boost::filesystem::is_directory(p), "output path '" << path << "' is not a directory.");

    Log::instance().registerLogger(QuantLib::ext::make_shared<FileLogger>(file));
    boost::filesystem::path oreRootPath =
        logRootPath.empty() ? boost::filesystem::path(__FILE__).parent_path().parent_path().parent_path().parent_path()
                            : logRootPath;
    Log::instance().setRootPath(oreRootPath);
    Log::instance().setMask(mask);
    Log::instance().switchOn();

    // Progress logger
    auto progressLogger = QuantLib::ext::make_shared<ProgressLogger>();
    string progressLogFilePath = progressLogFile.empty() ? path + "/log_progress.json" : progressLogFile;
    progressLogger->setFileLog(progressLogFilePath, path, progressLogRotationSize);
    progressLogger->setCoutLog(progressLogToConsole);
    Log::instance().registerIndependentLogger(progressLogger);

    // Structured message logger
    structuredLogger_ = QuantLib::ext::make_shared<StructuredLogger>();
    string structuredLogFilePath = structuredLogFile.empty() ? path + "/log_structured.json" : structuredLogFile;
    structuredLogger_->setFileLog(structuredLogFilePath, path, structuredLogRotationSize);
    Log::instance().registerIndependentLogger(structuredLogger_);

    // Event message logger
    auto eventLogger = QuantLib::ext::make_shared<EventLogger>();
    eventLogger->setFileLog(path + "/log_event_");
    ore::data::Log::instance().registerIndependentLogger(eventLogger);
}

void OREApp::closeLog() { Log::instance().removeAllLoggers(); }

std::string OREApp::version() { return std::string(OPEN_SOURCE_RISK_VERSION); }

std::string OREApp::gitHash() { 
    std::string hashStr;
#ifdef GIT_HASH
    hashStr = std::string(GIT_HASH);
#endif
    return hashStr;
}

void OREAppInputParameters::loadParameters() {
    LOG("load OREAppInputParameters called");

    // switch default for backward compatibility
    setEntireMarket(true);
    setAllFixings(true);
    setEomInflationFixings(false);
    setUseMarketDataFixings(false);
    setBuildFailedTrades(false);

    QL_REQUIRE(params_->hasGroup("setup"), "parameter group 'setup' missing");

    filesystem::path inputPath = params_->get("setup", "inputPath");
    std::string outputPath = params_->get("setup", "outputPath");

    // Load calendar adjustments
    std::string tmp = params_->get("setup", "calendarAdjustment", false);
    if (tmp != "") {
        filesystem::path calendarAdjustmentFile = inputPath / tmp;
        LOG("Loading calendar adjustments from file: " << calendarAdjustmentFile);
        setCalendarAdjustmentFromFile(calendarAdjustmentFile.generic_string());
    } else {
        WLOG("Calendar adjustments not found, using defaults");
    }

    // Load currency configs
    tmp = params_->get("setup", "currencyConfiguration", false);
    if (tmp != "") {
        filesystem::path currencyConfigFile = inputPath / tmp;
        LOG("Loading currency configurations from file: " << currencyConfigFile);
        setCurrencyConfigFromFile(currencyConfigFile.generic_string());
    } else {
        WLOG("Currency configurations not found, using defaults");
    }

    setAsOfDate(params_->get("setup", "asofDate"));

    // Set it immediately, otherwise the scenario generator grid below will be based on today's date
    Settings::instance().evaluationDate() = asof();

    setResultsPath(outputPath);

    // first look for baseCurrency in setUp, and then in NPV node
    tmp = params_->get("setup", "baseCurrency", false);
    if (tmp != "")
        setBaseCurrency(tmp);
    else if (params_->hasGroup("npv"))
        setBaseCurrency(params_->get("npv", "baseCurrency"));
    else {
        WLOG("Base currency not set");
    }

    tmp = params_->get("setup", "useMarketDataFixings", false);
    if (tmp != "")
        setUseMarketDataFixings(parseBool(tmp));

    tmp = params_->get("setup", "dryRun", false);
    if (tmp != "")
        setDryRun(parseBool(tmp));

    tmp = params_->get("setup", "reportNaString", false);
    if (tmp != "")
        setReportNaString(tmp);

    tmp = params_->get("setup", "eomInflationFixings", false);
    if (tmp != "")
        setEomInflationFixings(parseBool(tmp));

    tmp = params_->get("setup", "nThreads", false);
    if (tmp != "")
        setThreads(parseInteger(tmp));

    tmp = params_->get("setup", "entireMarket", false);
    if (tmp != "")
        setEntireMarket(parseBool(tmp));

    tmp = params_->get("setup", "iborFallbackOverride", false);
    if (tmp != "")
        setIborFallbackOverride(parseBool(tmp));

    tmp = params_->get("setup", "continueOnError", false);
    if (tmp != "")
        setContinueOnError(parseBool(tmp));

    tmp = params_->get("setup", "lazyMarketBuilding", false);
    if (tmp != "")
        setLazyMarketBuilding(parseBool(tmp));

    tmp = params_->get("setup", "buildFailedTrades", false);
    if (tmp != "")
        setBuildFailedTrades(parseBool(tmp));

    tmp = params_->get("setup", "observationModel", false);
    if (tmp != "") {
        setObservationModel(tmp);
        ObservationMode::instance().setMode(observationModel());
        LOG("Observation Mode is " << observationModel());
    }

    tmp = params_->get("setup", "implyTodaysFixings", false);
    if (tmp != "")
        setImplyTodaysFixings(ore::data::parseBool(tmp));

    tmp = params_->get("setup", "enrichIndexFixings", false);
    if (tmp != "")
        setEnrichIndexFixings(ore::data::parseBool(tmp));

    tmp = params_->get("setup", "ignoreFixingLead", false);
    if (tmp != "")
        setIgnoreFixingLead(ore::data::parseInteger(tmp));

    tmp = params_->get("setup", "ignoreFixingLag", false);
    if (tmp != "")
        setIgnoreFixingLag(ore::data::parseInteger(tmp));

    tmp = params_->get("setup", "includeTodaysCashFlows", false);
    if (tmp != "")
        setIncludeTodaysCashFlows(ore::data::parseBool(tmp));

    tmp = params_->get("setup", "includeReferenceDateEvents", false);
    if (tmp != "")
        setIncludeReferenceDateEvents(ore::data::parseBool(tmp));

    tmp = params_->get("setup", "referenceDataFile", false);
    if (tmp != "") {
        filesystem::path refDataFile = inputPath / tmp;
        LOG("Loading reference data from file: " << refDataFile);
        setRefDataManagerFromFile(refDataFile.generic_string());
    } else {
        WLOG("Reference data not found");
    }

    tmp = params_->get("setup", "scriptLibrary", false);
    if (tmp != "") {
        filesystem::path scriptFile = inputPath / tmp;
        LOG("Loading script library from file: " << scriptFile);
        setScriptLibraryFromFile(scriptFile.generic_string());
    } else {
        WLOG("Script library not loaded");
    }

    if (params_->has("setup", "conventionsFile") && params_->get("setup", "conventionsFile") != "") {
        filesystem::path conventionsFile = inputPath / params_->get("setup", "conventionsFile");
        LOG("Loading conventions from file: " << conventionsFile);
        setConventionsFromFile(conventionsFile.generic_string());
    } else {
        ALOG("Conventions not found");
    }

    if (params_->has("setup", "iborFallbackConfig") && params_->get("setup", "iborFallbackConfig") != "") {
        filesystem::path tmp = inputPath / params_->get("setup", "iborFallbackConfig");
        LOG("Loading Ibor fallback config from file: " << tmp);
        setIborFallbackConfigFromFile(tmp.generic_string());
    } else {
        WLOG("Using default Ibor fallback config");
    }

    if (params_->has("setup", "baselTrafficLightConfig") && params_->get("setup", "baselTrafficLightConfig") != "") {
        filesystem::path tmp = inputPath / params_->get("setup", "baselTrafficLightConfig");
        LOG("Loading Basel Traffic Light from file: " << tmp);
        setBaselTrafficLightFromFile(tmp.generic_string());
    } else {
        WLOG("Using default Basel Traffic Light config");
    }

    if (params_->has("setup", "curveConfigFile") && params_->get("setup", "curveConfigFile") != "") {
        filesystem::path curveConfigFile = inputPath / params_->get("setup", "curveConfigFile");
        LOG("Load curve configurations from file: ");
        setCurveConfigsFromFile(curveConfigFile.generic_string());
    } else {
        ALOG("no curve configs loaded");
    }

    tmp = params_->get("setup", "pricingEnginesFile", false);
    if (tmp != "") {
        filesystem::path pricingEnginesFile = inputPath / tmp;
        LOG("Load pricing engine data from file: " << pricingEnginesFile);
        setPricingEngineFromFile(pricingEnginesFile.generic_string());
    } else {
        ALOG("Pricing engine data not found");
    }

    tmp = params_->get("setup", "marketConfigFile", false);
    if (tmp != "") {
        filesystem::path marketConfigFile = inputPath / tmp;
        LOG("Loading today's market parameters from file" << marketConfigFile);
        setTodaysMarketParamsFromFile(marketConfigFile.generic_string());
    } else {
        ALOG("Today's market parameters not found");
    }

    if (params_->has("setup", "buildFailedTrades"))
        setBuildFailedTrades(parseBool(params_->get("setup", "buildFailedTrades")));

    tmp = params_->get("setup", "portfolioFile", false);
    if (tmp != "") {
        setPortfolioFromFile(tmp, inputPath);
    } else {
        WLOG("Portfolio data not provided");
    }

    if (params_->has("setup", "counterpartyFile") && params_->get("setup", "counterpartyFile") != "") {
        filesystem::path counterpartyFile = inputPath / params_->get("setup", "counterpartyFile");
        LOG("Loading counterparty manager from file: " << counterpartyFile);
        setCounterpartyManagerFromFile(counterpartyFile.generic_string());
    } else {
        WLOG("CounterpartyManager not found");
    }

    tmp = params_->get("setup", "reportBufferSize", false);
    if (tmp != "")
        setReportBufferSize(parseInteger(tmp));

    if (params_->hasGroup("markets")) {
        setMarketConfigs(params_->markets());
        for (auto m : marketConfigs())
            LOG("MarketContext::" << m.first << " = " << m.second);
    }

    if (params_->has("setup", "csvCommentReportHeader"))
        setCsvCommentCharacter(parseBool(params_->get("setup", "csvCommentReportHeader")));

    if (params_->has("setup", "csvSeparator")) {
        tmp = params_->get("setup", "csvSeparator");
        QL_REQUIRE(tmp.size() == 1, "csvSeparator must be exactly one character");
        setCsvSeparator(tmp[0]);
    }

    if (params_->has("setup", "marketDataLoaderOutput"))
        setMarketDataLoaderOutput(params_->get("setup", "marketDataLoaderOutput"));

    if (params_->has("setup", "marketDataLoaderInput"))
        setMarketDataLoaderInput(params_->get("setup", "marketDataLoaderInput"));

    /*************
     * NPV
     *************/

    tmp = params_->get("npv", "active", false);
    if (!tmp.empty() && parseBool(tmp))
        insertAnalytic("NPV");

    tmp = params_->get("npv", "additionalResults", false);
    if (tmp != "")
        setOutputAdditionalResults(parseBool(tmp));

    tmp = params_->get("npv", "additionalResultsReportPrecision", false);
    if (tmp != "")
        setAdditionalResultsReportPrecision(parseInteger(tmp));

    /*************
     * CASHFLOW
     *************/

    tmp = params_->get("cashflow", "active", false);
    if (!tmp.empty() && parseBool(tmp))
        insertAnalytic("CASHFLOW");

    tmp = params_->get("cashflow", "includePastCashflows", false);
    if (tmp != "")
        setIncludePastCashflows(parseBool(tmp));

    /*************
     * Curves
     *************/

    tmp = params_->get("curves", "active", false);
    if (tmp != "") {
        bool mkt = parseBool(tmp);
        setOutputCurves(mkt);
    }

    tmp = params_->get("curves", "grid", false);
    if (tmp != "")
        setCurvesGrid(tmp);

    tmp = params_->get("curves", "configuration", false);
    if (tmp != "")
        setCurvesMarketConfig(tmp);

    tmp = params_->get("curves", "outputTodaysMarketCalibration", false);
    if (tmp != "")
        setOutputTodaysMarketCalibration(parseBool(tmp));

    /*************
     * SENSITIVITY
     *************/

    // FIXME: The following are not loaded from params so far, relying on defaults
    // xbsParConversion_ = false;
    // analyticFxSensis_ = true;
    // useSensiSpreadedTermStructures_ = true;

    tmp = params_->get("sensitivity", "active", false);
    if (!tmp.empty() && parseBool(tmp)) {
        insertAnalytic("SENSITIVITY");

        tmp = params_->get("sensitivity", "parSensitivity", false);
        if (tmp != "")
            setParSensi(parseBool(tmp));

        tmp = params_->get("sensitivity", "optimiseRiskFactors", false);
        if (tmp != "")
            setOptimiseRiskFactors(parseBool(tmp));

        tmp = params_->get("sensitivity", "outputJacobi", false);
        if (tmp != "")
            setOutputJacobi(parseBool(tmp));

        tmp = params_->get("sensitivity", "alignPillars", false);
        if (tmp != "")
            setAlignPillars(parseBool(tmp));
        else
            setAlignPillars(parSensi());

        tmp = params_->get("sensitivity", "marketConfigFile", false);
        if (tmp != "") {
            string file = (inputPath / tmp).generic_string();
            LOG("Loading sensitivity scenario sim market parameters from file" << file);
            setSensiSimMarketParamsFromFile(file);
        } else {
            WLOG("ScenarioSimMarket parameters for sensitivity not loaded");
        }

        tmp = params_->get("sensitivity", "sensitivityConfigFile", false);
        if (tmp != "") {
            string file = (inputPath / tmp).generic_string();
            LOG("Load sensitivity scenario data from file" << file);
            setSensiScenarioDataFromFile(file);
        } else {
            WLOG("Sensitivity scenario data not loaded");
        }

        tmp = params_->get("sensitivity", "pricingEnginesFile", false);
        if (tmp != "") {
            string file = (inputPath / tmp).generic_string();
            LOG("Load pricing engine data from file: " << file);
            setSensiPricingEngineFromFile(file);
        } else {
            WLOG("Pricing engine data not found for sensitivity analysis, using global");
            // FIXME
            setSensiPricingEngine(pricingEngine());
        }

        tmp = params_->get("sensitivity", "outputSensitivityThreshold", false);
        if (tmp != "")
            setSensiThreshold(parseReal(tmp));

        tmp = params_->get("sensitivity", "recalibrateModels", false);
        if (tmp != "")
            setSensiRecalibrateModels(parseBool(tmp));

        tmp = params_->get("sensitivity", "laxFxConversion", false);
        if (tmp != "")
            setSensiLaxFxConversion(parseBool(tmp));
    }

    /************
     * SCENARIO
     ************/

    tmp = params_->get("scenario", "active", false);
    if (!tmp.empty() && parseBool(tmp)) {
        insertAnalytic("SCENARIO");

        tmp = params_->get("scenario", "simulationConfigFile", false);
        if (tmp != "") {
            string simulationConfigFile = (inputPath / tmp).generic_string();
            LOG("Loading scenario simulation config from file" << simulationConfigFile);
            setScenarioSimMarketParamsFromFile(simulationConfigFile);
        } else {
            ALOG("Scenario Simulation market data not loaded");
        }

        tmp = params_->get("scenario", "scenarioOutputFile", false);
        if (tmp != "")
            setScenarioOutputFile(tmp);
    }

    /****************
     * STRESS
     ****************/

    tmp = params_->get("stress", "active", false);
    if (!tmp.empty() && parseBool(tmp)) {
        insertAnalytic("STRESS");
        setStressPricingEngine(pricingEngine());
        tmp = params_->get("stress", "marketConfigFile", false);
        if (tmp != "") {
            string file = (inputPath / tmp).generic_string();
            LOG("Loading stress test scenario sim market parameters from file" << file);
            setStressSimMarketParamsFromFile(file);
        } else {
            WLOG("ScenarioSimMarket parameters for stress testing not loaded");
        }

        tmp = params_->get("stress", "stressConfigFile", false);
        if (tmp != "") {
            string file = (inputPath / tmp).generic_string();
            LOG("Load stress test scenario data from file" << file);
            setStressScenarioDataFromFile(file);
        } else {
            WLOG("Stress scenario data not loaded");
        }

        tmp = params_->get("stress", "pricingEnginesFile", false);
        if (tmp != "") {
            string file = (inputPath / tmp).generic_string();
            LOG("Load pricing engine data from file: " << file);
            setStressPricingEngineFromFile(file);
        } else {
            WLOG("Pricing engine data not found for stress testing, using global");
        }

        tmp = params_->get("stress", "outputThreshold", false);
        if (tmp != "")
            setStressThreshold(parseReal(tmp));

        tmp = params_->get("stress", "optimiseRiskFactors", false);
        if (tmp != "")
            setStressOptimiseRiskFactors(parseBool(tmp));

        tmp = params_->get("stress", "sensitivityConfigFile", false);
        if (tmp != "") {
            string file = (inputPath / tmp).generic_string();
            LOG("Load sensitivity scenario data from file" << file);
            setStressSensitivityScenarioDataFromFile(file);
        } else {
            WLOG("Sensitivity scenario data not loaded, don't support par stress tests");
        }

        tmp = params_->get("stress", "lowerBoundCapVols", false);
        if (tmp != "") {
            setStressLowerBoundCapFloorVolatility(parseReal(tmp));
        }
        tmp = params_->get("stress", "upperBoundCapVols", false);
        if (tmp != "") {
            setStressUpperBoundCapFloorVolatility(parseReal(tmp));
        }
        tmp = params_->get("stress", "lowerBoundDiscountFactors", false);
        if (tmp != "") {
            setStressLowerBoundRatesDiscountFactor(parseReal(tmp));
        }
        tmp = params_->get("stress", "upperBoundDiscountFactors", false);
        if (tmp != "") {
            setStressUpperBoundRatesDiscountFactor(parseReal(tmp));
        }
        tmp = params_->get("stress", "lowerBoundSurvivalProb", false);
        if (tmp != "") {
            setStressLowerBoundSurvivalProb(parseReal(tmp));
        }
        tmp = params_->get("stress", "upperBoundSurvivalProb", false);
        if (tmp != "") {
            setStressUpperBoundSurvivalProb(parseReal(tmp));
        }
        tmp = params_->get("stress", "accuracy", false);
        if (tmp != "") {
            setStressAccurary(parseReal(tmp));
        }
        tmp = params_->get("stress", "precision", false);
        if (tmp != "") {
            setStressPrecision((Size)parseReal(tmp));
        }
        tmp = params_->get("stress", "generateCashflows", false);
        if (tmp != "") {
            setStressGenerateCashflows(parseBool(tmp));
        }
    }

    /****************
     * PAR STRESS CONVERSION
     ****************/

    tmp = params_->get("parStressConversion", "active", false);
    if (!tmp.empty() && parseBool(tmp)) {
        insertAnalytic("PARSTRESSCONVERSION");
        setParStressPricingEngine(pricingEngine());
        tmp = params_->get("parStressConversion", "marketConfigFile", false);
        if (tmp != "") {
            string file = (inputPath / tmp).generic_string();
            LOG("Loading parStressConversion test scenario sim market parameters from file" << file);
            setParStressSimMarketParamsFromFile(file);
        } else {
            WLOG("ScenarioSimMarket parameters for par stress conversion testing not loaded");
        }

        tmp = params_->get("parStressConversion", "stressConfigFile", false);
        if (tmp != "") {
            string file = (inputPath / tmp).generic_string();
            LOG("Load stress test scenario data from file" << file);
            setParStressScenarioDataFromFile(file);
        } else {
            WLOG("Stress scenario data not loaded");
        }

        tmp = params_->get("parStressConversion", "pricingEnginesFile", false);
        if (tmp != "") {
            string file = (inputPath / tmp).generic_string();
            LOG("Load pricing engine data from file: " << file);
            setParStressPricingEngineFromFile(file);
        } else {
            WLOG("Pricing engine data not found for stress testing, using global");
        }

        tmp = params_->get("parStressConversion", "sensitivityConfigFile", false);
        if (tmp != "") {
            string file = (inputPath / tmp).generic_string();
            LOG("Load sensitivity scenario data from file" << file);
            setParStressSensitivityScenarioDataFromFile(file);
        } else {
            WLOG("Sensitivity scenario data not loaded, don't support par stress tests");
        }

        tmp = params_->get("parStressConversion", "lowerBoundCapVols", false);
        if (tmp != "") {
            setParStressLowerBoundCapFloorVolatility(parseReal(tmp));
        }
        tmp = params_->get("parStressConversion", "upperBoundCapVols", false);
        if (tmp != "") {
            setParStressUpperBoundCapFloorVolatility(parseReal(tmp));
        }
        tmp = params_->get("parStressConversion", "lowerBoundDiscountFactors", false);
        if (tmp != "") {
            setParStressLowerBoundRatesDiscountFactor(parseReal(tmp));
        }
        tmp = params_->get("parStressConversion", "upperBoundDiscountFactors", false);
        if (tmp != "") {
            setParStressUpperBoundRatesDiscountFactor(parseReal(tmp));
        }
        tmp = params_->get("parStressConversion", "lowerBoundSurvivalProb", false);
        if (tmp != "") {
            setParStressLowerBoundSurvivalProb(parseReal(tmp));
        }
        tmp = params_->get("parStressConversion", "upperBoundSurvivalProb", false);
        if (tmp != "") {
            setParStressUpperBoundSurvivalProb(parseReal(tmp));
        }
        tmp = params_->get("parStressConversion", "accuracy", false);
        if (tmp != "") {
            setParStressAccurary(parseReal(tmp));
        }
    }

    /****************
     * ZERO TO PAR SHIFT CONVERSION
     *****************/

    tmp = params_->get("zeroToParShift", "active", false);
    if (!tmp.empty() && parseBool(tmp)) {
        insertAnalytic("ZEROTOPARSHIFT");
        setZeroToParShiftPricingEngine(pricingEngine());
        tmp = params_->get("zeroToParShift", "marketConfigFile", false);
        if (tmp != "") {
            string file = (inputPath / tmp).generic_string();
            LOG("Loading zero to par shift conversion scenario sim market parameters from file " << file);
            setZeroToParShiftSimMarketParamsFromFile(file);
        } else {
            WLOG("ScenarioSimMarket parameters for zero to par shift conversion not loaded");
        }

        tmp = params_->get("zeroToParShift", "stressConfigFile", false);
        if (tmp != "") {
            string file = (inputPath / tmp).generic_string();
            LOG("Load zero to par shift conversion scenario data from file" << file);
            setZeroToParShiftScenarioDataFromFile(file);
        } else {
            WLOG("Zero to par shift conversion scenario data not loaded");
        }

        tmp = params_->get("zeroToParShift", "pricingEnginesFile", false);
        if (tmp != "") {
            string file = (inputPath / tmp).generic_string();
            LOG("Load pricing engine data from file: " << file);
            setZeroToParShiftPricingEngineFromFile(file);
        } else {
            WLOG("Pricing engine data not found for Zero to par shift conversion, using global");
        }

        tmp = params_->get("zeroToParShift", "sensitivityConfigFile", false);
        if (tmp != "") {
            string file = (inputPath / tmp).generic_string();
            LOG("Load sensitivity scenario data from file" << file);
            setZeroToParShiftSensitivityScenarioDataFromFile(file);
        } else {
            WLOG("Sensitivity scenario data not loaded for zero to par shift conversion");
        }
    }

    /********************
     * VaR - Parametric
     ********************/

    tmp = params_->get("parametricVar", "active", false);
    if (!tmp.empty() && parseBool(tmp)) {
        insertAnalytic("PARAMETRIC_VAR");

        tmp = params_->get("parametricVar", "SalvagingAlgorithm", false);
        if (tmp != "")
            setVarSalvagingAlgorithm(parseSalvagingAlgorithmType(tmp));

        tmp = params_->get("parametricVar", "quantiles", false);
        if (tmp != "")
            setVarQuantiles(tmp);

        tmp = params_->get("parametricVar", "breakdown", false);
        if (tmp != "")
            setVarBreakDown(parseBool(tmp));

        tmp = params_->get("parametricVar", "portfolioFilter", false);
        if (tmp != "")
            setPortfolioFilter(tmp);

        tmp = params_->get("parametricVar", "method", false);
        if (tmp != "")
            setVarMethod(tmp);

        tmp = params_->get("parametricVar", "mcSamples", false);
        if (tmp != "")
            setMcVarSamples(parseInteger(tmp));

        tmp = params_->get("parametricVar", "mcSeed", false);
        if (tmp != "")
            setMcVarSeed(parseInteger(tmp));

        tmp = params_->get("parametricVar", "covarianceInputFile", false);
        QL_REQUIRE(tmp != "", "covarianceInputFile not provided");
        std::string covFile = (inputPath / tmp).generic_string();
        LOG("Load Covariance Data from file " << covFile);
        setCovarianceDataFromFile(covFile);

        tmp = params_->get("parametricVar", "sensitivityInputFile", false);
        QL_REQUIRE(tmp != "", "sensitivityInputFile not provided");
        std::string sensiFile = (inputPath / tmp).generic_string();
        LOG("Get sensitivity data from file " << sensiFile);
        setSensitivityStreamFromFile(sensiFile);

        tmp = params_->get("parametricVar", "outputHistoricalScenarios", false);
        if (tmp != "")
            setOutputHistoricalScenarios(parseBool(tmp));
    }

    /********************
     * VaR - Historical Simulation
     ********************/

    tmp = params_->get("historicalSimulationVar", "active", false);
    if (!tmp.empty() && parseBool(tmp)) {
        insertAnalytic("HISTSIM_VAR");

        tmp = params_->get("historicalSimulationVar", "historicalScenarioFile", false);
        QL_REQUIRE(tmp != "", "historicalScenarioFile not provided");
        std::string scenarioFile = (inputPath / tmp).generic_string();
        setScenarioReader(scenarioFile);

        tmp = params_->get("historicalSimulationVar", "simulationConfigFile", false);
        QL_REQUIRE(tmp != "", "simulationConfigFile not provided");
        string simulationConfigFile = (inputPath / tmp).generic_string();
        setHistVarSimMarketParamsFromFile(simulationConfigFile);

        tmp = params_->get("historicalSimulationVar", "historicalPeriod", false);
        if (tmp != "")
            setBenchmarkVarPeriod(tmp);

        tmp = params_->get("historicalSimulationVar", "mporDays", false);
        if (tmp != "")
            setMporDays(static_cast<Size>(parseInteger(tmp)));

        tmp = params_->get("historicalSimulationVar", "mporCalendar", false);
        if (tmp != "")
            setMporCalendar(tmp);

        tmp = params_->get("historicalSimulationVar", "mporOverlappingPeriods", false);
        if (tmp != "")
            setMporOverlappingPeriods(parseBool(tmp));

        tmp = params_->get("historicalSimulationVar", "quantiles", false);
        if (tmp != "")
            setVarQuantiles(tmp);

        tmp = params_->get("historicalSimulationVar", "includeExpectedShortfall", false);
        if (tmp != "")
            setIncludeExpectedShortfall(parseBool(tmp));

        tmp = params_->get("historicalSimulationVar", "breakdown", false);
        if (tmp != "")
            setVarBreakDown(parseBool(tmp));

        tmp = params_->get("historicalSimulationVar", "tradePnl", false);
            if (tmp != "")
                setTradePnl(parseBool(tmp));

        tmp = params_->get("historicalSimulationVar", "portfolioFilter", false);
        if (tmp != "")
            setPortfolioFilter(tmp);

        tmp = params_->get("historicalSimulationVar", "outputHistoricalScenarios", false);
        if (tmp != "")
            setOutputHistoricalScenarios(parseBool(tmp));
    }

    /*************
     * P&L
     *************/

    tmp = params_->get("pnl", "active", false);
    if (!tmp.empty() && parseBool(tmp)) {
        insertAnalytic("PNL");

        tmp = params_->get("pnl", "mporDate", false);
        if (tmp != "")
            setMporDate(parseDate(tmp));

        tmp = params_->get("pnl", "mporDays", false);
        if (tmp != "")
            setMporDays(parseInteger(tmp));

        tmp = params_->get("pnl", "mporCalendar", false);
        if (tmp != "")
            setMporCalendar(tmp);

        tmp = params_->get("pnl", "simulationConfigFile", false);
        if (tmp != "") {
            string simulationConfigFile = (inputPath / tmp).generic_string();
            LOG("Loading scenario simulation config from file" << simulationConfigFile);
            // Should we check whether other analytics are setting this, too?
            setScenarioSimMarketParamsFromFile(simulationConfigFile);
        } else
            ALOG("Scenario Simulation market data not loaded");

        tmp = params_->get("pnl", "conventionsMporFile", false);
        if (tmp != "") {
            filesystem::path conventionsMporFile = inputPath / params_->get("pnl", "conventionsMporFile");
            LOG("Loading mpor conventions from file: " << conventionsMporFile);

            // Initialize the conventions singleton before loading the conventions from file,
            // so that a convention can use a custom index that is defined further up in the file.
            QuantLib::ext::shared_ptr<Conventions> mporConventions = QuantLib::ext::make_shared<Conventions>();
            ore::data::InstrumentConventions::instance().setConventions(mporConventions, mporDate());
            mporConventions->fromFile(conventionsMporFile.generic_string());
        }

        tmp = params_->get("pnl", "curveConfigMporFile", false);
        if (tmp != "") {
            filesystem::path curveConfigFile = inputPath / params_->get("pnl", "curveConfigMporFile");
            LOG("Load curve configurations from file: ");
            setCurveConfigsFromFile(curveConfigFile.generic_string(), "mpor");
        }

        tmp = params_->get("pnl", "portfolioMporFile", false);
        if (tmp != "")
            setMporPortfolioFromFile(tmp, inputPath);
    }

    /****************
     * PNL Explain
     ****************/
    tmp = params_->get("pnlExplain", "active", false);
    if (!tmp.empty() && parseBool(tmp)) {
        insertAnalytic("PNL_EXPLAIN");

        tmp = params_->get("pnlExplain", "mporDate", false);
        if (tmp != "")
            setMporDate(parseDate(tmp));

        tmp = params_->get("pnlExplain", "historicalScenarioFile", false);
        if (tmp != "") {
            std::string scenarioFile = (inputPath / tmp).generic_string();
            setScenarioReader(scenarioFile);
        }

        tmp = params_->get("pnlExplain", "simulationConfigFile", false);
        if (tmp != "") {
            string file = (inputPath / tmp).generic_string();
            LOG("Loading sensitivity scenario sim market parameters from file" << file);
            setSensiSimMarketParamsFromFile(file);
            setScenarioSimMarketParamsFromFile(file);
        } else {
            WLOG("ScenarioSimMarket parameters for sensitivity not loaded");
        }

        tmp = params_->get("pnlExplain", "sensitivityConfigFile", false);
        if (tmp != "") {
            string file = (inputPath / tmp).generic_string();
            LOG("Load sensitivity scenario data from file" << file);
            setSensiScenarioDataFromFile(file);
        } else {
            WLOG("Sensitivity scenario data not loaded");
        }

        tmp = params_->get("pnlExplain", "parSensitivity", false);
        if (tmp != "")
            setParSensi(parseBool(tmp));

        tmp = params_->get("pnlExplain", "conventionsMporFile", false);
        if (tmp != "") {
            filesystem::path conventionsMporFile = inputPath / tmp;
            LOG("Loading mpor conventions from file: " << conventionsMporFile);

            // Initialize the conventions singleton before loading the conventions from file,
            // so that a convention can use a custom index that is defined further up in the file.
            QuantLib::ext::shared_ptr<Conventions> mporConventions = QuantLib::ext::make_shared<Conventions>();
            ore::data::InstrumentConventions::instance().setConventions(mporConventions, mporDate());
            mporConventions->fromFile(conventionsMporFile.generic_string());
        }

        tmp = params_->get("pnlExplain", "curveConfigMporFile", false);
        if (tmp != "") {
            filesystem::path curveConfigFile = inputPath / tmp;
            LOG("Load curve configurations from file: ");
            setCurveConfigsFromFile(curveConfigFile.generic_string(), "mpor");
        }

        tmp = params_->get("pnlExplain", "portfolioMporFile", false);
        if (tmp != "")
            setMporPortfolioFromFile(tmp, inputPath);
    }
    /****************
     * SIMM and IM Schedule
     ****************/

    LOG("SIMM");
    tmp = params_->get("simm", "active", false);
    bool doSimm = !tmp.empty() ? parseBool(tmp) : false;
    if (doSimm) {
        insertAnalytic("SIMM");

        tmp = params_->get("simm", "version", false);
        if (tmp != "")
            setSimmVersion(tmp);

        tmp = params_->get("simm", "mporDays", false);
        if (tmp != "")
            setMporDays(static_cast<Size>(parseInteger(tmp)));

        tmp = params_->get("simm", "simmCalibration", false);
        if (tmp != "") {
            string file = (inputPath / tmp).generic_string();
            if (boost::filesystem::exists(file))
                setSimmCalibrationDataFromFile(file);
        }

        tmp = params_->get("simm", "crif", false);
        if (tmp != "") {
            string file = (inputPath / tmp).generic_string();
            setCrifFromFile(file, csvEolChar(), csvSeparator(), '\"', csvEscapeChar());
        }
	else {
            // If an external CRIF is not provided we need to generate CRIF
            // using the CRIF analytic settings below
            tmp = params_->get("crif", "marketConfigFile", false);
            if (tmp != "") {
                string file = (inputPath / tmp).generic_string();
                LOG("Loading sensitivity scenario sim market parameters from file" << file);
                setSensiSimMarketParamsFromFile(file);
            } else {
                WLOG("ScenarioSimMarket parameters for sensitivity not loaded");
            }

            tmp = params_->get("crif", "sensitivityConfigFile", false);
            if (tmp != "") {
                string file = (inputPath / tmp).generic_string();
                LOG("Load sensitivity scenario data from file" << file);
                setSensiScenarioDataFromFile(file);
            } else {
                WLOG("Sensitivity scenario data not loaded");
            }

            auto nameMapper = QuantLib::ext::make_shared<SimmBasicNameMapper>();
            tmp = params_->get("crif", "nameMappingInputFile", false);
            if (tmp != "") {
                string fileName = (inputPath / tmp).generic_string();
                LOG("simmNameMapper file name: " << fileName);
                nameMapper->fromFile(fileName);
            }
            simmNameMapper_ = nameMapper;

            auto bucketMapper = QuantLib::ext::make_shared<SimmBucketMapperBase>();
            tmp = params_->get("crif", "bucketMappingInputFile", false);
            if (tmp != "") {
                string fileName = (inputPath / tmp).generic_string();
                LOG("simmBucketMapper file name: " << fileName);
                bucketMapper->fromFile(fileName);
            }
            simmBucketMapper_ = bucketMapper;
        }

        tmp = params_->get("simm", "calculationCurrency", false);
        if (tmp != "") {
            setSimmCalculationCurrencyCall(tmp);
            setSimmCalculationCurrencyPost(tmp);
        } else {
            QL_REQUIRE(baseCurrency() != "", "either base currency or calculation currency is required");
        }

        tmp = params_->get("simm", "calculationCurrencyCall", false);
        if (tmp != "") {
            setSimmCalculationCurrencyCall(tmp);
        }

        tmp = params_->get("simm", "calculationCurrencyPost", false);
        if (tmp != "") {
            setSimmCalculationCurrencyPost(tmp);
        }

        tmp = params_->get("simm", "resultCurrency", false);
        if (tmp != "")
            setSimmResultCurrency(tmp);
        else
            setSimmResultCurrency(simmCalculationCurrencyCall());

        tmp = params_->get("simm", "reportingCurrency", false);
        if (tmp != "")
            setSimmReportingCurrency(tmp);

        tmp = params_->get("simm", "enforceIMRegulations", false);
        if (tmp != "")
            setEnforceIMRegulations(parseBool(tmp));

        tmp = params_->get("simm", "writeIntermediateReports", false);
        if (tmp != "")
            setWriteSimmIntermediateReports(parseBool(tmp));
    }

    LOG("IM SCHEDULE");
    tmp = params_->get("imschedule", "active", false);
    if (!tmp.empty() && parseBool(tmp)) {
        insertAnalytic("IM_SCHEDULE");

        tmp = params_->get("imschedule", "version", false);
        if (tmp != "") {
            string tmpSimm = params_->get("simm", "version", false);
            QL_REQUIRE(!doSimm || tmp == tmpSimm, "version for imschedule and simm should match");
            setSimmVersion(tmp);
        } else if (simmVersion() == "") {
            LOG("set SIMM version for IM Schedule to 2.6, required to load CRIF")
            setSimmVersion("2.6");
        }

        tmp = params_->get("imschedule", "crif", false);
        if (tmp != "") {
            string tmpSimm = params_->get("simm", "crif", false);
            QL_REQUIRE(!doSimm || tmp == tmpSimm, "crif files for imschedule and simm should match");
            string file = (inputPath / tmp).generic_string();
            setCrifFromFile(file, csvEolChar(), csvSeparator(), '\"', csvEscapeChar());
        }

        tmp = params_->get("imschedule", "calculationCurrency", false);
        if (tmp != "") {
            string tmpSimm = params_->get("simm", "calculationCurrency", false);
            QL_REQUIRE(!doSimm || tmp == tmpSimm, "calculation currency for for imschedule and simm should match");
            setSimmCalculationCurrencyCall(tmp);
            setSimmCalculationCurrencyPost(tmp);
        } else {
            QL_REQUIRE(baseCurrency() != "", "either base currency or calculation currency is required");
        }

        tmp = params_->get("imschedule", "calculationCurrencyCall", false);
        if (tmp != "") {
            string tmpSimm = params_->get("simm", "calculationCurrencyCall", false);
            QL_REQUIRE(!doSimm || tmp == tmpSimm, "calculation currency for imschedule and simm should match");
            setSimmCalculationCurrencyCall(tmp);
        }

        tmp = params_->get("imschedule", "calculationCurrencyPost", false);
        if (tmp != "") {
            string tmpSimm = params_->get("simm", "calculationCurrencyPost", false);
            QL_REQUIRE(!doSimm || tmp == tmpSimm, "calculation currency for imschedule and simm should match");
            setSimmCalculationCurrencyPost(tmp);
        }

        tmp = params_->get("imschedule", "resultCurrency", false);
        if (tmp != "") {
            string tmpSimm = params_->get("simm", "resultCurrency", false);
            QL_REQUIRE(!doSimm || tmp == tmpSimm, "result currency for imschedule and simm should match");
            setSimmResultCurrency(tmp);
        } else
            setSimmResultCurrency(simmCalculationCurrencyCall());

        tmp = params_->get("imschedule", "reportingCurrency", false);
        if (tmp != "") {
            string tmpSimm = params_->get("simm", "reportingCurrency", false);
            QL_REQUIRE(!doSimm || tmp == tmpSimm, "reporting currency for imschedule and simm should match");
            setSimmReportingCurrency(tmp);
        }

        tmp = params_->get("imschedule", "enforceIMRegulations", false);
        if (tmp != "") {
            string tmpSimm = params_->get("simm", "enforceIMRegulations", false);
            QL_REQUIRE(!doSimm || tmp == tmpSimm, "enforceIMRegulations for imschedule and simm should match");
            setEnforceIMRegulations(parseBool(tmp));
        }
    }

    /*************
     * Calibration
     *************/

    tmp = params_->get("calibration", "active", false);
    if (!tmp.empty() && parseBool(tmp)) {
        insertAnalytic("CALIBRATION");
        tmp = params_->get("calibration", "configFile", false);
        if (tmp != "") {
            string configFile = (inputPath / tmp).generic_string();
            LOG("Loading model config from file" << configFile);
            setCrossAssetModelDataFromFile(configFile);
        } else {
            ALOG("Simulation model data not loaded");
        }
    }

    /************
     * Simulation
     ************/

    tmp = params_->get("simulation", "active", false);
    if (!tmp.empty() && parseBool(tmp)) {
        insertAnalytic("EXPOSURE");
    }

    tmp = params_->get("simulation", "includeTodaysCashFlows", false);
    if (tmp != "")
        setExposureIncludeTodaysCashFlows(ore::data::parseBool(tmp));
    else {
        // use the global setting if available
        optional<bool> inc = Settings::instance().includeTodaysCashFlows();
        if (inc)
            setExposureIncludeTodaysCashFlows(*inc);
    }

    tmp = params_->get("simulation", "includeReferenceDateEvents", false);
    if (tmp != "")
        setExposureIncludeReferenceDateEvents(ore::data::parseBool(tmp));
    else {
        // use the global setting
        setExposureIncludeReferenceDateEvents(Settings::instance().includeReferenceDateEvents());
    }

    // check this here because we need to know further below when checking for EXPOSURE or XVA analytic
    tmp = params_->get("xva", "active", false);
    if (!tmp.empty() && parseBool(tmp))
        insertAnalytic("XVA");

    tmp = params_->get("pfe", "active", false);
    if (!tmp.empty() && parseBool(tmp))
        insertAnalytic("PFE");

    tmp = params_->get("xvaStress", "active", false);
    if (!tmp.empty() && parseBool(tmp))
        insertAnalytic("XVA_STRESS");
    
    tmp = params_->get("sensitivityStress", "active", false);
    if (!tmp.empty() && parseBool(tmp))
        insertAnalytic("SENSITIVITY_STRESS");

    tmp = params_->get("xvaSensitivity", "active", false);
    if (!tmp.empty() && parseBool(tmp))
        insertAnalytic("XVA_SENSITIVITY");

    tmp = params_->get("xvaExplain", "active", false);
    if (!tmp.empty() && parseBool(tmp))
        insertAnalytic("XVA_EXPLAIN");

    tmp = params_->get("simulation", "amc", false);
    if (tmp != "")
        setAmc(parseBool(tmp));

    tmp = params_->get("simulation", "amcCg", false);
    setAmcCg(tmp.empty() ? XvaEngineCG::Mode::Disabled : parseXvaEngineCgMode(tmp));

    tmp = params_->get("simulation", "xvaCgSensitivityConfigFile", false);
    if (tmp != "") {
        string file = (inputPath / tmp).generic_string();
        LOG("Load xva cg sensitivity scenario data from file" << file);
        setXvaCgSensiScenarioDataFromFile(file);
    }

    tmp = params_->get("simulation", "amcTradeTypes", false);
    if (tmp != "")
        setAmcTradeTypes(tmp);

    tmp = params_->get("simulation", "amcPathDataInput", false);
    if (tmp != "")
        setAmcPathDataInput(tmp);

    tmp = params_->get("simulation", "amcPathDataOutput", false);
    if (tmp != "")
        setAmcPathDataOutput(tmp);

    tmp = params_->get("simulation", "amcIndividualTrainingInput", false);
    if (tmp != "")
        setAmcIndividualTrainingInput(parseBool(tmp));

    tmp = params_->get("simulation", "amcIndividualTrainingOutput", false);
    if (tmp != "")
        setAmcIndividualTrainingOutput(parseBool(tmp));

    tmp = params_->get("simulation", "scenarioFile", false);
    if (tmp != "")
        setScenarioReader((inputPath / tmp).generic_string());

    setSimulationPricingEngine(pricingEngine());
    setExposureObservationModel(observationModel());
    setExposureBaseCurrency(baseCurrency());

    if (analytics().find("EXPOSURE") != analytics().end() || analytics().find("XVA") != analytics().end() ||
        analytics().find("XVA_STRESS") != analytics().end() ||
        analytics().find("XVA_SENSITIVITY") != analytics().end() ||
        analytics().find("XVA_EXPLAIN") != analytics().end()) {
        tmp = params_->get("simulation", "simulationConfigFile", false);
        if (tmp != "") {
            string simulationConfigFile = (inputPath / tmp).generic_string();
            LOG("Loading simulation config from file" << simulationConfigFile);
            setExposureSimMarketParamsFromFile(simulationConfigFile);
            setCrossAssetModelDataFromFile(simulationConfigFile);
            setScenarioGeneratorDataFromFile(simulationConfigFile);
            auto grid = scenarioGeneratorData()->getGrid();
            DLOG("grid size=" << grid->size() << ", dates=" << grid->dates().size() << ", valuationDates="
                              << grid->valuationDates().size() << ", closeOutDates=" << grid->closeOutDates().size());
        } else {
            ALOG("Simulation market, model and scenario generator data not loaded");
        }

        tmp = params_->get("simulation", "pricingEnginesFile", false);
        if (tmp != "") {
            string pricingEnginesFile = (inputPath / tmp).generic_string();
            LOG("Load simulation pricing engine data from file: " << pricingEnginesFile);
            setSimulationPricingEngineFromFile(pricingEnginesFile);
        } else {
            WLOG("Simulation pricing engine data not found, using standard pricing engines");
        }

        tmp = params_->get("simulation", "amcPricingEnginesFile", false);
        if (tmp != "") {
            string pricingEnginesFile = (inputPath / tmp).generic_string();
            ;
            LOG("Load amc pricing engine data from file: " << pricingEnginesFile);
            setAmcPricingEngineFromFile(pricingEnginesFile);
        } else {
            WLOG("AMC pricing engine data not found, using standard pricing engines");
            setAmcPricingEngine(pricingEngine());
        }

        tmp = params_->get("simulation", "amcCgPricingEnginesFile", false);
        if (tmp != "") {
            string pricingEnginesFile = (inputPath / tmp).generic_string();
            ;
            LOG("Load amccg pricing engine data from file: " << pricingEnginesFile);
            setAmcCgPricingEngineFromFile(pricingEnginesFile);
        }

        setExposureBaseCurrency(baseCurrency());
        tmp = params_->get("simulation", "baseCurrency", false);
        if (tmp != "")
            setExposureBaseCurrency(tmp);

        tmp = params_->get("simulation", "observationModel", false);
        if (tmp != "")
            setExposureObservationModel(tmp);
        else
            setExposureObservationModel(observationModel());

        tmp = params_->get("simulation", "storeFlows", false);
        if (tmp == "Y")
            setStoreFlows(true);

        tmp = params_->get("simulation", "storeSensis", false);
        if (tmp == "Y")
            setStoreSensis(true);

        tmp = params_->get("simulation", "allowPartialScenarios", false);
        if (tmp == "Y") {
            setAllowPartialScenarios(true);
	    LOG("AllowPartialScenarios = Y");
	}
	
	tmp = params_->get("simulation", "curveSensiGrid", false);
        if (tmp != "")
	    curveSensiGrid_ = parseListOfValues<Real>(tmp, &parseReal);

	tmp = params_->get("simulation", "vegaSensiGrid", false);
        if (tmp != "")
	    vegaSensiGrid_ = parseListOfValues<Real>(tmp, &parseReal);

        tmp = params_->get("simulation", "storeCreditStateNPVs", false);
        if (!tmp.empty())
            setStoreCreditStateNPVs(parseInteger(tmp));

        tmp = params_->get("simulation", "storeSurvivalProbabilities", false);
        if (tmp == "Y")
            setStoreSurvivalProbabilities(true);

        tmp = params_->get("simulation", "nettingSetId", false);
        if (tmp != "")
            setNettingSetId(tmp);

        tmp = params_->get("simulation", "cubeFile", false);
        if (tmp != "")
            setWriteCube(true);

        tmp = params_->get("simulation", "scenariodump", false);
        if (tmp != "")
            setWriteScenarios(true);

        tmp = params_->get("simulation", "xvaCgBumpSensis", false);
        if (!tmp.empty())
            setXvaCgBumpSensis(parseBool(tmp));

        tmp = params_->get("simulation", "xvaCgUseExternalComputeDevice", false);
        if (!tmp.empty())
            setXvaCgUseExternalComputeDevice(parseBool(tmp));

        tmp = params_->get("simulation", "xvaCgExternalDeviceCompatibilityMode", false);
        if (!tmp.empty())
            setXvaCgExternalDeviceCompatibilityMode(parseBool(tmp));

        tmp = params_->get("simulation", "xvaCgUseDoublePrecisionForExternalCalculation", false);
        if (!tmp.empty())
            setXvaCgUseDoublePrecisionForExternalCalculation(parseBool(tmp));

        setXvaCgExternalComputeDevice(params_->get("simulation", "xvaCgExternalComputeDevice", false));

        tmp = params_->get("simulation", "xvaCgUsePythonIntegration", false);
        if (!tmp.empty())
            setXvaCgUsePythonIntegration(parseBool(tmp));

        tmp = params_->get("simulation", "xvaCgBumpSensis", false);
        if (!tmp.empty())
            setXvaCgBumpSensis(parseBool(tmp));

        tmp = params_->get("simulation", "xvaCgDynamicIM", false);
        if (!tmp.empty())
            setXvaCgDynamicIM(parseBool(tmp));

        tmp = params_->get("simulation", "xvaCgDynamicIMStepSize", false);
        if (!tmp.empty())
            setXvaCgDynamicIMStepSize(parseInteger(tmp));

        tmp = params_->get("simulation", "xvaCgRegressionOrder", false);
        if (!tmp.empty())
            setXvaCgRegressionOrder(parseInteger(tmp));

        tmp = params_->get("simulation", "xvaCgRegressionVarianceCutoff", false);
        if (!tmp.empty())
            setXvaCgRegressionVarianceCutoff(parseReal(tmp));

        tmp = params_->get("simulation", "xvaCgTradeLevelBreakDown", false);
        if (!tmp.empty())
            setXvaCgTradeLevelBreakdown(parseBool(tmp));

        tmp = params_->get("simulation", "xvaCgUseRedBlocks", false);
        if (!tmp.empty())
            setXvaCgUseRedBlocks(parseBool(tmp));
    }

    /**********************
     * PFE specifically
     * Note: This is a copy from the XVA section and will be cut down to the PFE-only 
     *       parameters during iterative dev testing
     **********************/

    tmp = params_->get("pfe", "useDoublePrecisionCubes", false);
    if (tmp != "")
        setXvaUseDoublePrecisionCubes(parseBool(tmp));
    else
        setXvaUseDoublePrecisionCubes(false);

    tmp = params_->get("pfe", "baseCurrency", false);
    if (tmp != "")
        setXvaBaseCurrency(tmp);
    else
        setXvaBaseCurrency(exposureBaseCurrency());

    if (analytics().find("PFE") != analytics().end() && analytics().find("EXPOSURE") == analytics().end()) {
        setLoadCube(true);
        tmp = params_->get("pfe", "cubeFile", false);
        if (tmp != "") {
            string cubeFile = (resultsPath() / tmp).generic_string();
            LOG("Load cube from file " << cubeFile);
            setCubeFromFile(cubeFile);
            LOG("Cube loading done: ids=" << cube()->numIds() << " dates=" << cube()->numDates()
                                          << " samples=" << cube()->samples() << " depth=" << cube()->depth());
        } else {
            ALOG("cube file name not provided");
        }
    }

    if (analytics().find("PFE") != analytics().end()) {
        tmp = params_->get("pfe", "csaFile", false);
        QL_REQUIRE(tmp != "", "Netting set manager is required for XVA");
        string csaFile = (inputPath / tmp).generic_string();
        LOG("Loading netting and csa data from file " << csaFile);
        setNettingSetManagerFromFile(csaFile);

        tmp = params_->get("pfe", "collateralBalancesFile", false);
        if (tmp != "") {
            string collBalancesFile = (inputPath / tmp).generic_string();
            LOG("Loading collateral balances from file " << collBalancesFile);
            setCollateralBalancesFromFile(collBalancesFile);
        }
    }

    tmp = params_->get("pfe", "nettingSetCubeFile", false);
    if (loadCube() && tmp != "") {
        string cubeFile = (resultsPath() / tmp).generic_string();
        LOG("Load nettingset cube from file " << cubeFile);
        setNettingSetCubeFromFile(cubeFile);
        DLOG("NettingSetCube loading done: ids="
             << nettingSetCube()->numIds() << " dates=" << nettingSetCube()->numDates()
             << " samples=" << nettingSetCube()->samples() << " depth=" << nettingSetCube()->depth());
    }

    tmp = params_->get("pfe", "cptyCubeFile", false);
    if (loadCube() && tmp != "") {
        string cubeFile = resultsPath().string() + "/" + tmp;
        LOG("Load cpty cube from file " << cubeFile);
        setCptyCubeFromFile(cubeFile);
        DLOG("CptyCube loading done: ids=" << cptyCube()->numIds() << " dates=" << cptyCube()->numDates()
                                           << " samples=" << cptyCube()->samples() << " depth=" << cptyCube()->depth());
    }

    tmp = params_->get("pfe", "scenarioFile", false);
    if (loadCube() && tmp != "") {
        string cubeFile = resultsPath().string() + "/" + tmp;
        LOG("Load agg scen data from file " << cubeFile);
        setMarketCubeFromFile(cubeFile);
        LOG("MktCube loading done");
    }

    tmp = params_->get("pfe", "flipViewXVA", false);
    if (tmp != "")
        setFlipViewXVA(parseBool(tmp));

    tmp = params_->get("pfe", "mporCashFlowMode", false);
    if (tmp != "")
        setMporCashFlowMode(parseMporCashFlowMode(tmp));

    tmp = params_->get("pfe", "fullInitialCollateralisation", false);
    if (tmp != "")
        setFullInitialCollateralisation(parseBool(tmp));

    tmp = params_->get("pfe", "exposureProfilesByTrade", false);
    if (tmp != "")
        setExposureProfilesByTrade(parseBool(tmp));

    tmp = params_->get("pfe", "exposureProfiles", false);
    if (tmp != "")
        setExposureProfiles(parseBool(tmp));

    tmp = params_->get("pfe", "exposureProfilesUseCloseOutValues", false);
    if (tmp != "")
        setExposureProfilesUseCloseOutValues(parseBool(tmp));

    tmp = params_->get("pfe", "quantile", false);
    if (tmp != "")
        setPfeQuantile(parseReal(tmp));

    tmp = params_->get("pfe", "calculationType", false);
    if (tmp != "")
        setCollateralCalculationType(tmp);

    tmp = params_->get("pfe", "allocationMethod", false);
    if (tmp != "")
        setExposureAllocationMethod(tmp);

    tmp = params_->get("pfe", "marginalAllocationLimit", false);
    if (tmp != "")
        setMarginalAllocationLimit(parseReal(tmp));

    tmp = params_->get("pfe", "exerciseNextBreak", false);
    if (tmp != "")
        setExerciseNextBreak(parseBool(tmp));

    tmp = params_->get("pfe", "cva", false);
    if (tmp != "")
        setCvaAnalytic(parseBool(tmp));

    tmp = params_->get("pfe", "dva", false);
    if (tmp != "")
        setDvaAnalytic(parseBool(tmp));

    tmp = params_->get("pfe", "fva", false);
    if (tmp != "")
        setFvaAnalytic(parseBool(tmp));

    tmp = params_->get("pfe", "colva", false);
    if (tmp != "")
        setColvaAnalytic(parseBool(tmp));

    tmp = params_->get("pfe", "collateralFloor", false);
    if (tmp != "")
        setCollateralFloorAnalytic(parseBool(tmp));

    tmp = params_->get("pfe", "dim", false);
    if (tmp != "")
        setDimAnalytic(parseBool(tmp));

    tmp = params_->get("pfe", "dimModel", false);
    if (tmp != "") {
        QL_REQUIRE(tmp == "Regression" || tmp == "Flat" || tmp == "DeltaVaR" || tmp == "DeltaGammaNormalVaR" ||
                       tmp == "DeltaGammaVaR",
                   "DIM model " << tmp << " not supported, "
                                << "expected Flat, Regression, DeltaVaR, DeltaGammaNormalVaR or DeltaGammaVaR");
        setDimModel(tmp);
    }

    tmp = params_->get("pfe", "mva", false);
    if (tmp != "")
        setMvaAnalytic(parseBool(tmp));

    tmp = params_->get("pfe", "kva", false);
    if (tmp != "")
        setKvaAnalytic(parseBool(tmp));

    tmp = params_->get("pfe", "dynamicCredit", false);
    if (tmp != "")
        setDynamicCredit(parseBool(tmp));

    tmp = params_->get("pfe", "cvaSensi", false);
    if (tmp != "")
        setCvaSensi(parseBool(tmp));

    tmp = params_->get("pfe", "cvaSensiGrid", false);
    if (tmp != "")
        setCvaSensiGrid(tmp);

    tmp = params_->get("pfe", "cvaSensiShiftSize", false);
    if (tmp != "")
        setCvaSensiShiftSize(parseReal(tmp));

    tmp = params_->get("pfe", "dvaName", false);
    if (tmp != "")
        setDvaName(tmp);

    tmp = params_->get("pfe", "rawCubeOutputFile", false);
    if (tmp != "") {
        setRawCubeOutputFile(tmp);
        setRawCubeOutput(true);
    }

    tmp = params_->get("pfe", "netCubeOutputFile", false);
    if (tmp != "") {
        setNetCubeOutputFile(tmp);
        setNetCubeOutput(true);
    }

    tmp = params_->get("pfe", "timeAveragedNettedExposureOutputFile", false);
    if (tmp != "") {
        setTimeAveragedNettedExposureOutputFile(tmp);
        setTimeAveragedNettedExposureOutput(true);
    }

    // FVA

    tmp = params_->get("pfe", "fvaBorrowingCurve", false);
    if (tmp != "")
        setFvaBorrowingCurve(tmp);

    tmp = params_->get("pfe", "fvaLendingCurve", false);
    if (tmp != "")
        setFvaLendingCurve(tmp);

    tmp = params_->get("pfe", "flipViewBorrowingCurvePostfix", false);
    if (tmp != "")
        setFlipViewBorrowingCurvePostfix(tmp);

    tmp = params_->get("pfe", "flipViewLendingCurvePostfix", false);
    if (tmp != "")
        setFlipViewLendingCurvePostfix(tmp);

    // DIM

    tmp = params_->get("pfe", "deterministicInitialMarginFile", false);
    if (tmp != "") {
        string imFile = (inputPath / tmp).generic_string();
        LOG("Load initial margin evolution from file " << tmp);
        setDeterministicInitialMarginFromFile(imFile);
    }

    tmp = params_->get("pfe", "dimQuantile", false);
    if (tmp != "")
        setDimQuantile(parseReal(tmp));

    tmp = params_->get("pfe", "dimHorizonCalendarDays", false);
    if (tmp != "")
        setDimHorizonCalendarDays(parseInteger(tmp));

    tmp = params_->get("pfe", "dimRegressionOrder", false);
    if (tmp != "")
        setDimRegressionOrder(parseInteger(tmp));

    tmp = params_->get("pfe", "dimRegressors", false);
    if (tmp != "")
        setDimRegressors(tmp);

    tmp = params_->get("pfe", "dimOutputGridPoints", false);
    if (tmp != "")
        setDimOutputGridPoints(tmp);

    tmp = params_->get("pfe", "dimDistributionCoveredStdDevs", false);
    if (tmp != "")
        setDimDistributionCoveredStdDevs(tmp == "inf" ? Null<Real>() : parseReal(tmp));

    tmp = params_->get("pfe", "dimDistributionGridSize", false);
    if (tmp != "")
        setDimDistributionGridSize(parseInteger(tmp));

    tmp = params_->get("pfe", "dimOutputNettingSet", false);
    if (tmp != "")
        setDimOutputNettingSet(tmp);

    tmp = params_->get("pfe", "dimLocalRegressionEvaluations", false);
    if (tmp != "")
        setDimLocalRegressionEvaluations(parseInteger(tmp));

    tmp = params_->get("pfe", "dimLocalRegressionBandwidth", false);
    if (tmp != "")
        setDimLocalRegressionBandwidth(parseReal(tmp));

    // KVA

    tmp = params_->get("pfe", "kvaCapitalDiscountRate", false);
    if (tmp != "")
        setKvaCapitalDiscountRate(parseReal(tmp));

    tmp = params_->get("pfe", "kvaAlpha", false);
    if (tmp != "")
        setKvaAlpha(parseReal(tmp));

    tmp = params_->get("pfe", "kvaRegAdjustment", false);
    if (tmp != "")
        setKvaRegAdjustment(parseReal(tmp));

    tmp = params_->get("pfe", "kvaCapitalHurdle", false);
    if (tmp != "")
        setKvaCapitalHurdle(parseReal(tmp));

    tmp = params_->get("pfe", "kvaOurPdFloor", false);
    if (tmp != "")
        setKvaOurPdFloor(parseReal(tmp));

    tmp = params_->get("pfe", "kvaTheirPdFloor", false);
    if (tmp != "")
        setKvaTheirPdFloor(parseReal(tmp));

    tmp = params_->get("pfe", "kvaOurCvaRiskWeight", false);
    if (tmp != "")
        setKvaOurCvaRiskWeight(parseReal(tmp));

    tmp = params_->get("pfe", "kvaTheirCvaRiskWeight", false);
    if (tmp != "")
        setKvaTheirCvaRiskWeight(parseReal(tmp));

    // credit simulation

    tmp = params_->get("pfe", "creditMigration", false);
    if (tmp != "")
        setCreditMigrationAnalytic(parseBool(tmp));

    tmp = params_->get("pfe", "creditMigrationDistributionGrid", false);
    if (tmp != "")
        setCreditMigrationDistributionGrid(parseListOfValues<Real>(tmp, &parseReal));

    tmp = params_->get("pfe", "creditMigrationTimeSteps", false);
    if (tmp != "")
        setCreditMigrationTimeSteps(parseListOfValues<Size>(tmp, &parseInteger));

    tmp = params_->get("pfe", "creditMigrationConfig", false);
    if (tmp != "") {
        string file = (inputPath / tmp).generic_string();
        LOG("Loading credit migration config from file" << file);
        setCreditSimulationParametersFromFile(file);
    }

    tmp = params_->get("pfe", "creditMigrationOutputFiles", false);
    if (tmp != "")
        setCreditMigrationOutputFiles(tmp);

    tmp = params_->get("pfe", "firstMporCollateralAdjustment", false);
    if (tmp != "") {
        setfirstMporCollateralAdjustment(parseBool(tmp));
    }

    /**********************
     * XVA specifically
     **********************/

    tmp = params_->get("xva", "useDoublePrecisionCubes", false);
    if (tmp != "")
        setXvaUseDoublePrecisionCubes(parseBool(tmp));
    else
        setXvaUseDoublePrecisionCubes(false);

    tmp = params_->get("xva", "baseCurrency", false);
    if (tmp != "")
        setXvaBaseCurrency(tmp);
    else
        setXvaBaseCurrency(exposureBaseCurrency());

    if (analytics().find("XVA") != analytics().end() && analytics().find("EXPOSURE") == analytics().end()) {
        setLoadCube(true);
        tmp = params_->get("xva", "cubeFile", false);
        if (tmp != "") {
            string cubeFile = (resultsPath() / tmp).generic_string();
            LOG("Load cube from file " << cubeFile);
            setCubeFromFile(cubeFile);
            LOG("Cube loading done: ids=" << cube()->numIds() << " dates=" << cube()->numDates()
                                          << " samples=" << cube()->samples() << " depth=" << cube()->depth());
        } else {
            ALOG("cube file name not provided");
        }
    }

    if (analytics().find("XVA") != analytics().end() || analytics().find("XVA_STRESS") != analytics().end() ||
        analytics().find("XVA_SENSITIVITY") != analytics().end() ||
        analytics().find("XVA_EXPLAIN") != analytics().end()) {
        tmp = params_->get("xva", "csaFile", false);
        QL_REQUIRE(tmp != "", "Netting set manager is required for XVA");
        string csaFile = (inputPath / tmp).generic_string();
        LOG("Loading netting and csa data from file " << csaFile);
        setNettingSetManagerFromFile(csaFile);

        tmp = params_->get("xva", "collateralBalancesFile", false);
        if (tmp != "") {
            string collBalancesFile = (inputPath / tmp).generic_string();
            LOG("Loading collateral balances from file " << collBalancesFile);
            setCollateralBalancesFromFile(collBalancesFile);
        }
    }

    tmp = params_->get("xva", "nettingSetCubeFile", false);
    if (loadCube() && tmp != "") {
        string cubeFile = (resultsPath() / tmp).generic_string();
        LOG("Load nettingset cube from file " << cubeFile);
        setNettingSetCubeFromFile(cubeFile);
        DLOG("NettingSetCube loading done: ids="
             << nettingSetCube()->numIds() << " dates=" << nettingSetCube()->numDates()
             << " samples=" << nettingSetCube()->samples() << " depth=" << nettingSetCube()->depth());
    }

    tmp = params_->get("xva", "cptyCubeFile", false);
    if (loadCube() && tmp != "") {
        string cubeFile = resultsPath().string() + "/" + tmp;
        LOG("Load cpty cube from file " << cubeFile);
        setCptyCubeFromFile(cubeFile);
        DLOG("CptyCube loading done: ids=" << cptyCube()->numIds() << " dates=" << cptyCube()->numDates()
                                           << " samples=" << cptyCube()->samples() << " depth=" << cptyCube()->depth());
    }

    tmp = params_->get("xva", "scenarioFile", false);
    if (loadCube() && tmp != "") {
        string cubeFile = resultsPath().string() + "/" + tmp;
        LOG("Load agg scen data from file " << cubeFile);
        setMarketCubeFromFile(cubeFile);
        LOG("MktCube loading done");
    }

    tmp = params_->get("xva", "flipViewXVA", false);
    if (tmp != "")
        setFlipViewXVA(parseBool(tmp));

    tmp = params_->get("xva", "mporCashFlowMode", false);
    if (tmp != "")
        setMporCashFlowMode(parseMporCashFlowMode(tmp));

    tmp = params_->get("xva", "fullInitialCollateralisation", false);
    if (tmp != "")
        setFullInitialCollateralisation(parseBool(tmp));

    tmp = params_->get("xva", "exposureProfilesByTrade", false);
    if (tmp != "")
        setExposureProfilesByTrade(parseBool(tmp));

    tmp = params_->get("xva", "exposureProfiles", false);
    if (tmp != "")
        setExposureProfiles(parseBool(tmp));

    tmp = params_->get("xva", "exposureProfilesUseCloseOutValues", false);
    if (tmp != "")
        setExposureProfilesUseCloseOutValues(parseBool(tmp));

    tmp = params_->get("xva", "quantile", false);
    if (tmp != "")
        setPfeQuantile(parseReal(tmp));

    tmp = params_->get("xva", "calculationType", false);
    if (tmp != "")
        setCollateralCalculationType(tmp);

    tmp = params_->get("xva", "allocationMethod", false);
    if (tmp != "")
        setExposureAllocationMethod(tmp);

    tmp = params_->get("xva", "marginalAllocationLimit", false);
    if (tmp != "")
        setMarginalAllocationLimit(parseReal(tmp));

    tmp = params_->get("xva", "exerciseNextBreak", false);
    if (tmp != "")
        setExerciseNextBreak(parseBool(tmp));

    tmp = params_->get("xva", "cva", false);
    if (tmp != "")
        setCvaAnalytic(parseBool(tmp));

    tmp = params_->get("xva", "dva", false);
    if (tmp != "")
        setDvaAnalytic(parseBool(tmp));

    tmp = params_->get("xva", "fva", false);
    if (tmp != "")
        setFvaAnalytic(parseBool(tmp));

    tmp = params_->get("xva", "colva", false);
    if (tmp != "")
        setColvaAnalytic(parseBool(tmp));

    tmp = params_->get("xva", "collateralFloor", false);
    if (tmp != "")
        setCollateralFloorAnalytic(parseBool(tmp));

    tmp = params_->get("xva", "dim", false);
    if (tmp != "")
        setDimAnalytic(parseBool(tmp));

    tmp = params_->get("xva", "dimModel", false);
    if (tmp != "") {
        QL_REQUIRE(
            tmp == "Regression" || tmp == "Flat" || tmp == "DeltaVaR" || tmp == "DeltaGammaNormalVaR" ||
                tmp == "DeltaGammaVaR" || tmp == "DynamicIM",
            "DIM model " << tmp << " not supported, "
                         << "expected Flat, Regression, DeltaVaR, DeltaGammaNormalVaR, DeltaGammaVaR, DynamicIM");
        setDimModel(tmp);
    }

    tmp = params_->get("xva", "mva", false);
    if (tmp != "")
        setMvaAnalytic(parseBool(tmp));

    tmp = params_->get("xva", "kva", false);
    if (tmp != "")
        setKvaAnalytic(parseBool(tmp));

    tmp = params_->get("xva", "dynamicCredit", false);
    if (tmp != "")
        setDynamicCredit(parseBool(tmp));

    tmp = params_->get("xva", "cvaSensi", false);
    if (tmp != "")
        setCvaSensi(parseBool(tmp));

    tmp = params_->get("xva", "cvaSensiGrid", false);
    if (tmp != "")
        setCvaSensiGrid(tmp);

    tmp = params_->get("xva", "cvaSensiShiftSize", false);
    if (tmp != "")
        setCvaSensiShiftSize(parseReal(tmp));

    tmp = params_->get("xva", "dvaName", false);
    if (tmp != "")
        setDvaName(tmp);

    tmp = params_->get("xva", "rawCubeOutputFile", false);
    if (tmp != "") {
        setRawCubeOutputFile(tmp);
        setRawCubeOutput(true);
    }

    tmp = params_->get("xva", "netCubeOutputFile", false);
    if (tmp != "") {
        setNetCubeOutputFile(tmp);
        setNetCubeOutput(true);
    }

    tmp = params_->get("xva", "timeAveragedNettedExposureOutputFile", false);
    if (tmp != "") {
        setTimeAveragedNettedExposureOutputFile(tmp);
        setTimeAveragedNettedExposureOutput(true);
    }

    // FVA

    tmp = params_->get("xva", "fvaBorrowingCurve", false);
    if (tmp != "")
        setFvaBorrowingCurve(tmp);

    tmp = params_->get("xva", "fvaLendingCurve", false);
    if (tmp != "")
        setFvaLendingCurve(tmp);

    tmp = params_->get("xva", "flipViewBorrowingCurvePostfix", false);
    if (tmp != "")
        setFlipViewBorrowingCurvePostfix(tmp);

    tmp = params_->get("xva", "flipViewLendingCurvePostfix", false);
    if (tmp != "")
        setFlipViewLendingCurvePostfix(tmp);

    // DIM

    tmp = params_->get("xva", "deterministicInitialMarginFile", false);
    if (tmp != "") {
        string imFile = (inputPath / tmp).generic_string();
        LOG("Load initial margin evolution from file " << tmp);
        setDeterministicInitialMarginFromFile(imFile);
    }

    tmp = params_->get("xva", "dimQuantile", false);
    if (tmp != "")
        setDimQuantile(parseReal(tmp));

    tmp = params_->get("xva", "dimHorizonCalendarDays", false);
    if (tmp != "")
        setDimHorizonCalendarDays(parseInteger(tmp));

    tmp = params_->get("xva", "dimRegressionOrder", false);
    if (tmp != "")
        setDimRegressionOrder(parseInteger(tmp));

    tmp = params_->get("xva", "dimRegressors", false);
    if (tmp != "")
        setDimRegressors(tmp);

    tmp = params_->get("xva", "dimOutputGridPoints", false);
    if (tmp != "")
        setDimOutputGridPoints(tmp);

    tmp = params_->get("xva", "dimDistributionCoveredStdDevs", false);
    if (tmp != "")
        setDimDistributionCoveredStdDevs(tmp == "inf" ? Null<Real>() : parseReal(tmp));

    tmp = params_->get("xva", "dimDistributionGridSize", false);
    if (tmp != "")
        setDimDistributionGridSize(parseInteger(tmp));

    tmp = params_->get("xva", "dimOutputNettingSet", false);
    if (tmp != "")
        setDimOutputNettingSet(tmp);

    tmp = params_->get("xva", "dimLocalRegressionEvaluations", false);
    if (tmp != "")
        setDimLocalRegressionEvaluations(parseInteger(tmp));

    tmp = params_->get("xva", "dimLocalRegressionBandwidth", false);
    if (tmp != "")
        setDimLocalRegressionBandwidth(parseReal(tmp));

    // KVA

    tmp = params_->get("xva", "kvaCapitalDiscountRate", false);
    if (tmp != "")
        setKvaCapitalDiscountRate(parseReal(tmp));

    tmp = params_->get("xva", "kvaAlpha", false);
    if (tmp != "")
        setKvaAlpha(parseReal(tmp));

    tmp = params_->get("xva", "kvaRegAdjustment", false);
    if (tmp != "")
        setKvaRegAdjustment(parseReal(tmp));

    tmp = params_->get("xva", "kvaCapitalHurdle", false);
    if (tmp != "")
        setKvaCapitalHurdle(parseReal(tmp));

    tmp = params_->get("xva", "kvaOurPdFloor", false);
    if (tmp != "")
        setKvaOurPdFloor(parseReal(tmp));

    tmp = params_->get("xva", "kvaTheirPdFloor", false);
    if (tmp != "")
        setKvaTheirPdFloor(parseReal(tmp));

    tmp = params_->get("xva", "kvaOurCvaRiskWeight", false);
    if (tmp != "")
        setKvaOurCvaRiskWeight(parseReal(tmp));

    tmp = params_->get("xva", "kvaTheirCvaRiskWeight", false);
    if (tmp != "")
        setKvaTheirCvaRiskWeight(parseReal(tmp));

    // credit simulation

    tmp = params_->get("xva", "creditMigration", false);
    if (tmp != "")
        setCreditMigrationAnalytic(parseBool(tmp));

    tmp = params_->get("xva", "creditMigrationDistributionGrid", false);
    if (tmp != "")
        setCreditMigrationDistributionGrid(parseListOfValues<Real>(tmp, &parseReal));

    tmp = params_->get("xva", "creditMigrationTimeSteps", false);
    if (tmp != "")
        setCreditMigrationTimeSteps(parseListOfValues<Size>(tmp, &parseInteger));

    tmp = params_->get("xva", "creditMigrationConfig", false);
    if (tmp != "") {
        string file = (inputPath / tmp).generic_string();
        LOG("Loading credit migration config from file" << file);
        setCreditSimulationParametersFromFile(file);
    }

    tmp = params_->get("xva", "creditMigrationOutputFiles", false);
    if (tmp != "")
        setCreditMigrationOutputFiles(tmp);

    tmp = params_->get("xva", "firstMporCollateralAdjustment", false);
    if (tmp != "") {
        setfirstMporCollateralAdjustment(parseBool(tmp));
    }

    /*************
     * XVA Stress
     *************/

    if (analytics().find("XVA_STRESS") != analytics().end()) {
        tmp = params_->get("xvaStress", "marketConfigFile", false);
        if (!tmp.empty()) {
            string file = (inputPath / tmp).generic_string();
            LOG("Loading xva stress test scenario sim market parameters from file" << file);
            setXvaStressSimMarketParamsFromFile(file);
        } else {
            WLOG("ScenarioSimMarket parameters for xva stress testing not loaded");
        }

        tmp = params_->get("xvaStress", "stressConfigFile", false);
        if (!tmp.empty()) {
            string file = (inputPath / tmp).generic_string();
            LOG("Load xav stress test scenario data from file" << file);
            setXvaStressScenarioDataFromFile(file);
        } else {
            WLOG("Xva Stress scenario data not loaded");
        }

        tmp = params_->get("xvaStress", "writeCubes", false);
        if (!tmp.empty()) {
            bool writeCubes = false;
            bool success = tryParse<bool>(tmp, writeCubes, parseBool);
            if (success) {
                setXvaStressWriteCubes(writeCubes);
            }
        }

        tmp = params_->get("xvaStress", "sensitivityConfigFile", false);
        if (tmp != "") {
            string file = (inputPath / tmp).generic_string();
            LOG("Load sensitivity scenario data from file" << file);
            setXvaStressSensitivityScenarioDataFromFile(file);
        } else {
            WLOG("Sensitivity scenario data not loaded, don't support par stress tests");
        }
    }

    /*************
     * Sensitivity Stress
     *************/

     if (analytics().find("SENSITIVITY_STRESS") != analytics().end()) {
        tmp = params_->get("sensitivityStress", "marketConfigFile", false);
        if (!tmp.empty()) {
            string file = (inputPath / tmp).generic_string();
            LOG("Loading sensitivity stress test scenario sim market parameters from file" << file);
            setSensitivityStressSimMarketParamsFromFile(file);
        } else {
            WLOG("ScenarioSimMarket parameters for sensitivity stress testing not loaded");
        }

        tmp = params_->get("sensitivityStress", "stressConfigFile", false);
        if (!tmp.empty()) {
            string file = (inputPath / tmp).generic_string();
            LOG("Load sensitivity stress test scenario data from file" << file);
            setSensitivityStressScenarioDataFromFile(file);
        } else {
            WLOG("Sensitivity Stress scenario data not loaded");
        }

        tmp = params_->get("sensitivityStress", "sensitivityConfigFile", false);
        if (tmp != "") {
            string file = (inputPath / tmp).generic_string();
            LOG("Load sensitivity scenario data from file" << file);
            setSensitivityStressSensitivityScenarioDataFromFile(file);
        } else {
            WLOG("Sensitivity scenario data not loaded, don't support par stress tests");
        }

        tmp = params_->get("sensitivityStress", "calcBaseScenario", false);
        if (!tmp.empty()) {
            bool calcBaseScenario = false;
            bool success = tryParse<bool>(tmp, calcBaseScenario, parseBool);
            if (success) {
                setSensitivityStressCalculateBaseScenario(calcBaseScenario);
            }
        }
    }

    /*************
     * XVA Sensi
     *************/

    if (analytics().find("XVA_SENSITIVITY") != analytics().end() ||
	analytics().find("SA_CVA") != analytics().end()) {
        tmp = params_->get("xvaSensitivity", "marketConfigFile", false);
        if (!tmp.empty()) {
            string file = (inputPath / tmp).generic_string();
            LOG("Loading xva sensitivity scenario sim market parameters from file" << file);
            setXvaSensiSimMarketParamsFromFile(file);
        } else {
            WLOG("ScenarioSimMarket parameters for xva sensitivity not loaded");
        }

        tmp = params_->get("xvaSensitivity", "sensitivityConfigFile", false);
        if (!tmp.empty()) {
            string file = (inputPath / tmp).generic_string();
            LOG("Load xva sensitivity scenario data from file" << file);
            setXvaSensiScenarioDataFromFile(file);
        } else {
            WLOG("Xva sensitivity scenario data not loaded");
        }

        tmp = params_->get("xvaSensitivity", "parSensitivity", false);
        if (tmp != "")
            setXvaSensiParSensi(parseBool(tmp));

        tmp = params_->get("xvaSensitivity", "outputJacobi", false);
        if (tmp != "")
            setXvaSensiOutputJacobi(parseBool(tmp));

        tmp = params_->get("xvaSensitivity", "outputSensitivityThreshold", false);
        if (tmp != "")
            setXvaSensiThreshold(parseReal(tmp));

	tmp = params_->get("xvaSensitivity", "outputPrecision", false);
        if (tmp != "")
            setXvaSensiOutputPrecision(parseInteger(tmp));
    }

    /*************
     * XVA Explain
     *************/

    if (analytics().find("XVA_EXPLAIN") != analytics().end()) {
        tmp = params_->get("xvaExplain", "marketConfigFile", false);
        if (!tmp.empty()) {
            string file = (inputPath / tmp).generic_string();
            LOG("Loading xva explain scenario sim market parameters from file" << file);
            setXvaExplainSimMarketParamsFromFile(file);
        } else {
            WLOG("ScenarioSimMarket parameters for xvaExplain not loaded");
        }

        tmp = params_->get("xvaExplain", "sensitivityConfigFile", false);
        if (!tmp.empty()) {
            string file = (inputPath / tmp).generic_string();
            LOG("Load xvaExplain sensitivity scenario data from file" << file);
            setXvaExplainSensitivityScenarioDataFromFile(file);
        } else {
            WLOG("xvaExplain scenario data not loaded");
        }

        tmp = params_->get("xvaExplain", "shiftThreshold", false);
        if (!tmp.empty()) {
            setXvaExplainShiftThreshold(parseReal(tmp));
        } else {
            setXvaExplainShiftThreshold(0.0);
        }

        tmp = params_->get("xvaExplain", "mporDate", false);
        if (tmp != "")
            setMporDate(parseDate(tmp));

        tmp = params_->get("xvaExplain", "mporDays", false);
        if (tmp != "")
            setMporDays(parseInteger(tmp));

        tmp = params_->get("xvaExplain", "mporCalendar", false);
        if (tmp != "")
            setMporCalendar(tmp);
    }

     /*********************
      * CVA Capital: SA-CVA
      *********************/

     tmp = params_->get("sacva", "active", false);
     if (!tmp.empty() && parseBool(tmp)) {
         insertAnalytic("SA_CVA");

         tmp = params_->get("sacva", "saCvaNetSensitivitiesFile", false);
         if (!tmp.empty()) {
             string file = (inputPath / tmp).generic_string();
             LOG("Loading aggregated SA-CVA sensitivity input from file" << file);
             setSaCvaNetSensitivitiesFromFile(file);
         } else {
             tmp = params_->get("sacva", "cvaSensitivitiesFile", false);
             if (!tmp.empty()) {
                 string file = (inputPath / tmp).generic_string();
                 LOG("Loading granular cva sensitivity input from file" << file);
                 setCvaSensitivitiesFromFile(file);
             }
	 }

	 // if both above failed: run the sub-analytic
	 if (saCvaNetSensitivities().size() == 0) {
	     // Ensure that we have the XVA Sensitivity analytic configured, see above
	     QL_REQUIRE(analytics().find("XVA_SENSITIVITY") != analytics().end(),
			"SA-CVA needs the XVA Sensitivity analytic configured unless sensitivities are provided as "
			"an input");
	     // XVA Sensitivity will be run as a sub analytic of SA-CVA so that we can drop it here
	     removeAnalytic("XVA_SENSITIVITY");
         }
     }

     /*********************
      * CCR Capital: SA-CCR
      *********************/

     tmp = params_->get("saccr", "active", false);
     if (!tmp.empty() && parseBool(tmp)) {
         insertAnalytic("SA_CCR");

         if (!nettingSetManager()) {
             tmp = params_->get("saccr", "csaFile", false);
             QL_REQUIRE(tmp != "", "Netting set manager is required for SA-CCR");
             string csaFile = (inputPath / tmp).generic_string();
             LOG("Loading netting and csa data from file " << csaFile);
             setNettingSetManagerFromFile(csaFile);
	 }
         tmp = params_->get("saccr", "collateralBalancesFile", false);
         if (tmp != "") {
             string collBalancesFile = (inputPath / tmp).generic_string();
             if (!collateralBalances()) {
                 LOG("Loading collateral balances from file " << collBalancesFile);
		 setCollateralBalancesFromFile(collBalancesFile);
             }
         }

         // Commodity asset class uses SIMM name and bucket mapping for hedging set definitions
	 // Note that Equities use reference data for that purpose
         tmp = params_->get("saccr", "simmVersion", false);
         if (tmp != "")
             setSimmVersion(tmp);
         else if (simmVersion_ == "") {
             setSimmVersion("2.6");
             WLOG("Setting SIMM version to 2.6 for SACCR");
         }

         tmp = params_->get("saccr", "simmNameMapping", false);
         if (tmp != "") {
             string nameMappingFile = (inputPath / tmp).generic_string();
             setSimmNameMapperFromFile(nameMappingFile);
             LOG("Loading SIMM bucket mapping from file " << nameMappingFile);
         }

         tmp = params_->get("saccr", "simmBucketMapping", false);
         if (tmp != "") {
             string bucketMappingFile = (inputPath / tmp).generic_string();
             setSimmBucketMapperFromFile(bucketMappingFile);
             LOG("Loading SIMM bucket mapping from file " << bucketMappingFile);
         }
     }

     /*********************
      * CVA Capital: BA-CVA
      *********************/

     tmp = params_->get("bacva", "active", false);
     if (!tmp.empty() && parseBool(tmp)) {
         insertAnalytic("BA_CVA");

         if (!nettingSetManager()) {
             tmp = params_->get("bacva", "csaFile", false);
             QL_REQUIRE(tmp != "", "Netting set manager is required for BA-CVA");
             string csaFile = (inputPath / tmp).generic_string();
             LOG("Loading netting and csa data from file " << csaFile);
             setNettingSetManagerFromFile(csaFile);
	 }
         if (!collateralBalances()) {
             tmp = params_->get("bacva", "collateralBalancesFile", false);
             if (tmp != "") {
                 string collBalancesFile = (inputPath / tmp).generic_string();
                 LOG("Loading collateral balances from file " << collBalancesFile);
                 setCollateralBalancesFromFile(collBalancesFile);
             }
         }
     }

     /******************
      * MR Capital: SMRC
      ******************/

     tmp = params_->get("smrc", "active", false);
     if (!tmp.empty() && parseBool(tmp))
         insertAnalytic("SMRC");

     /*************
      * cashflow npv and dynamic backtesting
      *************/

     tmp = params_->get("cashflow", "cashFlowHorizon", false);
     if (tmp != "")
         setCashflowHorizon(tmp);

     tmp = params_->get("cashflow", "portfolioFilterDate", false);
     if (tmp != "")
         setPortfolioFilterDate(tmp);

     /*************
      * ZERO TO PAR SENSI CONVERSION
      *************/

     tmp = params_->get("zeroToParSensiConversion", "active", false);
     if (!tmp.empty() && parseBool(tmp)) {
         insertAnalytic("PARCONVERSION");

         tmp = params_->get("zeroToParSensiConversion", "sensitivityInputFile", false);
         if (tmp != "") {
             setParConversionInputFile((inputPath / tmp).generic_string());
         }

         tmp = params_->get("zeroToParSensiConversion", "idColumn", false);
         if (tmp != "") {
             setParConversionInputIdColumn(tmp);
         }

         tmp = params_->get("zeroToParSensiConversion", "riskFactorColumn", false);
         if (tmp != "") {
             setParConversionInputRiskFactorColumn(tmp);
         }

         tmp = params_->get("zeroToParSensiConversion", "deltaColumn", false);
         if (tmp != "") {
             setParConversionInputDeltaColumn(tmp);
         }

         tmp = params_->get("zeroToParSensiConversion", "currencyColumn", false);
         if (tmp != "") {
             setParConversionInputCurrencyColumn(tmp);
         }

         tmp = params_->get("zeroToParSensiConversion", "baseNpvColumn", false);
         if (tmp != "") {
             setParConversionInputBaseNpvColumn(tmp);
         }

         tmp = params_->get("zeroToParSensiConversion", "shiftSizeColumn", false);
         if (tmp != "") {
             setParConversionInputShiftSizeColumn(tmp);
         }

         tmp = params_->get("zeroToParSensiConversion", "marketConfigFile", false);
         if (tmp != "") {
             string file = (inputPath / tmp).generic_string();
             LOG("Loading par converions scenario sim market parameters from file" << file);
             setParConversionSimMarketParamsFromFile(file);
         } else {
             WLOG("ScenarioSimMarket parameters for par conversion testing not loaded");
         }

         tmp = params_->get("zeroToParSensiConversion", "sensitivityConfigFile", false);
         if (tmp != "") {
             string file = (inputPath / tmp).generic_string();
             LOG("Load par conversion scenario data from file" << file);
             setParConversionScenarioDataFromFile(file);
         } else {
             WLOG("Par conversion scenario data not loaded");
         }

         tmp = params_->get("zeroToParSensiConversion", "pricingEnginesFile", false);
         if (tmp != "") {
             string file = (inputPath / tmp).generic_string();
             LOG("Load pricing engine data from file: " << file);
             setParConversionPricingEngineFromFile(file);
         } else {
             WLOG("Pricing engine data not found for par conversion, using global");
         }

         tmp = params_->get("zeroToParSensiConversion", "outputThreshold", false);
         if (tmp != "")
             setParConversionThreshold(parseReal(tmp));

         tmp = params_->get("zeroToParSensiConversion", "outputJacobi", false);
         if (tmp != "")
             setParConversionOutputJacobi(parseBool(tmp));
    }

    /**********************
     * Scenario_Statistics
     **********************/

    tmp = params_->get("scenarioStatistics", "active", false);
    if (!tmp.empty() && parseBool(tmp)) {
        insertAnalytic("SCENARIO_STATISTICS");
        tmp = params_->get("scenarioStatistics", "distributionBuckets", false);
        if (tmp != "")
            setScenarioDistributionSteps(parseInteger(tmp));

        tmp = params_->get("scenarioStatistics", "outputZeroRate", false);
        if (tmp != "")
            setScenarioOutputZeroRate(parseBool(tmp));

        tmp = params_->get("scenarioStatistics", "outputStatistics", false);
        if (tmp != "")
            setScenarioOutputStatistics(parseBool(tmp));

        tmp = params_->get("scenarioStatistics", "outputDistributions", false);
        if (tmp != "")
            setScenarioOutputDistributions(parseBool(tmp));

        tmp = params_->get("scenarioStatistics", "amcPathDataOutput", false);
        if (tmp != "")
            setAmcPathDataOutput(tmp);

        tmp = params_->get("scenarioStatistics", "simulationConfigFile", false);
        if (tmp != "") {
            string simulationConfigFile = (inputPath / tmp).generic_string();
            LOG("Loading simulation config from file" << simulationConfigFile);
            setExposureSimMarketParamsFromFile(simulationConfigFile);
            setCrossAssetModelDataFromFile(simulationConfigFile);
            setScenarioGeneratorDataFromFile(simulationConfigFile);
            auto grid = scenarioGeneratorData()->getGrid();
            DLOG("grid size=" << grid->size() << ", dates=" << grid->dates().size() << ", valuationDates="
                              << grid->valuationDates().size() << ", closeOutDates=" << grid->closeOutDates().size());
        } else {
            ALOG("Simulation market, model and scenario generator data not loaded");
        }
    }

    tmp = params_->get("portfolioDetails", "active", false);
    if (!tmp.empty() && parseBool(tmp)) {
        insertAnalytic("PORTFOLIO_DETAILS");
    }

    /*****************
     * CRIF Generation
     *****************/

    tmp = params_->get("crif", "active", false);
    bool doCrif = !tmp.empty() && parseBool(tmp);
    // tmp = params_->get("simm", "active", false);
    // bool doSimm = !tmp.empty() && parseBool(tmp);
    if (doCrif) {
        insertAnalytic("CRIF");

	// Use the same market and sensi configs as the the sensitivity analytic
	// FIXME: Warn if we override previous settings
        tmp = params_->get("crif", "marketConfigFile", false);
        if (tmp != "") {
            string file = (inputPath / tmp).generic_string();
            LOG("Loading sensitivity scenario sim market parameters from file" << file);
            setSensiSimMarketParamsFromFile(file);
        } else {
            WLOG("ScenarioSimMarket parameters for sensitivity not loaded");
        }

        tmp = params_->get("crif", "sensitivityConfigFile", false);
        if (tmp != "") {
            string file = (inputPath / tmp).generic_string();
            LOG("Load sensitivity scenario data from file" << file);
            setSensiScenarioDataFromFile(file);
        } else {
            WLOG("Sensitivity scenario data not loaded");
        }

	tmp = params_->get("crif", "simmVersion", false);
        if (tmp != "") {
            setSimmVersion(tmp);
        } else {
            LOG("set SIMM version for CRIF generation to 2.6")
            setSimmVersion("2.6");
        }

	auto nameMapper = QuantLib::ext::make_shared<SimmBasicNameMapper>();
	tmp = params_->get("crif", "nameMappingInputFile", false);
	if (tmp != "") {
	   string fileName = (inputPath / tmp).generic_string();
	   LOG("simmNameMapper file name: " << fileName);
	   nameMapper->fromFile(fileName);
	}
	simmNameMapper_ = nameMapper;

	auto bucketMapper = QuantLib::ext::make_shared<SimmBucketMapperBase>();
	tmp = params_->get("crif", "bucketMappingInputFile", false);
	if (tmp != "") {
	   string fileName = (inputPath / tmp).generic_string();
	   LOG("simmBucketMapper file name: " << fileName);
	   bucketMapper->fromFile(fileName);
	}
	simmBucketMapper_ = bucketMapper;
    }

    if (analytics().size() == 0) {
        insertAnalytic("MARKETDATA");
        setOutputTodaysMarketCalibration(true);
        if (lazyMarketBuilding())
            LOG("Lazy market build being overridden to \"false\" for MARKETDATA analytic.")
        setLazyMarketBuilding(false);
    }

    LOG("analytics: " << analytics().size());
    for (auto a : analytics())
        LOG("analytic: " << a);

    LOG("buildInputParameters done");
}

} // namespace analytics
} // namespace ore<|MERGE_RESOLUTION|>--- conflicted
+++ resolved
@@ -421,19 +421,12 @@
     }
 
     outputPath_ = inputs_->resultsPath().string();
-<<<<<<< HEAD
-    setupLog(outputPath_, logFile_, logMask_, logRootPath_, progressLogFile_, progressLogRotationSize_, progressLogToConsole_,
-             structuredLogFile_, structuredLogRotationSize_);
-
-    inputs_->loadCurrencyConfiguration();
-    inputs_->loadCalendarAdjustment();
-    inputs_->loadScriptLibrary();
-
-=======
     if (clearLog_)
         setupLog(logMask_, outputPath_, logFile_, logRootPath_, progressLogFile_, progressLogRotationSize_,
                  progressLogToConsole_, structuredLogFile_, structuredLogRotationSize_);
->>>>>>> df9d7683
+
+    inputs_->loadScriptLibrary();
+
     LOG("initFromInputs done, requested analytics:" << to_string(inputs_->analytics()));
 }
 
@@ -569,13 +562,9 @@
     }
 
     runTimer_.stop();
-
-<<<<<<< HEAD
     // cache the error messages because we reset the loggers
     errorMessages_ = structuredLogger_->messages();
     
-=======
->>>>>>> df9d7683
     LOG("ORE analytics done");
 }
 
