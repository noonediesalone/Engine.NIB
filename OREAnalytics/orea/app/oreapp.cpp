--- conflicted
+++ resolved
@@ -189,7 +189,6 @@
 
         if (simulate_ && xva_ && useXvaRunner) {
 
-<<<<<<< HEAD
             if (cptyCube_) {
                 QL_REQUIRE(cptyCube_->numIds() == portfolio_->counterparties().size() + 1,
                           "cptyCube x dimension (" << cptyCube_->numIds() << ") does not match portfolio size ("
@@ -205,13 +204,10 @@
             QL_REQUIRE(scenarioData_->dimSamples() == cube_->samples(),
                        "scenario sample size does not match cube sample size");
 
-            runPostProcessor();
-=======
 	    out_ << setw(tab_) << left << "XVA simulation... " << flush;
 	    boost::shared_ptr<XvaRunner> xva = getXvaRunner();
             xva->runXva(market_, true);
             postProcess_ = xva->postProcess();
->>>>>>> d325db79
             out_ << "OK" << endl;
 
             out_ << setw(tab_) << left << "Write XVA Reports... " << flush;
@@ -1065,17 +1061,14 @@
         analytics["dim"] = parseBool(params_->get("xva", "dim"));
     else
         analytics["dim"] = false;
-<<<<<<< HEAD
     if (params_->has("xva", "dynamicCredit"))
         analytics["dynamicCredit"] = parseBool(params_->get("xva", "dynamicCredit"));
     else
         analytics["dynamicCredit"] = false;
-=======
     if (params_->has("xva", "cvaSensi"))
         analytics["cvaSensi"] = parseBool(params_->get("xva", "cvaSensi"));
     else
         analytics["cvaSensi"] = false;
->>>>>>> d325db79
 
     string baseCurrency = params_->get("xva", "baseCurrency");
     string calculationType = params_->get("xva", "calculationType");
@@ -1157,15 +1150,9 @@
     postProcess_ = boost::make_shared<PostProcess>(
         portfolio_, netting, market_, marketConfiguration, cube_, scenarioData_, analytics, baseCurrency,
         allocationMethod, marginalAllocationLimit, quantile, calculationType, dvaName, fvaBorrowingCurve,
-<<<<<<< HEAD
-        fvaLendingCurve, dimCalculator_, cubeInterpreter_, fullInitialCollateralisation, kvaCapitalDiscountRate,
-        kvaAlpha, kvaRegAdjustment, kvaCapitalHurdle, kvaOurPdFloor, kvaTheirPdFloor, kvaOurCvaRiskWeight,
-        kvaTheirCvaRiskWeight, cptyCube_);
-=======
         fvaLendingCurve, dimCalculator_, cubeInterpreter_, fullInitialCollateralisation, cvaSensiGrid,
         cvaSensiShiftSize, kvaCapitalDiscountRate, kvaAlpha, kvaRegAdjustment, kvaCapitalHurdle, kvaOurPdFloor,
-        kvaTheirPdFloor, kvaOurCvaRiskWeight, kvaTheirCvaRiskWeight);
->>>>>>> d325db79
+	kvaTheirPdFloor, kvaOurCvaRiskWeight, kvaTheirCvaRiskWeight, cptyCube_);
 }
 
 void OREApp::writeXVAReports() {
