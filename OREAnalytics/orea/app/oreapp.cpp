/*
 Copyright (C) 2016 Quaternion Risk Management Ltd
 All rights reserved.

 This file is part of ORE, a free-software/open-source library
 for transparent pricing and risk analysis - http://opensourcerisk.org

 ORE is free software: you can redistribute it and/or modify it
 under the terms of the Modified BSD License.  You should have received a
 copy of the license along with this program.
 The license is also available online at <http://opensourcerisk.org>

 This program is distributed on the basis that it will form a useful
 contribution to risk analytics and model standardisation, but WITHOUT
 ANY WARRANTY; without even the implied warranty of MERCHANTABILITY or
 FITNESS FOR A PARTICULAR PURPOSE. See the license for more details.
*/

#include <boost/algorithm/string.hpp>
#include <boost/timer.hpp>

#ifdef BOOST_MSVC
// disable warning C4503: '__LINE__Var': decorated name length exceeded, name was truncated
// This pragma statement needs to be at the top of the file - lower and it will not work:
// http://stackoverflow.com/questions/9673504/is-it-possible-to-disable-compiler-warning-c4503
// http://boost.2283326.n4.nabble.com/General-Warnings-and-pragmas-in-MSVC-td2587449.html
#pragma warning(disable : 4503)
#endif

#include <boost/filesystem.hpp>

#include <orea/orea.hpp>
#include <ored/ored.hpp>
#include <ql/cashflows/floatingratecoupon.hpp>
#include <ql/time/calendars/all.hpp>
#include <ql/time/daycounters/all.hpp>
#include <ored/utilities/calendaradjustmentconfig.hpp>

#include <orea/app/oreapp.hpp>

using namespace std;
using namespace ore::data;
using namespace ore::analytics;

namespace {

vector<string> getFilenames(const string& fileString, const string& path) {
    vector<string> fileNames;
    boost::split(fileNames, fileString, boost::is_any_of(",;"), boost::token_compress_on);
    for (auto it = fileNames.begin(); it < fileNames.end(); it++) {
        boost::trim(*it);
        *it = path + "/" + *it;
    }
    return fileNames;
}

} // anonymous namespace

namespace ore {
namespace analytics {

OREApp::OREApp(boost::shared_ptr<Parameters> params, ostream& out)
    : tab_(40), progressBarWidth_(72 - std::min<Size>(tab_, 67)), params_(params),
      asof_(parseDate(params_->get("setup", "asofDate"))), out_(out), cubeDepth_(0) {

    // Set global evaluation date
    Settings::instance().evaluationDate() = asof_;

    // Set up logging
    setupLog();

    readSetup();
}

OREApp::~OREApp() {
    // Close logs
    closeLog();
}

int OREApp::run() {

    boost::timer timer;

    try {
        out_ << "ORE starting" << std::endl;
        LOG("ORE starting");
        // readSetup();

        /*********
         * Build Markets
         */
        out_ << setw(tab_) << left << "Market... " << flush;
        buildMarket();
        out_ << "OK" << endl;

        /************************
         *Build Pricing Engine Factory
         */
        out_ << setw(tab_) << left << "Engine factory... " << flush;
        engineFactory_ = buildEngineFactory(market_);
        out_ << "OK" << endl;

        /******************************
         * Load and Build the Portfolio
         */
        out_ << setw(tab_) << left << "Portfolio... " << flush;
        portfolio_ = buildPortfolio(engineFactory_);
        out_ << "OK" << endl;

        /******************************
         * Write initial reports
         */
        out_ << setw(tab_) << left << "Write Reports... " << flush;
        writeInitialReports();
        out_ << "OK" << endl;

        /**************************
         * Write base scenario file
         */
        out_ << setw(tab_) << left << "Write Base Scenario... " << flush;
        if (writeBaseScenario_) {
            writeBaseScenario();
            out_ << "OK" << endl;
        } else {
            LOG("skip base scenario");
            out_ << "SKIP" << endl;
        }

        /**********************
         * Sensitivity analysis
         */
        if (sensitivity_) {
            out_ << setw(tab_) << left << "Sensitivity Report... " << flush;

            // We reset this here because the date grid building in sensitivity analysis depends on it.
            Settings::instance().evaluationDate() = asof_;
            getSensitivityRunner()->runSensitivityAnalysis(market_, conventions_, curveConfigs_, marketParameters_);
            out_ << "OK" << endl;
        } else {
            LOG("skip sensitivity analysis");
            out_ << setw(tab_) << left << "Sensitivity... ";
            out_ << "SKIP" << endl;
        }

        /****************
         * Stress testing
         */
        if (stress_) {
            runStressTest();
        } else {
            LOG("skip stress test");
            out_ << setw(tab_) << left << "Stress testing... ";
            out_ << "SKIP" << endl;
        }

        /****************
         * Parametric VaR
         */
        if (parametricVar_) {
            runParametricVar();
        } else {
            LOG("skip parametric var");
            out_ << setw(tab_) << left << "Parametric VaR... ";
            out_ << "SKIP" << endl;
        }

        /******************************************
         * Simulation: Scenario and Cube Generation
         */

        if (simulate_) {
            generateNPVCube();
        } else {
            LOG("skip simulation");
            out_ << setw(tab_) << left << "Simulation... ";
            out_ << "SKIP" << endl;
        }

        /*****************************
         * Aggregation and XVA Reports
         */
        out_ << setw(tab_) << left << "Aggregation and XVA Reports... " << flush;
        if (xva_) {

            // We reset this here because the date grid building below depends on it.
            Settings::instance().evaluationDate() = asof_;

            // Use pre-generated cube
            if (!cube_)
                loadCube();

            QL_REQUIRE(cube_->numIds() == portfolio_->size(),
                       "cube x dimension (" << cube_->numIds() << ") does not match portfolio size ("
                                            << portfolio_->size() << ")");

            // Use pre-generared scenarios
            if (!scenarioData_)
                loadScenarioData();

            QL_REQUIRE(scenarioData_->dimDates() == cube_->dates().size(),
                       "scenario dates do not match cube grid size");
            QL_REQUIRE(scenarioData_->dimSamples() == cube_->samples(),
                       "scenario sample size does not match cube sample size");

            runPostProcessor();
            out_ << "OK" << endl;
            out_ << setw(tab_) << left << "Write Reports... " << flush;
            writeXVAReports();
            if (writeDIMReport_)
                writeDIMReport();
            out_ << "OK" << endl;
        } else {
            LOG("skip XVA reports");
            out_ << "SKIP" << endl;
        }

    } catch (std::exception& e) {
        ALOG("Error: " << e.what());
        out_ << "Error: " << e.what() << endl;
        return 1;
    }

    out_ << "run time: " << setprecision(2) << timer.elapsed() << " sec" << endl;
    out_ << "ORE done." << endl;

    LOG("ORE done.");
    return 0;
}

void OREApp::readSetup() {

    params_->log();

    inputPath_ = params_->get("setup", "inputPath");
    outputPath_ = params_->get("setup", "outputPath");

    if (params_->has("setup", "observationModel")) {
        string om = params_->get("setup", "observationModel");
        ObservationMode::instance().setMode(om);
        LOG("Observation Mode is " << om);
    }
    if (params_->has("setup", "calendarAdjustment") && params_->get("setup", "calendarAdjustment") != "") {
        CalendarAdjustmentConfig calendarAdjustments;
        string calendarAdjustmentFile = inputPath_ + "/" + params_->get("setup", "calendarAdjustment");
        LOG("Load calendarAdjustment from file" << calendarAdjustmentFile);
        calendarAdjustments.fromFile(calendarAdjustmentFile);
        CalendarAdjustments::instance().setConfig(calendarAdjustments);
    }
   
    writeInitialReports_ = true;
    simulate_ = (params_->hasGroup("simulation") && params_->get("simulation", "active") == "Y") ? true : false;
    buildSimMarket_ = true;
    xva_ = (params_->hasGroup("xva") && params_->get("xva", "active") == "Y") ? true : false;
    writeDIMReport_ = (params_->hasGroup("xva") && params_->has("xva", "dim") && parseBool(params_->get("xva", "dim")))
                          ? true
                          : false;
    sensitivity_ = (params_->hasGroup("sensitivity") && params_->get("sensitivity", "active") == "Y") ? true : false;
    stress_ = (params_->hasGroup("stress") && params_->get("stress", "active") == "Y") ? true : false;
    parametricVar_ =
        (params_->hasGroup("parametricVar") && params_->get("parametricVar", "active") == "Y") ? true : false;
    writeBaseScenario_ =
        (params_->hasGroup("baseScenario") && params_->get("baseScenario", "active") == "Y") ? true : false;

    continueOnError_ = false;
    if (params_->has("setup", "continueOnError"))
        continueOnError_ = parseBool(params_->get("setup", "continueOnError"));
}

void OREApp::setupLog() {
    string outputPath = params_->get("setup", "outputPath");
    string logFile = outputPath + "/" + params_->get("setup", "logFile");
    Size logMask = 15; // Default level

    // Get log mask if available
    if (params_->has("setup", "logMask")) {
        logMask = static_cast<Size>(parseInteger(params_->get("setup", "logMask")));
    }

    boost::filesystem::path p{outputPath};
    if (!boost::filesystem::exists(p)) {
        boost::filesystem::create_directories(p);
    }
    QL_REQUIRE(boost::filesystem::is_directory(p), "output path '" << outputPath << "' is not a directory.");

    Log::instance().registerLogger(boost::make_shared<FileLogger>(logFile));
    Log::instance().setMask(logMask);
    Log::instance().switchOn();
}

void OREApp::closeLog() { Log::instance().removeAllLoggers(); }

void OREApp::getConventions() {
    if (params_->has("setup", "conventionsFile") && params_->get("setup", "conventionsFile") != "") {
        string conventionsFile = inputPath_ + "/" + params_->get("setup", "conventionsFile");
        conventions_.fromFile(conventionsFile);
    } else {
        WLOG("No conventions file loaded");
    }
}

void OREApp::getMarketParameters() {
    if (params_->has("setup", "marketConfigFile") && params_->get("setup", "marketConfigFile") != "") {
        string marketConfigFile = inputPath_ + "/" + params_->get("setup", "marketConfigFile");
        marketParameters_.fromFile(marketConfigFile);
    } else {
        WLOG("No market parameters loaded");
    }
}

boost::shared_ptr<EngineFactory> OREApp::buildEngineFactory(const boost::shared_ptr<Market>& market,
                                                            const string& groupName) const {
    MEM_LOG;
    LOG("Building an engine factory")

    map<MarketContext, string> configurations;
    boost::shared_ptr<EngineData> engineData = boost::make_shared<EngineData>();
    string pricingEnginesFile = inputPath_ + "/" + params_->get(groupName, "pricingEnginesFile");
    if (params_->get(groupName, "pricingEnginesFile") != "")
        engineData->fromFile(pricingEnginesFile);
    configurations[MarketContext::irCalibration] = params_->get("markets", "lgmcalibration");
    configurations[MarketContext::fxCalibration] = params_->get("markets", "fxcalibration");
    configurations[MarketContext::pricing] = params_->get("markets", "pricing");
    boost::shared_ptr<EngineFactory> factory = boost::make_shared<EngineFactory>(
        engineData, market, configurations, getExtraEngineBuilders(), getExtraLegBuilders());

    LOG("Engine factory built");
    MEM_LOG;

    return factory;
}

boost::shared_ptr<TradeFactory> OREApp::buildTradeFactory() const {
    boost::shared_ptr<TradeFactory> tf = boost::make_shared<TradeFactory>();
    tf->addExtraBuilders(getExtraTradeBuilders(tf));
    return tf;
}

boost::shared_ptr<Portfolio> OREApp::buildPortfolio(const boost::shared_ptr<EngineFactory>& factory) {
    MEM_LOG;
    LOG("Building portfolio");
    boost::shared_ptr<Portfolio> portfolio = loadPortfolio();
    portfolio->build(factory);
    LOG("Portfolio built");
    MEM_LOG;
    return portfolio;
}

boost::shared_ptr<Portfolio> OREApp::loadPortfolio() {
    string portfoliosString = params_->get("setup", "portfolioFile");
    boost::shared_ptr<Portfolio> portfolio = boost::make_shared<Portfolio>();
    if (params_->get("setup", "portfolioFile") == "")
        return portfolio;
    vector<string> portfolioFiles = getFilenames(portfoliosString, inputPath_);
    for (auto portfolioFile : portfolioFiles) {
        portfolio->load(portfolioFile, buildTradeFactory());
    }
    return portfolio;
}

boost::shared_ptr<ScenarioSimMarketParameters> OREApp::getSimMarketData() {
    string simulationConfigFile = inputPath_ + "/" + params_->get("simulation", "simulationConfigFile");
    boost::shared_ptr<ScenarioSimMarketParameters> simMarketData(new ScenarioSimMarketParameters);
    simMarketData->fromFile(simulationConfigFile);
    return simMarketData;
}

boost::shared_ptr<ScenarioGeneratorData> OREApp::getScenarioGeneratorData() {
    string simulationConfigFile = inputPath_ + "/" + params_->get("simulation", "simulationConfigFile");
    boost::shared_ptr<ScenarioGeneratorData> sgd(new ScenarioGeneratorData);
    sgd->fromFile(simulationConfigFile);
    return sgd;
}

boost::shared_ptr<QuantExt::CrossAssetModel> OREApp::buildCam(boost::shared_ptr<Market> market) {
    LOG("Build Simulation Model");
    string simulationConfigFile = inputPath_ + "/" + params_->get("simulation", "simulationConfigFile");
    LOG("Load simulation model data from file: " << simulationConfigFile);
    boost::shared_ptr<CrossAssetModelData> modelData = boost::make_shared<CrossAssetModelData>();
    modelData->fromFile(simulationConfigFile);
    string lgmCalibrationMarketStr = Market::defaultConfiguration;
    if (params_->has("markets", "lgmcalibration"))
        lgmCalibrationMarketStr = params_->get("markets", "lgmcalibration");
    string fxCalibrationMarketStr = Market::defaultConfiguration;
    if (params_->has("markets", "fxcalibration"))
        fxCalibrationMarketStr = params_->get("markets", "fxcalibration");
    string eqCalibrationMarketStr = Market::defaultConfiguration;
    if (params_->has("markets", "eqcalibration"))
        eqCalibrationMarketStr = params_->get("markets", "eqcalibration");
    string infCalibrationMarketStr = Market::defaultConfiguration;
    if (params_->has("markets", "infcalibration"))
        infCalibrationMarketStr = params_->get("markets", "infcalibration");
    string simulationMarketStr = Market::defaultConfiguration;
    if (params_->has("markets", "simulation"))
        simulationMarketStr = params_->get("markets", "simulation");

<<<<<<< HEAD
    CrossAssetModelBuilder modelBuilder(market, lgmCalibrationMarketStr, fxCalibrationMarketStr, eqCalibrationMarketStr,
                                        infCalibrationMarketStr, simulationMarketStr);
    return modelBuilder.build(modelData);
}
=======
    CrossAssetModelBuilder modelBuilder(market, modelData, lgmCalibrationMarketStr, fxCalibrationMarketStr,
                                        eqCalibrationMarketStr, infCalibrationMarketStr, simulationMarketStr);
    boost::shared_ptr<QuantExt::CrossAssetModel> model = *modelBuilder.model();
>>>>>>> 9ad42650

boost::shared_ptr<ScenarioGenerator>
OREApp::buildScenarioGenerator(boost::shared_ptr<Market> market,
                               boost::shared_ptr<ScenarioSimMarketParameters> simMarketData,
                               boost::shared_ptr<ScenarioGeneratorData> sgd) {
    boost::shared_ptr<QuantExt::CrossAssetModel> model = buildCam(market);
    LOG("Load Simulation Parameters");
    ScenarioGeneratorBuilder sgb(sgd);
    boost::shared_ptr<ScenarioFactory> sf = boost::make_shared<SimpleScenarioFactory>();
    boost::shared_ptr<ScenarioGenerator> sg = sgb.build(
        model, sf, simMarketData, asof_, market, params_->get("markets", "simulation")); // pricing or simulation?
    // Optionally write out scenarios
    if (params_->has("simulation", "scenariodump")) {
        string filename = outputPath_ + "/" + params_->get("simulation", "scenariodump");
        sg = boost::make_shared<ScenarioWriter>(sg, filename);
    }
    return sg;
}

void OREApp::writeInitialReports() {

    MEM_LOG;
    LOG("Writing initial reports");

    /************
     * Curve dump
     */
    out_ << endl << setw(tab_) << left << "Curve Report... " << flush;
    if (params_->hasGroup("curves") && params_->get("curves", "active") == "Y") {
        string fileName = outputPath_ + "/" + params_->get("curves", "outputFileName");
        CSVFileReport curvesReport(fileName);
        DateGrid grid(params_->get("curves", "grid"));
        getReportWriter()->writeCurves(curvesReport, params_->get("curves", "configuration"), grid, marketParameters_,
                                       market_, continueOnError_);
        out_ << "OK" << endl;
    } else {
        LOG("skip curve report");
        out_ << "SKIP" << endl;
    }

    /*********************
     * Portfolio valuation
     */
    out_ << setw(tab_) << left << "NPV Report... " << flush;
    if (params_->hasGroup("npv") && params_->get("npv", "active") == "Y") {
        string fileName = outputPath_ + "/" + params_->get("npv", "outputFileName");
        CSVFileReport npvReport(fileName);
        getReportWriter()->writeNpv(npvReport, params_->get("npv", "baseCurrency"), market_,
                                    params_->get("markets", "pricing"), portfolio_);
        out_ << "OK" << endl;
    } else {
        LOG("skip portfolio valuation");
        out_ << "SKIP" << endl;
    }

    /**********************
     * Cash flow generation
     */
    out_ << setw(tab_) << left << "Cashflow Report... " << flush;
    if (params_->hasGroup("cashflow") && params_->get("cashflow", "active") == "Y") {
        string fileName = outputPath_ + "/" + params_->get("cashflow", "outputFileName");
        CSVFileReport cashflowReport(fileName);
        getReportWriter()->writeCashflow(cashflowReport, portfolio_);
        out_ << "OK" << endl;
    } else {
        LOG("skip cashflow generation");
        out_ << "SKIP" << endl;
    }

    LOG("Initial reports written");
    MEM_LOG;
}

boost::shared_ptr<ReportWriter> OREApp::getReportWriter() const {
    return boost::shared_ptr<ReportWriter>(getReportWriterImpl());
}

boost::shared_ptr<SensitivityRunner> OREApp::getSensitivityRunner() {
    return boost::make_shared<SensitivityRunner>(params_, buildTradeFactory(), getExtraEngineBuilders(),
                                                 getExtraLegBuilders(), continueOnError_);
}

void OREApp::runStressTest() {

    MEM_LOG;
    LOG("Running stress test");

    out_ << setw(tab_) << left << "Stress Test Report... " << flush;
    // We reset this here because the date grid building below depends on it.
    Settings::instance().evaluationDate() = asof_;

    LOG("Get Simulation Market Parameters");
    string marketConfigFile = inputPath_ + "/" + params_->get("stress", "marketConfigFile");
    boost::shared_ptr<ScenarioSimMarketParameters> simMarketData(new ScenarioSimMarketParameters);
    simMarketData->fromFile(marketConfigFile);

    LOG("Get Stress Test Parameters");
    string stressConfigFile = inputPath_ + "/" + params_->get("stress", "stressConfigFile");
    boost::shared_ptr<StressTestScenarioData> stressData(new StressTestScenarioData);
    stressData->fromFile(stressConfigFile);

    LOG("Get Engine Data");
    string pricingEnginesFile = inputPath_ + "/" + params_->get("stress", "pricingEnginesFile");
    boost::shared_ptr<EngineData> engineData = boost::make_shared<EngineData>();
    engineData->fromFile(pricingEnginesFile);

    LOG("Get Portfolio");
    string portfolioFile = inputPath_ + "/" + params_->get("setup", "portfolioFile");
    boost::shared_ptr<Portfolio> portfolio = boost::make_shared<Portfolio>();
    // Just load here. We build the portfolio in SensitivityAnalysis, after building SimMarket.
    portfolio->load(portfolioFile);

    LOG("Build Stress Test");
    string marketConfiguration = params_->get("markets", "pricing");
    boost::shared_ptr<StressTest> stressTest = boost::make_shared<StressTest>(
        portfolio, market_, marketConfiguration, engineData, simMarketData, stressData, 
        conventions_, curveConfigs_, marketParameters_);

    string outputFile = outputPath_ + "/" + params_->get("stress", "scenarioOutputFile");
    Real threshold = parseReal(params_->get("stress", "outputThreshold"));
    boost::shared_ptr<Report> stressReport = boost::make_shared<CSVFileReport>(outputFile);
    stressTest->writeReport(stressReport, threshold);

    out_ << "OK" << endl;

    LOG("Stress test completed");
    MEM_LOG;
}

void OREApp::runParametricVar() {

    MEM_LOG;
    LOG("Running parametric VaR");

    out_ << setw(tab_) << left << "Parametric VaR Report... " << flush;

    LOG("Get sensitivity data");
    string sensiFile = inputPath_ + "/" + params_->get("parametricVar", "sensitivityInputFile");
    auto ss = boost::make_shared<SensitivityFileStream>(sensiFile);

    LOG("Build trade to portfolio id mapping");
    map<string, set<string>> tradePortfolio;
    for (auto const& t : portfolio_->trades()) {
        tradePortfolio[t->id()].insert(t->portfolioIds().begin(), t->portfolioIds().end());
    }

    LOG("Load covariance matrix data");
    map<std::pair<RiskFactorKey, RiskFactorKey>, Real> covarData;
    loadCovarianceDataFromCsv(covarData, inputPath_ + "/" + params_->get("parametricVar", "covarianceInputFile"));

    Size mcSamples = Null<Size>(), mcSeed = Null<Size>();
    string method = params_->get("parametricVar", "method");
    if (method == "MonteCarlo") {
        mcSamples = parseInteger(params_->get("parametricVar", "mcSamples"));
        mcSeed = parseInteger(params_->get("parametricVar", "mcSeed"));
    }

    string portfolioFilter =
        params_->has("parametricVar", "portfolioFilter") ? params_->get("parametricVar", "portfolioFilter") : "";

    LOG("Build parametric var report");
    auto calc =
        buildParametricVarCalculator(tradePortfolio, portfolioFilter, ss, covarData,
                                     parseListOfValues<Real>(params_->get("parametricVar", "quantiles"), &parseReal),
                                     method, mcSamples, mcSeed, parseBool(params_->get("parametricVar", "breakdown")),
                                     parseBool(params_->get("parametricVar", "salvageCovarianceMatrix")));

    CSVFileReport report(outputPath_ + "/" + params_->get("parametricVar", "outputFile"));
    calc->calculate(report);
    out_ << "OK" << endl;

    LOG("Parametric VaR completed");
    MEM_LOG;
}

boost::shared_ptr<ParametricVarCalculator>
OREApp::buildParametricVarCalculator(const std::map<std::string, std::set<std::string>>& tradePortfolio,
                                     const std::string& portfolioFilter,
                                     const boost::shared_ptr<SensitivityStream>& sensitivities,
                                     const std::map<std::pair<RiskFactorKey, RiskFactorKey>, Real> covariance,
                                     const std::vector<Real>& p, const std::string& method, const Size mcSamples,
                                     const Size mcSeed, const bool breakdown, const bool salvageCovarianceMatrix) {
    return boost::make_shared<ParametricVarCalculator>(tradePortfolio, portfolioFilter, sensitivities, covariance, p,
                                                       method, mcSamples, mcSeed, breakdown, salvageCovarianceMatrix);
}

void OREApp::writeBaseScenario() {

    MEM_LOG;
    LOG("Writing base scenario");

    Date today = Settings::instance().evaluationDate();

    LOG("Get Market Configuration");
    string marketConfiguration = params_->get("baseScenario", "marketConfiguration");

    LOG("Get Simulation Market Parameters");
    string marketConfigFile = inputPath_ + "/" + params_->get("baseScenario", "marketConfigFile");
    boost::shared_ptr<ScenarioSimMarketParameters> simMarketData(new ScenarioSimMarketParameters);
    simMarketData->fromFile(marketConfigFile);

    auto simMarket = boost::make_shared<ScenarioSimMarket>(market_, simMarketData, conventions_, marketConfiguration, 
        curveConfigs_, marketParameters_, continueOnError_);
    boost::shared_ptr<Scenario> scenario = simMarket->baseScenario();
    QL_REQUIRE(scenario->asof() == today, "dates do not match");

    string outputFile = outputPath_ + "/" + params_->get("baseScenario", "outputFileName");

    string separator = params_->get("baseScenario", "separator");
    QL_REQUIRE(separator.length() == 1, "separator needs length 1: " << separator);
    const char sep = separator.c_str()[0];

    bool append = parseBool(params_->get("baseScenario", "append"));
    bool writeHeader = parseBool(params_->get("baseScenario", "header"));
    string mode = append ? "a+" : "w+";

    ScenarioWriter sw(outputFile, sep, mode);
    sw.writeScenario(scenario, writeHeader);

    DLOG("Base scenario written to file " << outputFile);

    LOG("Base scenario written");
    MEM_LOG;
}

void OREApp::initAggregationScenarioData() {
    scenarioData_ = boost::make_shared<InMemoryAggregationScenarioData>(grid_->size(), samples_);
}

void OREApp::initCube(boost::shared_ptr<NPVCube>& cube, const std::vector<std::string>& ids) {
    if (cubeDepth_ == 1)
        cube = boost::make_shared<SinglePrecisionInMemoryCube>(asof_, ids, grid_->dates(), samples_);
    else if (cubeDepth_ == 2)
        cube = boost::make_shared<SinglePrecisionInMemoryCubeN>(asof_, ids, grid_->dates(), samples_, cubeDepth_);
    else {
        QL_FAIL("cube depth 1 or 2 expected");
    }
}

void OREApp::buildNPVCube() {
    LOG("Build valuation cube engine");
    // Valuation calculators
    string baseCurrency = params_->get("simulation", "baseCurrency");
    vector<boost::shared_ptr<ValuationCalculator>> calculators;
    calculators.push_back(boost::make_shared<NPVCalculator>(baseCurrency));
    if (cubeDepth_ > 1)
        calculators.push_back(boost::make_shared<CashflowCalculator>(baseCurrency, asof_, grid_, 1));
    LOG("Build cube");
    ValuationEngine engine(asof_, grid_, simMarket_);
    ostringstream o;
    o.str("");
    o << "Build Cube " << simPortfolio_->size() << " x " << grid_->size() << " x " << samples_ << "... ";

    auto progressBar = boost::make_shared<SimpleProgressBar>(o.str(), tab_, progressBarWidth_);
    auto progressLog = boost::make_shared<ProgressLog>("Building cube...");
    engine.registerProgressIndicator(progressBar);
    engine.registerProgressIndicator(progressLog);
    engine.buildCube(simPortfolio_, cube_, calculators);
    out_ << "OK" << endl;
}

void OREApp::initialiseNPVCubeGeneration(boost::shared_ptr<Portfolio> portfolio) {
    out_ << setw(tab_) << left << "Simulation Setup... ";
    LOG("Load Simulation Market Parameters");
    boost::shared_ptr<ScenarioSimMarketParameters> simMarketData = getSimMarketData();
    boost::shared_ptr<ScenarioGeneratorData> sgd = getScenarioGeneratorData();
    grid_ = sgd->grid();
    samples_ = sgd->samples();

    boost::shared_ptr<ScenarioGenerator> sg = buildScenarioGenerator(market_, simMarketData, sgd);
    if (buildSimMarket_) {
        LOG("Build Simulation Market");

        simMarket_ = boost::make_shared<ScenarioSimMarket>(market_, simMarketData, conventions_, getFixingManager(),
                                                           params_->get("markets", "simulation"), curveConfigs_,
                                                           marketParameters_, continueOnError_);
        simMarket_->scenarioGenerator() = sg;

        string groupName = "simulation";
        boost::shared_ptr<EngineFactory> simFactory = buildEngineFactory(simMarket_, groupName);

        LOG("Build portfolio linked to sim market");
        Size n = portfolio->size();
        portfolio->build(simFactory);
        simPortfolio_ = portfolio;
        if(simPortfolio_->size() != n) {
            ALOG("There were errors during the sim portfolio building - check the sim market setup? Could build "
                 << simPortfolio_->size() << " trades out of " << n);
        }
        out_ << "OK" << endl;
    }

    if (params_->has("simulation", "storeFlows") && params_->get("simulation", "storeFlows") == "Y")
        cubeDepth_ = 2; // NPV and FLOW
    else
        cubeDepth_ = 1; // NPV only

    ostringstream o;
    o << "Aggregation Scenario Data " << grid_->size() << " x " << samples_ << "... ";
    out_ << setw(tab_) << o.str() << flush;

    initAggregationScenarioData();
    // Set AggregationScenarioData
    simMarket_->aggregationScenarioData() = scenarioData_;
    out_ << "OK" << endl;

    initCube(cube_, simPortfolio_->ids());
}

void OREApp::generateNPVCube() {
    MEM_LOG;
    LOG("Running NPV cube generation");

    boost::shared_ptr<Portfolio> portfolio = loadPortfolio();
    initialiseNPVCubeGeneration(portfolio);
    buildNPVCube();
    writeCube(cube_);
    writeScenarioData();

    LOG("NPV cube generation completed");
    MEM_LOG;
}

void OREApp::writeCube(boost::shared_ptr<NPVCube> cube) {
    out_ << endl << setw(tab_) << left << "Write Cube... " << flush;
    LOG("Write cube");
    if (params_->has("simulation", "cubeFile")) {
        string cubeFileName = outputPath_ + "/" + params_->get("simulation", "cubeFile");
        cube->save(cubeFileName);
        out_ << "OK" << endl;
    } else
        out_ << "SKIP" << endl;
}

void OREApp::writeScenarioData() {
    out_ << endl << setw(tab_) << left << "Write Aggregation Scenario Data... " << flush;
    LOG("Write scenario data");
    bool skipped = true;
    if (params_->has("simulation", "aggregationScenarioDataFileName")) {
        // binary output
        string outputFileNameAddScenData =
            outputPath_ + "/" + params_->get("simulation", "aggregationScenarioDataFileName");
        scenarioData_->save(outputFileNameAddScenData);
        out_ << "OK" << endl;
        skipped = false;
    }
    if (params_->has("simulation", "aggregationScenarioDataDump")) {
        // csv output
        string outputFileNameAddScenData =
            outputPath_ + "/" + params_->get("simulation", "aggregationScenarioDataDump");
        CSVFileReport report(outputFileNameAddScenData);
        getReportWriter()->writeAggregationScenarioData(report, *scenarioData_);
        skipped = false;
    }
    if (skipped)
        out_ << "SKIP" << endl;
}

void OREApp::loadScenarioData() {
    string scenarioFile = outputPath_ + "/" + params_->get("xva", "scenarioFile");
    scenarioData_ = boost::make_shared<InMemoryAggregationScenarioData>();
    scenarioData_->load(scenarioFile);
}

void OREApp::loadCube() {
    string cubeFile = outputPath_ + "/" + params_->get("xva", "cubeFile");
    cubeDepth_ = 1;
    if (params_->has("xva", "hyperCube"))
        cubeDepth_ = parseBool(params_->get("xva", "hyperCube")) ? 2 : 1;

    if (cubeDepth_ > 1)
        cube_ = boost::make_shared<SinglePrecisionInMemoryCubeN>();
    else
        cube_ = boost::make_shared<SinglePrecisionInMemoryCube>();
    LOG("Load cube from file " << cubeFile);
    cube_->load(cubeFile);
    LOG("Cube loading done");
}

boost::shared_ptr<NettingSetManager> OREApp::initNettingSetManager() {
    string csaFile = inputPath_ + "/" + params_->get("xva", "csaFile");
    boost::shared_ptr<NettingSetManager> netting = boost::make_shared<NettingSetManager>();
    netting->fromFile(csaFile);
    return netting;
}

void OREApp::runPostProcessor() {
    boost::shared_ptr<NettingSetManager> netting = initNettingSetManager();
    map<string, bool> analytics;
    analytics["exerciseNextBreak"] = parseBool(params_->get("xva", "exerciseNextBreak"));
    analytics["exposureProfiles"] = parseBool(params_->get("xva", "exposureProfiles"));
    analytics["cva"] = parseBool(params_->get("xva", "cva"));
    analytics["dva"] = parseBool(params_->get("xva", "dva"));
    analytics["fva"] = parseBool(params_->get("xva", "fva"));
    analytics["colva"] = parseBool(params_->get("xva", "colva"));
    analytics["collateralFloor"] = parseBool(params_->get("xva", "collateralFloor"));
    if (params_->has("xva", "kva"))
        analytics["kva"] = parseBool(params_->get("xva", "kva"));
    else
        analytics["kva"] = false;
    if (params_->has("xva", "mva"))
        analytics["mva"] = parseBool(params_->get("xva", "mva"));
    else
        analytics["mva"] = false;
    if (params_->has("xva", "dim"))
        analytics["dim"] = parseBool(params_->get("xva", "dim"));
    else
        analytics["dim"] = false;

    string baseCurrency = params_->get("xva", "baseCurrency");
    string calculationType = params_->get("xva", "calculationType");
    string allocationMethod = params_->get("xva", "allocationMethod");
    Real marginalAllocationLimit = parseReal(params_->get("xva", "marginalAllocationLimit"));
    Real quantile = parseReal(params_->get("xva", "quantile"));
    string dvaName = params_->get("xva", "dvaName");
    string fvaLendingCurve = params_->get("xva", "fvaLendingCurve");
    string fvaBorrowingCurve = params_->get("xva", "fvaBorrowingCurve");

    Real dimQuantile = 0.99;
    Size dimHorizonCalendarDays = 14;
    Size dimRegressionOrder = 0;
    vector<string> dimRegressors;
    Real dimScaling = 1.0;
    Size dimLocalRegressionEvaluations = 0;
    Real dimLocalRegressionBandwidth = 0.25;

    Real kvaCapitalDiscountRate = 0.10;
    Real kvaAlpha = 1.4;
    Real kvaRegAdjustment = 12.5;
    Real kvaCapitalHurdle = 0.012;
    Real kvaOurPdFloor = 0.03;
    Real kvaTheirPdFloor = 0.03;
    Real kvaOurCvaRiskWeight = 0.05;
    Real kvaTheirCvaRiskWeight = 0.05;
    if (analytics["kva"]) {
        kvaCapitalDiscountRate = parseReal(params_->get("xva", "kvaCapitalDiscountRate"));
        kvaAlpha = parseReal(params_->get("xva", "kvaAlpha"));
        kvaRegAdjustment = parseReal(params_->get("xva", "kvaRegAdjustment"));
        kvaCapitalHurdle = parseReal(params_->get("xva", "kvaCapitalHurdle"));
        kvaOurPdFloor = parseReal(params_->get("xva", "kvaOurPdFloor"));
        kvaTheirPdFloor = parseReal(params_->get("xva", "kvaTheirPdFloor"));
        kvaOurCvaRiskWeight = parseReal(params_->get("xva", "kvaOurCvaRiskWeight"));
        kvaTheirCvaRiskWeight = parseReal(params_->get("xva", "kvaTheirCvaRiskWeight"));
    }

    if (analytics["mva"] || analytics["dim"]) {
        dimQuantile = parseReal(params_->get("xva", "dimQuantile"));
        dimHorizonCalendarDays = parseInteger(params_->get("xva", "dimHorizonCalendarDays"));
        dimRegressionOrder = parseInteger(params_->get("xva", "dimRegressionOrder"));
        string dimRegressorsString = params_->get("xva", "dimRegressors");
        dimRegressors = parseListOfValues(dimRegressorsString);
        dimScaling = parseReal(params_->get("xva", "dimScaling"));
        dimLocalRegressionEvaluations = parseInteger(params_->get("xva", "dimLocalRegressionEvaluations"));
        dimLocalRegressionBandwidth = parseReal(params_->get("xva", "dimLocalRegressionBandwidth"));
    }

    string marketConfiguration = params_->get("markets", "simulation");

    bool fullInitialCollateralisation = false;
    if (params_->has("xva", "fullInitialCollateralisation")) {
        fullInitialCollateralisation = parseBool(params_->get("xva", "fullInitialCollateralisation"));
    }

    postProcess_ = boost::make_shared<PostProcess>(
        portfolio_, netting, market_, marketConfiguration, cube_, scenarioData_, analytics, baseCurrency,
        allocationMethod, marginalAllocationLimit, quantile, calculationType, dvaName, fvaBorrowingCurve,
        fvaLendingCurve, dimQuantile, dimHorizonCalendarDays, dimRegressionOrder, dimRegressors,
        dimLocalRegressionEvaluations, dimLocalRegressionBandwidth, dimScaling, fullInitialCollateralisation,
        kvaCapitalDiscountRate, kvaAlpha, kvaRegAdjustment, kvaCapitalHurdle, kvaOurPdFloor, kvaTheirPdFloor,
	kvaOurCvaRiskWeight, kvaTheirCvaRiskWeight);
}

void OREApp::writeXVAReports() {

    MEM_LOG;
    LOG("Writing XVA reports");

    bool exposureByTrade = true;
    if (params_->has("xva", "exposureProfilesByTrade"))
        exposureByTrade = parseBool(params_->get("xva", "exposureProfilesByTrade"));    
    if (exposureByTrade) {
        for (auto t : postProcess_->tradeIds()) {
	    ostringstream o;
	    o << outputPath_ << "/exposure_trade_" << t << ".csv";
	    string tradeExposureFile = o.str();
	    CSVFileReport tradeExposureReport(tradeExposureFile);
	    getReportWriter()->writeTradeExposures(tradeExposureReport, postProcess_, t);
	}
    }
    for (auto n : postProcess_->nettingSetIds()) {
        ostringstream o1;
        o1 << outputPath_ << "/exposure_nettingset_" << n << ".csv";
        string nettingSetExposureFile = o1.str();
        CSVFileReport nettingSetExposureReport(nettingSetExposureFile);
        getReportWriter()->writeNettingSetExposures(nettingSetExposureReport, postProcess_, n);

        ostringstream o2;
        o2 << outputPath_ << "/colva_nettingset_" << n << ".csv";
        string nettingSetColvaFile = o2.str();
        CSVFileReport nettingSetColvaReport(nettingSetColvaFile);
        getReportWriter()->writeNettingSetColva(nettingSetColvaReport, postProcess_, n);
    }

    string XvaFile = outputPath_ + "/xva.csv";
    CSVFileReport xvaReport(XvaFile);
    getReportWriter()->writeXVA(xvaReport, params_->get("xva", "allocationMethod"), portfolio_, postProcess_);

    string rawCubeOutputFile = params_->get("xva", "rawCubeOutputFile");
    CubeWriter cw1(outputPath_ + "/" + rawCubeOutputFile);
    map<string, string> nettingSetMap = portfolio_->nettingSetMap();
    cw1.write(cube_, nettingSetMap);

    string netCubeOutputFile = params_->get("xva", "netCubeOutputFile");
    CubeWriter cw2(outputPath_ + "/" + netCubeOutputFile);
    cw2.write(postProcess_->netCube(), nettingSetMap);

    LOG("XVA reports written");
    MEM_LOG;
}

void OREApp::writeDIMReport() {
    string dimFile1 = outputPath_ + "/" + params_->get("xva", "dimEvolutionFile");
    vector<string> dimFiles2;
    for (auto f : parseListOfValues(params_->get("xva", "dimRegressionFiles")))
        dimFiles2.push_back(outputPath_ + "/" + f);
    string nettingSet = params_->get("xva", "dimOutputNettingSet");
    std::vector<Size> dimOutputGridPoints =
        parseListOfValues<Size>(params_->get("xva", "dimOutputGridPoints"), &parseInteger);
    ore::data::CSVFileReport dimEvolutionReport(dimFile1);
    postProcess_->exportDimEvolution(dimEvolutionReport);
    vector<boost::shared_ptr<ore::data::Report>> reportVec;
    for (Size i = 0; i < dimOutputGridPoints.size(); ++i)
        reportVec.push_back(boost::make_shared<ore::data::CSVFileReport>(dimFiles2[i]));
    postProcess_->exportDimRegression(nettingSet, dimOutputGridPoints, reportVec);
}

void OREApp::buildMarket(const std::string& todaysMarketXML, const std::string& curveConfigXML,
                         const std::string& conventionsXML, const std::vector<string>& marketData,
                         const std::vector<string>& fixingData) {
    MEM_LOG;
    LOG("Building today's market");

    if (conventionsXML == "")
        getConventions();
    else
        conventions_.fromXMLString(conventionsXML);

    if (todaysMarketXML == "")
        getMarketParameters();
    else
        marketParameters_.fromXMLString(todaysMarketXML);

    if (curveConfigXML != "")
        curveConfigs_.fromXMLString(curveConfigXML);
    else if (params_->has("setup", "curveConfigFile") && params_->get("setup", "curveConfigFile") != "") {
        out_ << endl << setw(tab_) << left << "Curve configuration... " << flush;
        string inputPath = params_->get("setup", "inputPath");
        string curveConfigFile = inputPath + "/" + params_->get("setup", "curveConfigFile");
        LOG("Load curve configurations from file");
        curveConfigs_.fromFile(curveConfigFile);
        out_ << "OK" << endl;
    } else {
        WLOG("No curve configurations loaded");
    }

    string implyTodaysFixingsString = params_->get("setup", "implyTodaysFixings");
    bool implyTodaysFixings = parseBool(implyTodaysFixingsString);

    if (marketData.size() == 0 || fixingData.size() == 0) {
        /*******************************
         * Market and fixing data loader
         */
        if (params_->has("setup", "marketDataFile") && params_->get("setup", "marketDataFile") != "") {
            out_ << setw(tab_) << left << "Market data loader... " << flush;
            string marketFileString = params_->get("setup", "marketDataFile");
            vector<string> marketFiles = getFilenames(marketFileString, inputPath_);
            string fixingFileString = params_->get("setup", "fixingDataFile");
            vector<string> fixingFiles = getFilenames(fixingFileString, inputPath_);
            vector<string> dividendFiles = {};
            if (params_->has("setup", "dividendDataFile")) {
                string dividendFileString = params_->get("setup", "dividendDataFile");
                dividendFiles = getFilenames(dividendFileString, inputPath_);
            }
            CSVLoader loader(marketFiles, fixingFiles, dividendFiles, implyTodaysFixings);
            out_ << "OK" << endl;
            market_ = boost::make_shared<TodaysMarket>(asof_, marketParameters_, loader, curveConfigs_, conventions_, continueOnError_);
        } else {
            WLOG("No market data loaded from file");
        }
    } else {
        LOG("Load market and fixing data from string vectors");
        InMemoryLoader loader;
        loadDataFromBuffers(loader, marketData, fixingData, implyTodaysFixings);
        market_ = boost::make_shared<TodaysMarket>(asof_, marketParameters_, loader, curveConfigs_, conventions_,
                                                   continueOnError_);
    }
    LOG("Today's market built");
    MEM_LOG;
}

boost::shared_ptr<MarketImpl> OREApp::getMarket() const {
    QL_REQUIRE(market_ != nullptr, "OREApp::getMarket(): original market is null");
    return boost::dynamic_pointer_cast<MarketImpl>(market_);
}

boost::shared_ptr<EngineFactory> OREApp::buildEngineFactoryFromXMLString(const boost::shared_ptr<Market>& market,
                                                                         const std::string& pricingEngineXML) {
    DLOG("OREApp::buildEngineFactoryFromXMLString called");

    if (pricingEngineXML == "")
        return buildEngineFactory(market);
    else {
        boost::shared_ptr<EngineData> engineData = boost::make_shared<EngineData>();
        engineData->fromXMLString(pricingEngineXML);

        map<MarketContext, string> configurations;
        configurations[MarketContext::irCalibration] = params_->get("markets", "lgmcalibration");
        configurations[MarketContext::fxCalibration] = params_->get("markets", "fxcalibration");
        configurations[MarketContext::pricing] = params_->get("markets", "pricing");
        boost::shared_ptr<EngineFactory> factory = boost::make_shared<EngineFactory>(
            engineData, market, configurations, getExtraEngineBuilders(), getExtraLegBuilders());
        return factory;
    }
}

} // namespace analytics
} // namespace ore<|MERGE_RESOLUTION|>--- conflicted
+++ resolved
@@ -393,16 +393,11 @@
     if (params_->has("markets", "simulation"))
         simulationMarketStr = params_->get("markets", "simulation");
 
-<<<<<<< HEAD
-    CrossAssetModelBuilder modelBuilder(market, lgmCalibrationMarketStr, fxCalibrationMarketStr, eqCalibrationMarketStr,
-                                        infCalibrationMarketStr, simulationMarketStr);
-    return modelBuilder.build(modelData);
-}
-=======
     CrossAssetModelBuilder modelBuilder(market, modelData, lgmCalibrationMarketStr, fxCalibrationMarketStr,
                                         eqCalibrationMarketStr, infCalibrationMarketStr, simulationMarketStr);
     boost::shared_ptr<QuantExt::CrossAssetModel> model = *modelBuilder.model();
->>>>>>> 9ad42650
+    return model;
+}
 
 boost::shared_ptr<ScenarioGenerator>
 OREApp::buildScenarioGenerator(boost::shared_ptr<Market> market,
