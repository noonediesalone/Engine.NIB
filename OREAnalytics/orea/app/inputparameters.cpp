/*
 Copyright (C) 2022 Quaternion Risk Management Ltd
 All rights reserved.

 This file is part of ORE, a free-software/open-source library
 for transparent pricing and risk analysis - http://opensourcerisk.org

 ORE is free software: you can redistribute it and/or modify it
 under the terms of the Modified BSD License.  You should have received a
 copy of the license along with this program.
 The license is also available online at <http://opensourcerisk.org>

 This program is distributed on the basis that it will form a useful
 contribution to risk analytics and model standardisation, but WITHOUT
 ANY WARRANTY; without even the implied warranty of MERCHANTABILITY or
 FITNESS FOR A PARTICULAR PURPOSE. See the license for more details.
*/

#include <orea/app/inputparameters.hpp>
#include <orea/cube/inmemorycube.hpp>
#include <orea/cube/cube_io.hpp>
#include <orea/engine/observationmode.hpp>
#include <orea/engine/sensitivityfilestream.hpp>
#include <orea/engine/sacvasensitivityloader.hpp>
#include <orea/scenario/scenariofilereader.hpp>
#include <orea/scenario/shiftscenariogenerator.hpp>
#include <orea/scenario/simplescenariofactory.hpp>
#include <orea/simm/simmbucketmapperbase.hpp>
#include <ored/configuration/currencyconfig.hpp>
#include <ored/utilities/calendaradjustmentconfig.hpp>
#include <ored/utilities/parsers.hpp>
#include <ored/portfolio/scriptedtrade.hpp>
#include <orea/simm/crifloader.hpp>

namespace ore {
namespace analytics {

void scaleUpPortfolio(QuantLib::ext::shared_ptr<ore::data::Portfolio>& p) {
    if (auto param_N = getenv("PORTFOLIO_SCALE_UP")) {
        LOG("Scaling up portfolio using factor PORTFOLIO_SCALE_UP = " << param_N << " from environment variables.");
        std::cerr << "\n\n*** Scaling up portfolio using factor PORTFOLIO_SCALE_UP = " << param_N
                  << " from environment variables.\n\n"
                  << std::endl;
        std::string pfxml = p->toXMLString();
        p = QuantLib::ext::make_shared<ore::data::Portfolio>();
        for (Size i = 0; i < atoi(param_N); ++i) {
            auto tmp = QuantLib::ext::make_shared<ore::data::Portfolio>();
            tmp->fromXMLString(pfxml);
            for (auto const& [id, t] : tmp->trades()) {
                t->id() += "_" + std::to_string(i + 1);
                p->add(t);
            }
        }
    }
}

vector<string> getFileNames(const string& fileString, const std::filesystem::path& path) {
    vector<string> fileNames;
    boost::split(fileNames, fileString, boost::is_any_of(",;"), boost::token_compress_on);
    for (auto it = fileNames.begin(); it < fileNames.end(); it++) {
        boost::trim(*it);
        *it = (path / *it).generic_string();
    }
    return fileNames;
}

InputParameters::InputParameters() {
    iborFallbackConfig_ = QuantLib::ext::make_shared<IborFallbackConfig>(IborFallbackConfig::defaultConfig());
    simmBucketMapper_ = QuantLib::ext::make_shared<SimmBucketMapperBase>();
    loadParameters();
}

void InputParameters::setAsOfDate(const std::string& s) {
    asof_ = parseDate(s);
    Settings::instance().evaluationDate() = asof_;
}

void InputParameters::setMarketConfig(const std::string& config, const std::string& context) {
    auto it = marketConfigs_.find(context);
    QL_REQUIRE(it == marketConfigs_.end(),
               "market config " << it->second << " already set for context " << it->first);
    marketConfigs_[context] = config;
}

void InputParameters::setRefDataManager(const std::string& xml) {
    refDataManager_ = QuantLib::ext::make_shared<BasicReferenceDataManager>();
    refDataManager_->fromXMLString(xml);
}

void InputParameters::setRefDataManagerFromFile(const std::string& fileName) {
    refDataManager_ = QuantLib::ext::make_shared<BasicReferenceDataManager>(fileName);
}

void InputParameters::setBaselTrafficLightConfig(const std::string& xml) {
    baselTrafficLightConfig_ = QuantLib::ext::make_shared<BaselTrafficLightData>();
    baselTrafficLightConfig_->fromXMLString(xml);
}

void InputParameters::setBaselTrafficLightFromFile(const std::string& fileName) {
    baselTrafficLightConfig_ = QuantLib::ext::make_shared<BaselTrafficLightData>(fileName);
}

void InputParameters::setScriptLibrary(const std::string& xml) {
    scriptLibrary_ = xml;
    ScriptLibraryData data;
    data.fromXMLString(xml);
    ScriptLibraryStorage::instance().set(std::move(data));
}

void InputParameters::setScriptLibraryFromFile(const std::string& fileName) {
    ScriptLibraryData data;
    data.fromFile(fileName);
    scriptLibrary_ = data.toXMLString();
    ScriptLibraryStorage::instance().set(std::move(data));
}

void InputParameters::loadScriptLibrary() {
    if (!scriptLibrary_.empty())
        setScriptLibrary(scriptLibrary_);
}


void InputParameters::setConventions(const std::string& xml) {
    conventions_ = QuantLib::ext::make_shared<Conventions>();
    conventions_->fromXMLString(xml);
    InstrumentConventions::instance().setConventions(conventions_);
}
    
void InputParameters::setConventionsFromFile(const std::string& fileName) {
    conventions_ = QuantLib::ext::make_shared<Conventions>();
    conventions_->fromFile(fileName);
    InstrumentConventions::instance().setConventions(conventions_);
}

void InputParameters::setCurveConfigs(const std::string& xml) {
    auto curveConfig = QuantLib::ext::make_shared<CurveConfigurations>();
    curveConfig->fromXMLString(xml);
    curveConfigs_.add(curveConfig);
}

void InputParameters::setCurveConfigsFromFile(const std::string& fileName, std::string id) {
    auto curveConfig = QuantLib::ext::make_shared<CurveConfigurations>();
    curveConfig->fromFile(fileName);
    curveConfigs_.add(curveConfig, id);
}

void InputParameters::setCalendarAdjustment(const std::string& xml) {
    calendarAdjustment_ = QuantLib::ext::make_shared<CalendarAdjustmentConfig>();
    calendarAdjustment_->fromXMLString(xml);
}

void InputParameters::setCalendarAdjustmentFromFile(const std::string& fileName) {
    calendarAdjustment_ = QuantLib::ext::make_shared<CalendarAdjustmentConfig>();
    calendarAdjustment_->fromFile(fileName);
}

void InputParameters::setCurrencyConfig(const std::string& xml) {
    currencyConfig_ = QuantLib::ext::make_shared<CurrencyConfig>();
    currencyConfig_->fromXMLString(xml);
}

void InputParameters::setCurrencyConfigFromFile(const std::string& fileName) {
    currencyConfig_ = QuantLib::ext::make_shared<CurrencyConfig>();
    currencyConfig_->fromFile(fileName);
}

void InputParameters::setCounterpartyManager(const std::string& xml) {
    counterpartyManager_ = QuantLib::ext::make_shared<CounterpartyManager>();
    counterpartyManager_->fromXMLString(xml);
}

void InputParameters::setCounterpartyManagerFromFile(const std::string& fileName) {
    counterpartyManager_ = QuantLib::ext::make_shared<CounterpartyManager>();
    counterpartyManager_->fromFile(fileName);
}

void InputParameters::setIborFallbackConfig(const std::string& xml) {
    iborFallbackConfig_= QuantLib::ext::make_shared<IborFallbackConfig>();
    iborFallbackConfig_->fromXMLString(xml);
}

void InputParameters::setIborFallbackConfigFromFile(const std::string& fileName) {
    iborFallbackConfig_= QuantLib::ext::make_shared<IborFallbackConfig>();
    iborFallbackConfig_->fromFile(fileName);
}

void InputParameters::setPricingEngine(const std::string& xml) {
    pricingEngine_ = QuantLib::ext::make_shared<EngineData>();
    pricingEngine_->fromXMLString(xml);
}

void InputParameters::setPricingEngineFromFile(const std::string& fileName) {
    pricingEngine_ = QuantLib::ext::make_shared<EngineData>();
    pricingEngine_->fromFile(fileName);
}

void InputParameters::setTodaysMarketParams(const std::string& xml) {
    todaysMarketParams_ = QuantLib::ext::make_shared<TodaysMarketParameters>();
    todaysMarketParams_->fromXMLString(xml);
}

void InputParameters::setTodaysMarketParamsFromFile(const std::string& fileName) {
    todaysMarketParams_ = QuantLib::ext::make_shared<TodaysMarketParameters>();
    todaysMarketParams_->fromFile(fileName);
}

void InputParameters::setPortfolio(const QuantLib::ext::shared_ptr<Portfolio>& portfolio) {
    portfolio_ = portfolio;
    scaleUpPortfolio(portfolio_);
}

void InputParameters::setPortfolio(const std::string& xml) {
    portfolio_ = QuantLib::ext::make_shared<Portfolio>(buildFailedTrades_);
    portfolio_->fromXMLString(xml);
    scaleUpPortfolio(portfolio_);
}

void InputParameters::setPortfolioFromFile(const std::string& fileNameString, const std::filesystem::path& inputPath) {
    vector<string> files = getFileNames(fileNameString, inputPath);
    portfolio_ = QuantLib::ext::make_shared<Portfolio>(buildFailedTrades_);
    for (auto file : files) {
        LOG("Loading portfolio from file: " << file);
        portfolio_->fromFile(file);
    }
    scaleUpPortfolio(portfolio_);
}

void InputParameters::setMporPortfolio(const std::string& xml) {
    mporPortfolio_ = QuantLib::ext::make_shared<Portfolio>(buildFailedTrades_);
    mporPortfolio_->fromXMLString(xml);
    scaleUpPortfolio(mporPortfolio_);
}

void InputParameters::setMporPortfolioFromFile(const std::string& fileNameString, const std::filesystem::path& inputPath) {
    vector<string> files = getFileNames(fileNameString, inputPath);
    mporPortfolio_ = QuantLib::ext::make_shared<Portfolio>(buildFailedTrades_);
    for (auto file : files) {
        LOG("Loading mpor portfolio from file: " << file);
        mporPortfolio_->fromFile(file);
    }
    scaleUpPortfolio(mporPortfolio_);
}

void InputParameters::setMarketConfigs(const std::map<std::string, std::string>& m) {
    marketConfigs_ = m;
}
    
void InputParameters::setMporCalendar(const std::string& s) {
    mporCalendar_ = parseCalendar(s);
}

void InputParameters::setSensiSimMarketParams(const std::string& xml) {
    sensiSimMarketParams_ = QuantLib::ext::make_shared<ScenarioSimMarketParameters>();
    sensiSimMarketParams_->fromXMLString(xml);
}

void InputParameters::setSensiSimMarketParamsFromFile(const std::string& fileName) {
    sensiSimMarketParams_ = QuantLib::ext::make_shared<ScenarioSimMarketParameters>();
    sensiSimMarketParams_->fromFile(fileName);
}
    
void InputParameters::setSensiScenarioData(const std::string& xml) {
    sensiScenarioData_ = QuantLib::ext::make_shared<SensitivityScenarioData>();
    sensiScenarioData_->fromXMLString(xml);
}

void InputParameters::setSensiScenarioDataFromFile(const std::string& fileName) {
    sensiScenarioData_ = QuantLib::ext::make_shared<SensitivityScenarioData>();
    sensiScenarioData_->fromFile(fileName);
}

void InputParameters::setSensiPricingEngine(const std::string& xml) {
    sensiPricingEngine_ = QuantLib::ext::make_shared<EngineData>();
    sensiPricingEngine_->fromXMLString(xml);
}

void InputParameters::setScenarioSimMarketParams(const std::string& xml) {
    scenarioSimMarketParams_ = QuantLib::ext::make_shared<ScenarioSimMarketParameters>();
    scenarioSimMarketParams_->fromXMLString(xml);
}

void InputParameters::setScenarioSimMarketParamsFromFile(const std::string& fileName) {
    scenarioSimMarketParams_ = QuantLib::ext::make_shared<ScenarioSimMarketParameters>();
    scenarioSimMarketParams_->fromFile(fileName);
}

void InputParameters::setHistVarSimMarketParams(const std::string& xml) {
    histVarSimMarketParams_ = QuantLib::ext::make_shared<ScenarioSimMarketParameters>();
    histVarSimMarketParams_->fromXMLString(xml);
}

void InputParameters::setHistVarSimMarketParamsFromFile(const std::string& fileName) {
    histVarSimMarketParams_ = QuantLib::ext::make_shared<ScenarioSimMarketParameters>();
    histVarSimMarketParams_->fromFile(fileName);
}

void InputParameters::setSensiPricingEngineFromFile(const std::string& fileName) {
    sensiPricingEngine_ = QuantLib::ext::make_shared<EngineData>();
    sensiPricingEngine_->fromFile(fileName);
}

void InputParameters::setStressSimMarketParams(const std::string& xml) {
    stressSimMarketParams_ = QuantLib::ext::make_shared<ScenarioSimMarketParameters>();
    stressSimMarketParams_->fromXMLString(xml);
}
    
void InputParameters::setStressSimMarketParamsFromFile(const std::string& fileName) {
    stressSimMarketParams_ = QuantLib::ext::make_shared<ScenarioSimMarketParameters>();
    stressSimMarketParams_->fromFile(fileName);
}
    
void InputParameters::setStressScenarioData(const std::string& xml) {
    stressScenarioData_ = QuantLib::ext::make_shared<StressTestScenarioData>();
    stressScenarioData_->fromXMLString(xml);
}
    
void InputParameters::setStressScenarioDataFromFile(const std::string& fileName) {
    stressScenarioData_ = QuantLib::ext::make_shared<StressTestScenarioData>();
    stressScenarioData_->fromFile(fileName);
}

void InputParameters::setStressSensitivityScenarioData(const std::string& xml) {
    stressSensitivityScenarioData_ = QuantLib::ext::make_shared<SensitivityScenarioData>();
    stressSensitivityScenarioData_->fromXMLString(xml);
}

void InputParameters::setStressSensitivityScenarioDataFromFile(const std::string& fileName) {
    stressSensitivityScenarioData_ = QuantLib::ext::make_shared<SensitivityScenarioData>();
    stressSensitivityScenarioData_->fromFile(fileName);
}

void InputParameters::setStressPricingEngine(const std::string& xml) {
    stressPricingEngine_ = QuantLib::ext::make_shared<EngineData>();
    stressPricingEngine_->fromXMLString(xml);
}

void InputParameters::setStressPricingEngineFromFile(const std::string& fileName) {
    stressPricingEngine_ = QuantLib::ext::make_shared<EngineData>();
    stressPricingEngine_->fromFile(fileName);
}

void InputParameters::setExposureSimMarketParams(const std::string& xml) {
    exposureSimMarketParams_ = QuantLib::ext::make_shared<ScenarioSimMarketParameters>();
    exposureSimMarketParams_->fromXMLString(xml);
}
    
void InputParameters::setExposureSimMarketParamsFromFile(const std::string& fileName) {
    exposureSimMarketParams_ = QuantLib::ext::make_shared<ScenarioSimMarketParameters>();
    exposureSimMarketParams_->fromFile(fileName);
}

void InputParameters::setScenarioGeneratorData(const std::string& xml) {
    scenarioGeneratorData_ = QuantLib::ext::make_shared<ScenarioGeneratorData>();
    scenarioGeneratorData_->fromXMLString(xml);
}

void InputParameters::setScenarioGeneratorDataFromFile(const std::string& fileName) {
    scenarioGeneratorData_ = QuantLib::ext::make_shared<ScenarioGeneratorData>();
    scenarioGeneratorData_->fromFile(fileName);
}

void InputParameters::setCrossAssetModelData(const std::string& xml) {
    crossAssetModelData_ = QuantLib::ext::make_shared<CrossAssetModelData>();
    crossAssetModelData_->fromXMLString(xml);
}

void InputParameters::setCrossAssetModelDataFromFile(const std::string& fileName) {
    crossAssetModelData_ = QuantLib::ext::make_shared<CrossAssetModelData>();
    crossAssetModelData_->fromFile(fileName);
}

void InputParameters::setSimulationPricingEngine(const std::string& xml) {
    simulationPricingEngine_ = QuantLib::ext::make_shared<EngineData>();
    simulationPricingEngine_->fromXMLString(xml);
}

void InputParameters::setSimulationPricingEngineFromFile(const std::string& fileName) {
    simulationPricingEngine_ = QuantLib::ext::make_shared<EngineData>();
    simulationPricingEngine_->fromFile(fileName);
}

void InputParameters::setAmcPricingEngine(const std::string& xml) {
    amcPricingEngine_ = QuantLib::ext::make_shared<EngineData>();
    amcPricingEngine_->fromXMLString(xml);
}

void InputParameters::setAmcCgPricingEngine(const std::string& xml) {
    amcCgPricingEngine_ = QuantLib::ext::make_shared<EngineData>();
    amcCgPricingEngine_->fromXMLString(xml);
}

void InputParameters::setXvaCgSensiScenarioData(const std::string& xml) {
    xvaCgSensiScenarioData_ = QuantLib::ext::make_shared<SensitivityScenarioData>();
    xvaCgSensiScenarioData_->fromXMLString(xml);
}

void InputParameters::setXvaCgSensiScenarioDataFromFile(const std::string& fileName) {
    xvaCgSensiScenarioData_ = QuantLib::ext::make_shared<SensitivityScenarioData>();
    xvaCgSensiScenarioData_->fromFile(fileName);
}

void InputParameters::setXvaStressSimMarketParams(const std::string& xml) {
    xvaStressSimMarketParams_ = QuantLib::ext::make_shared<ScenarioSimMarketParameters>();
    xvaStressSimMarketParams_->fromXMLString(xml);
}

void InputParameters::setXvaStressSimMarketParamsFromFile(const std::string& fileName) {
    xvaStressSimMarketParams_ = QuantLib::ext::make_shared<ScenarioSimMarketParameters>();
    xvaStressSimMarketParams_->fromFile(fileName);
}

void InputParameters::setXvaStressScenarioData(const std::string& xml) {
    xvaStressScenarioData_ = QuantLib::ext::make_shared<StressTestScenarioData>();
    xvaStressScenarioData_->fromXMLString(xml);
}

void InputParameters::setXvaStressScenarioDataFromFile(const std::string& fileName) {
    xvaStressScenarioData_ = QuantLib::ext::make_shared<StressTestScenarioData>();
    xvaStressScenarioData_->fromFile(fileName);
}

void InputParameters::setXvaStressSensitivityScenarioData(const std::string& xml) {
    xvaStressSensitivityScenarioData_ = QuantLib::ext::make_shared<SensitivityScenarioData>();
    xvaStressSensitivityScenarioData_->fromXMLString(xml);
}

void InputParameters::setXvaStressSensitivityScenarioDataFromFile(const std::string& fileName) {
    xvaStressSensitivityScenarioData_ = QuantLib::ext::make_shared<SensitivityScenarioData>();
    xvaStressSensitivityScenarioData_->fromFile(fileName);
}

void InputParameters::setSensitivityStressSimMarketParams(const std::string& xml) {
    sensitivityStressSimMarketParams_ = QuantLib::ext::make_shared<ScenarioSimMarketParameters>();
    sensitivityStressSimMarketParams_->fromXMLString(xml);
}

void InputParameters::setSensitivityStressSimMarketParamsFromFile(const std::string& fileName) {
    sensitivityStressSimMarketParams_ = QuantLib::ext::make_shared<ScenarioSimMarketParameters>();
    sensitivityStressSimMarketParams_->fromFile(fileName);
}

void InputParameters::setSensitivityStressScenarioData(const std::string& xml) {
    sensitivityStressScenarioData_ = QuantLib::ext::make_shared<StressTestScenarioData>();
    sensitivityStressScenarioData_->fromXMLString(xml);
}

void InputParameters::setSensitivityStressScenarioDataFromFile(const std::string& fileName) {
    sensitivityStressScenarioData_ = QuantLib::ext::make_shared<StressTestScenarioData>();
    sensitivityStressScenarioData_->fromFile(fileName);
}

void InputParameters::setSensitivityStressSensitivityScenarioData(const std::string& xml) {
    sensitivityStressSensitivityScenarioData_ = QuantLib::ext::make_shared<SensitivityScenarioData>();
    sensitivityStressSensitivityScenarioData_->fromXMLString(xml);
}

void InputParameters::setSensitivityStressSensitivityScenarioDataFromFile(const std::string& fileName) {
    sensitivityStressSensitivityScenarioData_ = QuantLib::ext::make_shared<SensitivityScenarioData>();
    sensitivityStressSensitivityScenarioData_->fromFile(fileName);
}

void InputParameters::setXvaSensiSimMarketParams(const std::string& xml) {
    xvaSensiSimMarketParams_ = QuantLib::ext::make_shared<ScenarioSimMarketParameters>();
    xvaSensiSimMarketParams_->fromXMLString(xml);
}
void InputParameters::setXvaSensiSimMarketParamsFromFile(const std::string& fileName) {
    xvaSensiSimMarketParams_ = QuantLib::ext::make_shared<ScenarioSimMarketParameters>();
    xvaSensiSimMarketParams_->fromFile(fileName);
}
void InputParameters::setXvaSensiScenarioData(const std::string& xml) {
    xvaSensiScenarioData_ = QuantLib::ext::make_shared<SensitivityScenarioData>();
    xvaSensiScenarioData_->fromXMLString(xml);
}
void InputParameters::setXvaSensiScenarioDataFromFile(const std::string& fileName) {
    xvaSensiScenarioData_ = QuantLib::ext::make_shared<SensitivityScenarioData>();
    xvaSensiScenarioData_->fromFile(fileName);
}
void InputParameters::setXvaSensiPricingEngine(const std::string& xml) {
    xvaSensiPricingEngine_ = QuantLib::ext::make_shared<EngineData>();
    xvaSensiPricingEngine_->fromXMLString(xml);
}
void InputParameters::setXvaSensiPricingEngineFromFile(const std::string& fileName) {
    xvaSensiPricingEngine_ = QuantLib::ext::make_shared<EngineData>();
    xvaSensiPricingEngine_->fromFile(fileName);
}

// SA-CVA

void InputParameters::setSaCvaNetSensitivitiesFromFile(const std::string& fileName) {
    SaCvaSensitivityLoader cvaLoader;
    cvaLoader.load(fileName, '\n', ',');
    saCvaNetSensitivities_ = cvaLoader.netRecords();

    LOG("InputParameters::setSaCvaNetSensitivitiesFromFile: " << saCvaNetSensitivities_.size() << " records");
}

void InputParameters::setCvaSensitivitiesFromFile(const std::string& fileName) {
    // FIXME:
    // I would prefer to use the SensitivityFileStream here for reading SensitivityRecords, but the XVA sensitivity
    // file format has an extra column (nettingSetId), to cover both trade-level and nettingSet-level sensitivites.
    // Is that really necessary?
    // If we could reuse the SensitivityFileStream here we could pass the SensitivityRecords to the
    // SaCvaSensitivityLoader to map to CvaSensitivityRecords, very similar to the
    // SaCvaSensitivityLoader::loadFromRawSensis method that uses a ParSensitivityCubeStream.

    cvaSensitivities_.clear();

    std::ifstream iss(fileName);
    if (!iss.is_open()) {
        ALOG("Error opening cva sensitivity file " << fileName);
	return;
    }

    std::string line;
    while (std::getline(iss, line)) {
        vector<string> tokens;
        boost::trim(line);
        boost::split(tokens, line, boost::is_any_of(",;\t"));

        // We expect the format of XVA Sensitivity analytic reports with 11 columns:
        // #NettingSetId,TradeId,IsPar,Factor_1,ShiftSize_1,Factor_2,ShiftSize_2,Currency,Base XVA,Delta,Gamma
        QL_REQUIRE(tokens.size() == 11,
                   "11 tokens expected in CVA Sensitivities, found " << tokens.size() << " in: " << to_string(tokens));

        // Skip header, comments and lines with a non-empty tradeId column, since we want nettingSet-level sensi only
        if (tokens[0] == "NettingSetId" || line[0] == '#' || tokens[1] != "")
            continue;

        // We expect par sensitivities
        bool isPar = parseBool(tokens[2]);
        QL_REQUIRE(isPar == true, "CVA par sensitivity expected as input into SA-CVA");

        CvaSensitivityRecord r;
        r.nettingSetId = tokens[0];
        // RiskFactorKey needs translation into CvaRiskFactorKey
        r.key = mapRiskFactorKeyToCvaRiskFactorKey(tokens[3]);
        // shiftType is not in the sensitivity report.
	// FIXME: Since it is not used in the sacvasensitivityloader- can we remove it from the CvaSensitivityRecord?
	//r.shiftType = parseShiftType(tokens[2]);
        r.shiftSize = parseReal(tokens[4]);
        r.currency = tokens[7];
        r.baseCva = parseReal(tokens[8]);
        r.delta = parseReal(tokens[9]);

        cvaSensitivities_.push_back(r);
    }

    SaCvaSensitivityLoader cvaLoader;
    cvaLoader.loadFromRawSensis(cvaSensitivities_, baseCurrency_, counterpartyManager_);
    saCvaNetSensitivities_ = cvaLoader.netRecords();

    if (saCvaNetSensitivities().size() == 0) {
        ALOG("Loaded " << saCvaNetSensitivities().size() << " sacva net sensitivities");
    }
}

// XVA Explain

void InputParameters::setXvaExplainSimMarketParams(const std::string& xml) {
    xvaExplainSimMarketParams_ = QuantLib::ext::make_shared<ScenarioSimMarketParameters>();
    xvaExplainSimMarketParams_->fromXMLString(xml);
}

void InputParameters::setXvaExplainSimMarketParamsFromFile(const std::string& fileName) {
    xvaExplainSimMarketParams_ = QuantLib::ext::make_shared<ScenarioSimMarketParameters>();
    xvaExplainSimMarketParams_->fromFile(fileName);
}

void InputParameters::setXvaExplainSensitivityScenarioData(const std::string& xml) {
    xvaExplainSensitivityScenarioData_ = QuantLib::ext::make_shared<SensitivityScenarioData>();
    xvaExplainSensitivityScenarioData_->fromXMLString(xml);
}

void InputParameters::setXvaExplainSensitivityScenarioDataFromFile(const std::string& fileName) {
    xvaExplainSensitivityScenarioData_ = QuantLib::ext::make_shared<SensitivityScenarioData>();
    xvaExplainSensitivityScenarioData_->fromFile(fileName);
}

void InputParameters::setAmcPricingEngineFromFile(const std::string& fileName) {
    amcPricingEngine_ = QuantLib::ext::make_shared<EngineData>();
    amcPricingEngine_->fromFile(fileName);
}

void InputParameters::setAmcCgPricingEngineFromFile(const std::string& fileName) {
    amcCgPricingEngine_ = QuantLib::ext::make_shared<EngineData>();
    amcCgPricingEngine_->fromFile(fileName);
}

void InputParameters::setNettingSetManager(const std::string& xml) {
    nettingSetManager_ = QuantLib::ext::make_shared<NettingSetManager>();
    nettingSetManager_->fromXMLString(xml);
}

void InputParameters::setNettingSetManagerFromFile(const std::string& fileName) {
    nettingSetManager_ = QuantLib::ext::make_shared<NettingSetManager>();
    nettingSetManager_->fromFile(fileName);
}

void InputParameters::setCollateralBalances(const std::string& xml) {
    collateralBalances_ = QuantLib::ext::make_shared<CollateralBalances>();
    collateralBalances_->fromXMLString(xml);
}

void InputParameters::setCollateralBalancesFromFile(const std::string& fileName) {
    collateralBalances_ = QuantLib::ext::make_shared<CollateralBalances>();
    collateralBalances_->fromFile(fileName);
}

void InputParameters::setCubeFromFile(const std::string& file) {
    auto r = ore::analytics::loadCube(file);
    cube_ = r.cube;
    if(r.scenarioGeneratorData)
        scenarioGeneratorData_ = r.scenarioGeneratorData;
    if(r.storeFlows)
        storeFlows_ = *r.storeFlows;
    if(r.storeCreditStateNPVs)
        storeCreditStateNPVs_ = *r.storeCreditStateNPVs;
}

void InputParameters::setCube(const ext::shared_ptr<NPVCube>& cube) {
    cube_ = cube;
}

void InputParameters::setNettingSetCubeFromFile(const std::string& file) {
    nettingSetCube_ = ore::analytics::loadCube(file).cube;
}

void InputParameters::setCptyCubeFromFile(const std::string& file) {
    cptyCube_ = ore::analytics::loadCube(file).cube;
}

void InputParameters::setMarketCubeFromFile(const std::string& file) { mktCube_ = loadAggregationScenarioData(file); }

void InputParameters::setMarketCube(const QuantLib::ext::shared_ptr<AggregationScenarioData>& cube) { mktCube_ = cube; }

void InputParameters::setVarQuantiles(const std::string& s) {
    // parse to vector<Real>
    varQuantiles_ = parseListOfValues<Real>(s, &parseReal);
}

void InputParameters::setCovarianceDataFromFile(const std::string& fileName) {
    ore::data::CSVFileReader reader(fileName, false);
    std::vector<std::string> dummy;
    while (reader.next()) {
        covarianceData_[std::make_pair(*parseRiskFactorKey(reader.get(0), dummy),
                                       *parseRiskFactorKey(reader.get(1), dummy))] =
            ore::data::parseReal(reader.get(2));
    }
    LOG("Read " << covarianceData_.size() << " valid covariance data lines from " << fileName);
}

void InputParameters::setCovarianceData(ore::data::CSVReader& reader) {
    std::vector<std::string> dummy;
    while (reader.next()) { 
        covarianceData_[std::make_pair(*parseRiskFactorKey(reader.get(0), dummy),
                                       *parseRiskFactorKey(reader.get(1), dummy))] =
            ore::data::parseReal(reader.get(2));
    }
    LOG("Read " << covarianceData_.size() << " valid covariance data lines");
}

void InputParameters::setCovarianceDataFromBuffer(const std::string& xml) {
    ore::data::CSVBufferReader reader(xml, false);
    setCovarianceData(reader);
}

void InputParameters::setSensitivityStreamFromFile(const std::string& fileName) {
    sensitivityStream_ = QuantLib::ext::make_shared<SensitivityFileStream>(
        fileName, csvSeparator_, csvCommentCharacter_, csvQuoteChar_, csvEscapeChar_);
}

void InputParameters::setSensitivityStreamFromBuffer(const std::string& buffer) {
    sensitivityStream_ = QuantLib::ext::make_shared<SensitivityBufferStream>(
        buffer, csvSeparator_, csvCommentCharacter_, csvQuoteChar_, csvEscapeChar_);
}

void InputParameters::setBenchmarkVarPeriod(const std::string& period) { 
    benchmarkVarPeriod_ = period;
}

void InputParameters::setScenarioReader(const std::string& fileName) {
    boost::filesystem::path baseScenarioPath(fileName);
    QL_REQUIRE(exists(baseScenarioPath), "The provided base scenario file, " << baseScenarioPath << ", does not exist");
    QL_REQUIRE(is_regular_file(baseScenarioPath),
               "The provided base scenario file, " << baseScenarioPath << ", is not a file");
    scenarioReader_ = QuantLib::ext::make_shared<ScenarioFileReader>(
        fileName, QuantLib::ext::make_shared<SimpleScenarioFactory>(false));
}

void InputParameters::setAmcTradeTypes(const std::string& s) {
    // parse to set<string>
    auto v = parseListOfValues(s);
    amcTradeTypes_ = std::set<std::string>(v.begin(), v.end());
}

void InputParameters::setAmcPathDataInput(const std::string& s) { amcPathDataInput_ = s; }

void InputParameters::setAmcPathDataOutput(const std::string& s) { amcPathDataOutput_ = s; }

void InputParameters::setCvaSensiGrid(const std::string& s) {
    // parse to vector<Period>
    cvaSensiGrid_ = parseListOfValues<Period>(s, &parsePeriod);
}
    
void InputParameters::setDeterministicInitialMarginFromFile(const std::string& fileName) {
    // Minimum requirement: The file has a header line and contains at least
    // columns "Date", "NettingSet" and "InitialMargin".
    // We don't assume that data is sorted by netting set or date.
    ore::data::CSVFileReader reader(fileName, true);
    std::map<std::string, std::map<Date, Real>> data;
    while (reader.next()) {
        Date date = parseDate(reader.get("Date"));
        std::string nettingSet = reader.get("NettingSet");
        Real initialMargin = parseReal(reader.get("InitialMargin"));        
        // LOG("IM Evolution NettingSet " << nettingSet << ": "
        //     << io::iso_date(date) << " " << initialMargin);
        if (data.find(nettingSet) == data.end())
            data[nettingSet] = std::map<Date,Real>();
        std::map<Date,Real>& evolution = data[nettingSet];
        evolution[date] = initialMargin;
    }
    for (auto d : data) {
        std::string n = d.first;
        LOG("Loading IM evolution for netting set " << n << ", size " << d.second.size());
        vector<Real> im;
        vector<Date> date;
        for (auto row : d.second) {
            im.push_back(row.second);
            date.push_back(row.first);
        }
        TimeSeries<Real> ts(date.begin(), date.end(), im.begin());
        // for (auto d : ts.dates())
        //     LOG("TimeSeries " << io::iso_date(d) << " " << ts[d]);
        setDeterministicInitialMargin(n, ts);
        WLOG("External IM evolution for NettingSet " << n << " loaded");
    }
}

void InputParameters::setDimRegressors(const std::string& s) {
    // parse to vector<string>
    dimRegressors_ = parseListOfValues(s);
}
    
void InputParameters::setDimOutputGridPoints(const std::string& s) {
    // parse to vector<Size>
    dimOutputGridPoints_ = parseListOfValues<Size>(s, &parseInteger);
}
    
void InputParameters::setCashflowHorizon(const std::string& s) {
    // parse to Date
    cashflowHorizon_ = parseDate(s);
}
    
void InputParameters::setPortfolioFilterDate(const std::string& s) {
    // parse to Date
    portfolioFilterDate_ = parseDate(s);
}

void InputParameters::setCreditSimulationParametersFromFile(const std::string& fileName) {
    creditSimulationParameters_ = QuantLib::ext::make_shared<CreditSimulationParameters>();
    creditSimulationParameters_->fromFile(fileName);
}

void InputParameters::setCreditSimulationParametersFromBuffer(const std::string& xml) {
    creditSimulationParameters_ = QuantLib::ext::make_shared<CreditSimulationParameters>();
    creditSimulationParameters_->fromXMLString(xml);
} 
    
void InputParameters::setCrifFromFile(const std::string& fileName, char eol, char delim, char quoteChar, char escapeChar) {
    bool updateMappings = true;
    bool aggregateTrades = false;
    bool allowUseCounterpartyTrade = true;
    auto crifLoader = CsvFileCrifLoader(fileName, getSimmConfiguration(), CrifRecord::additionalHeaders, updateMappings,
                                        aggregateTrades, allowUseCounterpartyTrade, eol, delim, quoteChar, escapeChar, reportNaString());
    crif_ = crifLoader.loadCrif();
}

void InputParameters::setCrifFromBuffer(const std::string& csvBuffer, char eol, char delim, char quoteChar, char escapeChar) {
    bool updateMappings = true;
    bool aggregateTrades = false;
    bool allowUseCounterpartyTrade = true;
    auto crifLoader =
        CsvBufferCrifLoader(csvBuffer, getSimmConfiguration(), CrifRecord::additionalHeaders, updateMappings,
                            aggregateTrades, allowUseCounterpartyTrade, eol, delim, quoteChar, escapeChar, reportNaString());
    crif_ = crifLoader.loadCrif();
}

void InputParameters::setSimmNameMapper(const std::string& xml) {
    simmNameMapper_ = QuantLib::ext::make_shared<SimmBasicNameMapper>();
    simmNameMapper_->fromXMLString(xml);    
}
    
void InputParameters::setSimmNameMapperFromFile(const std::string& fileName) {
    simmNameMapper_ = QuantLib::ext::make_shared<SimmBasicNameMapper>();
    simmNameMapper_->fromFile(fileName);    
}

void InputParameters::setSimmBucketMapper(const std::string& xml) {
    QL_REQUIRE(simmVersion_ != "", "SIMM version not set");
    QL_REQUIRE(simmBucketMapper_ != nullptr, "SIMMbucket mapper not set");
    QuantLib::ext::shared_ptr<SimmBucketMapperBase> sbm = QuantLib::ext::dynamic_pointer_cast<SimmBucketMapperBase>(simmBucketMapper_);
    sbm->fromXMLString(xml);
}
    
void InputParameters::setSimmBucketMapperFromFile(const std::string& fileName) {
    QL_REQUIRE(simmVersion_ != "", "SIMM version not set");
    QL_REQUIRE(simmBucketMapper_ != nullptr, "SIMMbucket mapper not set");
    QuantLib::ext::shared_ptr<SimmBucketMapperBase> sbm = QuantLib::ext::dynamic_pointer_cast<SimmBucketMapperBase>(simmBucketMapper_);
    sbm->fromFile(fileName);    
}

void InputParameters::setSimmCalibrationDataFromFile(const std::string& fileName) {
    simmCalibrationData_ = QuantLib::ext::make_shared<SimmCalibrationData>();
    simmCalibrationData_->fromFile(fileName);
}

void InputParameters::setAnalytics(const std::string& s) {
    // parse to set<string>
    auto v = parseListOfValues(s);
    analytics_ = std::set<std::string>(v.begin(), v.end());
}

void InputParameters::insertAnalytic(const std::string& s) {
    analytics_.insert(s);
}

<<<<<<< HEAD
void InputParameters::loadCurrencyConfiguration() {
    if (currencyConfiguration_.empty())
        return;
    CurrencyConfig currencyConfig;
    currencyConfig.fromXMLString(currencyConfiguration_);
}

void InputParameters::loadCalendarAdjustment() {
    if (calendarAdjustment_.empty())
        return;
    CalendarAdjustmentConfig calendarAdjustments;
    calendarAdjustments.fromXMLString(calendarAdjustment_);
}
=======
void InputParameters::removeAnalytic(const std::string& s) { analytics_.erase(s); }
>>>>>>> df9d7683

OutputParameters::OutputParameters(const QuantLib::ext::shared_ptr<Parameters>& params) {
    LOG("OutputFileNameMap called");
    npvOutputFileName_ = params->get("npv", "outputFileName", false);
    cashflowOutputFileName_ = params->get("cashflow", "outputFileName", false);
    curvesOutputFileName_ = params->get("curves", "outputFileName", false);
    scenarioDumpFileName_ = params->get("simulation", "scenariodump", false);
    scenarioOutputName_ = params->get("scenario", "scenarioOutputFile", false);
    if (scenarioOutputName_.empty())
        scenarioOutputName_ = params->get("scenarioStatistics", "scenarioOutputFile", false);
    cubeFileName_ = params->get("simulation", "cubeFile", false);
    mktCubeFileName_ = params->get("simulation", "aggregationScenarioDataFileName", false);
    rawCubeFileName_ = params->get("xva", "rawCubeOutputFile", false);
    netCubeFileName_ = params->get("xva", "netCubeOutputFile", false);
    timeAveragedNettedExposureFileName_ = params->get("xva", "timeAveragedNettedExposureOutputFile", false);
    dimEvolutionFileName_ = params->get("xva", "dimEvolutionFile", false);    
    std::string tmp = params->get("xva", "dimRegressionFiles", false);
    if (tmp != "")
        dimRegressionFileNames_ = parseListOfValues(tmp);
    sensitivityFileName_ = params->get("sensitivity", "sensitivityOutputFile", false);    
    parSensitivityFileName_ = params->get("sensitivity", "parSensitivityOutputFile", false);    
    jacobiFileName_ = params->get("sensitivity", "jacobiOutputFile", false);    
    jacobiInverseFileName_ = params->get("sensitivity", "jacobiInverseOutputFile", false);    
    sensitivityScenarioFileName_ = params->get("sensitivity", "scenarioOutputFile", false);    
    stressTestFileName_ = params->get("stress", "scenarioOutputFile", false);
    stressTestCashflowFileName_ = params->get("stress", "scenarioCashflowOutputFile", false);
    stressZeroScenarioDataFileName_ = params->get("stress", "stressZeroScenarioDataFile", false);
    xvaStressTestFileName_ = params->get("xvaStress", "scenarioOutputFile", false);
    sensitivityStressTestFileName_ = params->get("sensitivityStress", "scenarioOutputFile", false);
    varFileName_ = params->get("parametricVar", "outputFile", false);
    if (varFileName_.empty())
        varFileName_ = params->get("historicalSimulationVar", "outputFile", false);
    parConversionOutputFileName_ = params->get("zeroToParSensiConversion", "outputFile", false);
    parConversionJacobiFileName_ = params->get("zeroToParSensiConversion", "jacobiOutputFile", false);
    parConversionJacobiInverseFileName_ = params->get("zeroToParSensiConversion", "jacobiInverseOutputFile", false);
    pnlOutputFileName_ = params->get("pnl", "outputFileName", false);
    parStressTestConversionFile_ = params->get("parStressConversion", "stressZeroScenarioDataFile", false);
    pnlExplainOutputFileName_ = params->get("pnlExplain", "outputFileName", false);
    riskFactorsOutputFileName_ = params->get("portfolioDetails", "riskFactorFileName", false);
    marketObjectsOutputFileName_ = params->get("portfolioDetails", "marketObjectFileName", false);
    calibrationOutputFileName_ = params->get("calibration", "outputFile", false);

    zeroToParShiftFile_ = params->get("zeroToParShift", "parShiftsFile", false);
    xvaSensiJacobiFileName_ = params->get("xvaSensitivity", "jacobiOutputFile", false);    
    xvaSensiJacobiInverseFileName_ = params->get("xvaSensitivity", "jacobiInverseOutputFile", false);    
    // map internal report name to output file name
    fileNameMap_["npv"] = npvOutputFileName_;
    fileNameMap_["cashflow"] = cashflowOutputFileName_;
    fileNameMap_["curves"] = curvesOutputFileName_;
    fileNameMap_["cube"] = cubeFileName_;
    fileNameMap_["scenariodata"] = mktCubeFileName_;
    fileNameMap_["scenario"] = !scenarioOutputName_.empty() ? scenarioOutputName_ : scenarioDumpFileName_;
    fileNameMap_["rawcube"] = rawCubeFileName_;
    fileNameMap_["netcube"] = netCubeFileName_;
    fileNameMap_["timeAveragedNettedExposure"] = timeAveragedNettedExposureFileName_;
    fileNameMap_["dim_evolution"] = dimEvolutionFileName_;
    fileNameMap_["sensitivity"] = sensitivityFileName_;
    fileNameMap_["sensitivity_scenario"] = sensitivityScenarioFileName_;
    fileNameMap_["par_sensitivity"] = parSensitivityFileName_;
    fileNameMap_["jacobi"] = jacobiFileName_;
    fileNameMap_["jacobi_inverse"] = jacobiInverseFileName_;
    fileNameMap_["stress"] = stressTestFileName_;
    fileNameMap_["stress_cashflows"] = stressTestCashflowFileName_;
    fileNameMap_["stress_ZeroStressData"] = stressZeroScenarioDataFileName_;
    fileNameMap_["xva_stress"] = xvaStressTestFileName_;
    fileNameMap_["sensitivity_stress"] = sensitivityStressTestFileName_;
    fileNameMap_["var"] = varFileName_;
    fileNameMap_["parConversionSensitivity"] = parConversionOutputFileName_;
    fileNameMap_["parConversionJacobi"] = parConversionJacobiFileName_;
    fileNameMap_["parConversionJacobi_inverse"] = parConversionJacobiInverseFileName_;
    fileNameMap_["pnl"] = pnlOutputFileName_;
    fileNameMap_["parStress_ZeroStressData"] = parStressTestConversionFile_;
    fileNameMap_["pnl_explain"] = pnlExplainOutputFileName_;
    fileNameMap_["risk_factors"] = riskFactorsOutputFileName_;
    fileNameMap_["market_objects"] = marketObjectsOutputFileName_;
    fileNameMap_["calibration"] = calibrationOutputFileName_;
    fileNameMap_["xva_sensi_jacobi"] = jacobiFileName_;
    fileNameMap_["xva_sensi_jacobi_inverse"] = jacobiInverseFileName_;
    fileNameMap_["parshifts"] = zeroToParShiftFile_;
    vector<Size> dimOutputGridPoints;
    tmp = params->get("xva", "dimOutputGridPoints", false);
    if (tmp != "")
        dimOutputGridPoints = parseListOfValues<Size>(tmp, parseInteger);
    QL_REQUIRE(dimOutputGridPoints.size() == dimRegressionFileNames_.size(),
               "dim regression output grid points size (" << dimOutputGridPoints.size() << ") "
               << "and file names size (" << dimRegressionFileNames_.size() << ") do not match");
    for (Size i = 0; i < dimRegressionFileNames_.size(); ++i)
        fileNameMap_["dim_regression_" + std::to_string(i)] = dimRegressionFileNames_[i];

    tmp = params->get("xva", "creditMigrationTimeSteps", false);
    if (tmp != "") {
        auto ts = parseListOfValues<Size>(tmp, &parseInteger);
        for (auto const& t : ts) {
            fileNameMap_["credit_migration_" + std::to_string(t)] =
                params->get("xva", "creditMigrationOutputFiles") + "_" + std::to_string(t);
        }
    }

    LOG("OutputFileNameMap complete");
}
    
std::string OutputParameters::outputFileName(const std::string& internalName, const std::string& suffix) {
    auto it = fileNameMap_.find(internalName);
    if (it == fileNameMap_.end() || it->second == "")
        return internalName + "." + suffix;
    else        
        return it->second; // contains suffix
}


void InputParameters::setParConversionSimMarketParams(const std::string& xml) {
    parConversionSimMarketParams_ = QuantLib::ext::make_shared<ScenarioSimMarketParameters>();
    parConversionSimMarketParams_->fromXMLString(xml);
}

void InputParameters::setParConversionSimMarketParamsFromFile(const std::string& fileName) {
    parConversionSimMarketParams_ = QuantLib::ext::make_shared<ScenarioSimMarketParameters>();
    parConversionSimMarketParams_->fromFile(fileName);
}

void InputParameters::setParConversionScenarioData(const std::string& xml) {
    parConversionScenarioData_ = QuantLib::ext::make_shared<SensitivityScenarioData>();
    parConversionScenarioData_->fromXMLString(xml);
}

void InputParameters::setParConversionScenarioDataFromFile(const std::string& fileName) {
    parConversionScenarioData_ = QuantLib::ext::make_shared<SensitivityScenarioData>();
    parConversionScenarioData_->fromFile(fileName);
}
void InputParameters::setParConversionPricingEngine(const std::string& xml) {
    parConversionPricingEngine_ = QuantLib::ext::make_shared<EngineData>();
    parConversionPricingEngine_->fromXMLString(xml);
}

void InputParameters::setParConversionPricingEngineFromFile(const std::string& fileName) {
    parConversionPricingEngine_ = QuantLib::ext::make_shared<EngineData>();
    parConversionPricingEngine_->fromFile(fileName);
}

void InputParameters::setParStressSimMarketParams(const std::string& xml) {
    parStressSimMarketParams_ = QuantLib::ext::make_shared<ScenarioSimMarketParameters>();
    parStressSimMarketParams_->fromXMLString(xml);
}

void InputParameters::setParStressSimMarketParamsFromFile(const std::string& fileName) {
    parStressSimMarketParams_ = QuantLib::ext::make_shared<ScenarioSimMarketParameters>();
    parStressSimMarketParams_->fromFile(fileName);
}

void InputParameters::setParStressScenarioData(const std::string& xml) {
    parStressScenarioData_ = QuantLib::ext::make_shared<StressTestScenarioData>();
    parStressScenarioData_->fromXMLString(xml);
}

void InputParameters::setParStressScenarioDataFromFile(const std::string& fileName) {
    parStressScenarioData_ = QuantLib::ext::make_shared<StressTestScenarioData>();
    parStressScenarioData_->fromFile(fileName);
}

void InputParameters::setParStressSensitivityScenarioData(const std::string& xml) {
    parStressSensitivityScenarioData_ = QuantLib::ext::make_shared<SensitivityScenarioData>();
    parStressSensitivityScenarioData_->fromXMLString(xml);
}

void InputParameters::setParStressSensitivityScenarioDataFromFile(const std::string& fileName) {
    parStressSensitivityScenarioData_ = QuantLib::ext::make_shared<SensitivityScenarioData>();
    parStressSensitivityScenarioData_->fromFile(fileName);
}

void InputParameters::setParStressPricingEngine(const std::string& xml) {
    parStressPricingEngine_ = QuantLib::ext::make_shared<EngineData>();
    parStressPricingEngine_->fromXMLString(xml);
}

void InputParameters::setParStressPricingEngineFromFile(const std::string& fileName) {
    parStressPricingEngine_ = QuantLib::ext::make_shared<EngineData>();
    parStressPricingEngine_->fromFile(fileName);
}

void InputParameters::setZeroToParShiftSimMarketParams(const std::string& xml) {
    zeroToParShiftSimMarketParams_ = QuantLib::ext::make_shared<ScenarioSimMarketParameters>();
    zeroToParShiftSimMarketParams_->fromXMLString(xml);
}

void InputParameters::setZeroToParShiftSimMarketParamsFromFile(const std::string& fileName) {
    zeroToParShiftSimMarketParams_ = QuantLib::ext::make_shared<ScenarioSimMarketParameters>();
    zeroToParShiftSimMarketParams_->fromFile(fileName);
}

void InputParameters::setZeroToParShiftScenarioData(const std::string& xml) {
    zeroToParShiftScenarioData_ = QuantLib::ext::make_shared<StressTestScenarioData>();
    zeroToParShiftScenarioData_->fromXMLString(xml);
}

void InputParameters::setZeroToParShiftScenarioDataFromFile(const std::string& fileName) {
    zeroToParShiftScenarioData_ = QuantLib::ext::make_shared<StressTestScenarioData>();
    zeroToParShiftScenarioData_->fromFile(fileName);
}

void InputParameters::setZeroToParShiftSensitivityScenarioData(const std::string& xml) {
    zeroToParShiftSensitivityScenarioData_ = QuantLib::ext::make_shared<SensitivityScenarioData>();
    zeroToParShiftSensitivityScenarioData_->fromXMLString(xml);
}

void InputParameters::setZeroToParShiftSensitivityScenarioDataFromFile(const std::string& fileName) {
    zeroToParShiftSensitivityScenarioData_ = QuantLib::ext::make_shared<SensitivityScenarioData>();
    zeroToParShiftSensitivityScenarioData_->fromFile(fileName);
}

void InputParameters::setZeroToParShiftPricingEngine(const std::string& xml) {
    zeroToParShiftPricingEngine_ = QuantLib::ext::make_shared<EngineData>();
    zeroToParShiftPricingEngine_->fromXMLString(xml);
}

void InputParameters::setZeroToParShiftPricingEngineFromFile(const std::string& fileName) {
    zeroToParShiftPricingEngine_ = QuantLib::ext::make_shared<EngineData>();
    zeroToParShiftPricingEngine_->fromFile(fileName);
}

Date InputParameters::mporDate() {
    if (mporDate_ == Date()) {
        QL_REQUIRE(asof() != Date(), "Asof date is required for mpor date");
        QL_REQUIRE(!mporCalendar().empty(), "MporCalendar or BaseCurrency is required for mpor date");
        QL_REQUIRE(mporDays() != Null<Size>(), "mporDays is required for mpor date");

        int effectiveMporDays = mporForward()
            ? static_cast<int>(mporDays())
                               : -static_cast<int>(mporDays());

        mporDate_ = mporCalendar().advance(asof(), effectiveMporDays, QuantExt::Days);
    }
    return mporDate_;
}

QuantLib::ext::shared_ptr<SimmConfiguration> InputParameters::getSimmConfiguration() {
    QL_REQUIRE(simmBucketMapper() != nullptr,
               "Internal error, load simm bucket mapper before retrieving simmconfiguration");
    return buildSimmConfiguration(simmVersion(), simmBucketMapper(), simmCalibrationData(), mporDays());
}

} // namespace analytics
} // namespace ore<|MERGE_RESOLUTION|>--- conflicted
+++ resolved
@@ -824,23 +824,7 @@
     analytics_.insert(s);
 }
 
-<<<<<<< HEAD
-void InputParameters::loadCurrencyConfiguration() {
-    if (currencyConfiguration_.empty())
-        return;
-    CurrencyConfig currencyConfig;
-    currencyConfig.fromXMLString(currencyConfiguration_);
-}
-
-void InputParameters::loadCalendarAdjustment() {
-    if (calendarAdjustment_.empty())
-        return;
-    CalendarAdjustmentConfig calendarAdjustments;
-    calendarAdjustments.fromXMLString(calendarAdjustment_);
-}
-=======
 void InputParameters::removeAnalytic(const std::string& s) { analytics_.erase(s); }
->>>>>>> df9d7683
 
 OutputParameters::OutputParameters(const QuantLib::ext::shared_ptr<Parameters>& params) {
     LOG("OutputFileNameMap called");
