--- conflicted
+++ resolved
@@ -561,13 +561,10 @@
     parConversionOutputFileName_ = params->get("zeroToParSensiConversion", "outputFile", false);
     parConversionJacobiFileName_ = params->get("zeroToParSensiConversion", "jacobiOutputFile", false);
     parConversionJacobiInverseFileName_ = params->get("zeroToParSensiConversion", "jacobiInverseOutputFile", false);
-<<<<<<< HEAD
-    pnlExplainOutputFileName_ = params->get("pnlExplain", "outputFileName", false);
-
-=======
     pnlOutputFileName_ = params->get("pnl", "outputFileName", false);
     parStressTestConversionFile_ = params->get("parStressConversion", "stressZeroScenarioDataFile", false);
->>>>>>> 3f82b0b5
+    pnlExplainOutputFileName_ = params->get("pnlExplain", "outputFileName", false);
+
     // map internal report name to output file name
     fileNameMap_["npv"] = npvOutputFileName_;
     fileNameMap_["cashflow"] = cashflowOutputFileName_;
@@ -589,13 +586,10 @@
     fileNameMap_["parConversionSensitivity"] = parConversionOutputFileName_;
     fileNameMap_["parConversionJacobi"] = parConversionJacobiFileName_;
     fileNameMap_["parConversionJacobi_inverse"] = parConversionJacobiInverseFileName_;
-<<<<<<< HEAD
-    fileNameMap_["pnl_explain"] = pnlExplainOutputFileName_;
-    
-=======
     fileNameMap_["pnl"] = pnlOutputFileName_;
     fileNameMap_["parStress_ZeroStressData"] = parStressTestConversionFile_;
->>>>>>> 3f82b0b5
+    fileNameMap_["pnl_explain"] = pnlExplainOutputFileName_;
+    
     vector<Size> dimOutputGridPoints;
     tmp = params->get("xva", "dimOutputGridPoints", false);
     if (tmp != "")
