/*
 Copyright (C) 2017 Quaternion Risk Management Ltd
 All rights reserved.

 This file is part of ORE, a free-software/open-source library
 for transparent pricing and risk analysis - http://opensourcerisk.org

 ORE is free software: you can redistribute it and/or modify it
 under the terms of the Modified BSD License.  You should have received a
 copy of the license along with this program.
 The license is also available online at <http://opensourcerisk.org>

 This program is distributed on the basis that it will form a useful
 contribution to risk analytics and model standardisation, but WITHOUT
 ANY WARRANTY; without even the implied warranty of MERCHANTABILITY or
 FITNESS FOR A PARTICULAR PURPOSE. See the license for more details.
*/

#include <boost/lexical_cast.hpp>
#include <boost/timer.hpp>
#include <orea/cube/inmemorycube.hpp>
#include <orea/engine/stresstest.hpp>
#include <orea/engine/valuationengine.hpp>
#include <orea/scenario/clonescenariofactory.hpp>
#include <ored/utilities/log.hpp>
#include <ql/errors.hpp>
#include <ql/instruments/forwardrateagreement.hpp>
#include <ql/instruments/makeois.hpp>
#include <ql/instruments/makevanillaswap.hpp>
#include <ql/math/solvers1d/newtonsafe.hpp>
#include <ql/pricingengines/capfloor/bacheliercapfloorengine.hpp>
#include <ql/pricingengines/capfloor/blackcapfloorengine.hpp>
#include <ql/pricingengines/swap/discountingswapengine.hpp>
#include <ql/termstructures/yield/oisratehelper.hpp>
#include <qle/instruments/crossccybasisswap.hpp>
#include <qle/instruments/deposit.hpp>
#include <qle/instruments/fxforward.hpp>
#include <qle/pricingengines/crossccyswapengine.hpp>
#include <qle/pricingengines/depositengine.hpp>
#include <qle/pricingengines/discountingfxforwardengine.hpp>

#include <iomanip>
#include <iostream>

using namespace QuantLib;
using namespace QuantExt;
using namespace std;
using namespace ore::data;

namespace ore {
namespace analytics {

StressTest::StressTest(const boost::shared_ptr<ore::data::Portfolio>& portfolio,
                       boost::shared_ptr<ore::data::Market>& market, const string& marketConfiguration,
                       const boost::shared_ptr<ore::data::EngineData>& engineData,
                       boost::shared_ptr<ScenarioSimMarketParameters>& simMarketData,
                       const boost::shared_ptr<StressTestScenarioData>& stressData, const Conventions& conventions,
<<<<<<< HEAD
                       const CurveConfigurations& curveConfigs,
                       const TodaysMarketParameters& todaysMarketParams,
                       boost::shared_ptr<ScenarioFactory> scenarioFactory) {

    LOG("Build Simulation Market");
    boost::shared_ptr<ScenarioSimMarket> simMarket =
        boost::make_shared<ScenarioSimMarket>(market, simMarketData, conventions, Market::defaultConfiguration, curveConfigs, todaysMarketParams);
=======
                       boost::shared_ptr<ScenarioFactory> scenarioFactory, bool continueOnError) {

    LOG("Build Simulation Market");
    boost::shared_ptr<ScenarioSimMarket> simMarket =
        boost::make_shared<ScenarioSimMarket>(market, simMarketData, conventions, marketConfiguration, continueOnError);
>>>>>>> e6e65ccf

    LOG("Build Stress Scenario Generator");
    Date asof = market->asofDate();
    boost::shared_ptr<Scenario> baseScenario = simMarket->baseScenario();
    scenarioFactory = scenarioFactory ? scenarioFactory : boost::make_shared<CloneScenarioFactory>(baseScenario);
    boost::shared_ptr<StressScenarioGenerator> scenarioGenerator =
        boost::make_shared<StressScenarioGenerator>(stressData, baseScenario, simMarketData, scenarioFactory);
    simMarket->scenarioGenerator() = scenarioGenerator;

    LOG("Build Engine Factory");
    map<MarketContext, string> configurations;
    configurations[MarketContext::pricing] = marketConfiguration;
    boost::shared_ptr<EngineFactory> factory = boost::make_shared<EngineFactory>(engineData, simMarket, configurations);

    LOG("Reset and Build Portfolio");
    portfolio->reset();
    portfolio->build(factory);

    LOG("Build the cube object to store sensitivities");
    boost::shared_ptr<NPVCube> cube = boost::make_shared<DoublePrecisionInMemoryCube>(
        asof, portfolio->ids(), vector<Date>(1, asof), scenarioGenerator->samples());

    boost::shared_ptr<DateGrid> dg = boost::make_shared<DateGrid>(
        "1,0W"); // TODO - extend the DateGrid interface so that it can actually take a vector of dates as input
    vector<boost::shared_ptr<ValuationCalculator>> calculators;
    calculators.push_back(boost::make_shared<NPVCalculator>(simMarketData->baseCcy()));
    ValuationEngine engine(asof, dg, simMarket);
    LOG("Run Stress Scenarios");
    /*ostringstream o;
    o.str("");
    o << "Stress scenarios " << portfolio->size() << " x " << dg->size() << " x " << scenarioGenerator->samples() <<
    "... ";
    auto progressBar = boost::make_shared<SimpleProgressBar>(o.str());
    auto progressLog = boost::make_shared<ProgressLog>("Building scenarios...");
    engine.registerProgressIndicator(progressBar);
    engine.registerProgressIndicator(progressLog);*/
    engine.buildCube(portfolio, cube, calculators);

    /*****************
     * Collect results
     */
    baseNPV_.clear();
    shiftedNPV_.clear();
    delta_.clear();
    labels_.clear();
    for (Size i = 0; i < portfolio->size(); ++i) {
        Real npv0 = cube->getT0(i, 0);
        string id = portfolio->trades()[i]->id();
        trades_.insert(id);
        baseNPV_[id] = npv0;
        for (Size j = 0; j < scenarioGenerator->samples(); ++j) {
            string label = scenarioGenerator->scenarios()[j]->label();
            Real npv = cube->get(i, 0, j, 0);
            pair<string, string> p(id, label);
            shiftedNPV_[p] = npv;
            delta_[p] = npv - npv0;
            labels_.insert(label);
        }
    }
    LOG("Stress testing done");
}

void StressTest::writeReport(const boost::shared_ptr<ore::data::Report>& report, Real outputThreshold) {

    report->addColumn("TradeId", string());
    report->addColumn("ScenarioLabel", string());
    report->addColumn("Base NPV", double(), 2);
    report->addColumn("Scenario NPV", double(), 2);
    report->addColumn("Sensitivity", double(), 2);

    for (auto data : shiftedNPV_) {
        string id = data.first.first;
        string factor = data.first.second;
        Real npv = data.second;
        Real base = baseNPV_[id];
        Real sensi = npv - base;
        if (fabs(sensi) > outputThreshold) {
            report->next();
            report->add(id);
            report->add(factor);
            report->add(base);
            report->add(npv);
            report->add(sensi);
        }
    }

    report->end();
}
} // namespace analytics
} // namespace ore<|MERGE_RESOLUTION|>--- conflicted
+++ resolved
@@ -55,21 +55,13 @@
                        const boost::shared_ptr<ore::data::EngineData>& engineData,
                        boost::shared_ptr<ScenarioSimMarketParameters>& simMarketData,
                        const boost::shared_ptr<StressTestScenarioData>& stressData, const Conventions& conventions,
-<<<<<<< HEAD
                        const CurveConfigurations& curveConfigs,
                        const TodaysMarketParameters& todaysMarketParams,
-                       boost::shared_ptr<ScenarioFactory> scenarioFactory) {
-
-    LOG("Build Simulation Market");
-    boost::shared_ptr<ScenarioSimMarket> simMarket =
-        boost::make_shared<ScenarioSimMarket>(market, simMarketData, conventions, Market::defaultConfiguration, curveConfigs, todaysMarketParams);
-=======
                        boost::shared_ptr<ScenarioFactory> scenarioFactory, bool continueOnError) {
 
     LOG("Build Simulation Market");
     boost::shared_ptr<ScenarioSimMarket> simMarket =
-        boost::make_shared<ScenarioSimMarket>(market, simMarketData, conventions, marketConfiguration, continueOnError);
->>>>>>> e6e65ccf
+        boost::make_shared<ScenarioSimMarket>(market, simMarketData, conventions, Market::defaultConfiguration, curveConfigs, todaysMarketParams, continueOnError);
 
     LOG("Build Stress Scenario Generator");
     Date asof = market->asofDate();
