/*
 Copyright (C) 2016 Quaternion Risk Management Ltd
 All rights reserved.

 This file is part of ORE, a free-software/open-source library
 for transparent pricing and risk analysis - http://opensourcerisk.org

 ORE is free software: you can redistribute it and/or modify it
 under the terms of the Modified BSD License.  You should have received a
 copy of the license along with this program.
 The license is also available online at <http://opensourcerisk.org>

 This program is distributed on the basis that it will form a useful
 contribution to risk analytics and model standardisation, but WITHOUT
 ANY WARRANTY; without even the implied warranty of MERCHANTABILITY or
 FITNESS FOR A PARTICULAR PURPOSE. See the license for more details.
*/

#include <boost/timer.hpp>
#include <orea/cube/inmemorycube.hpp>
#include <orea/engine/sensitivityanalysis.hpp>
#include <orea/engine/valuationengine.hpp>
#include <orea/scenario/clonescenariofactory.hpp>
#include <ored/utilities/log.hpp>
#include <ored/utilities/to_string.hpp>
#include <ql/errors.hpp>
#include <ql/instruments/forwardrateagreement.hpp>
#include <ql/instruments/makeois.hpp>
#include <ql/instruments/makevanillaswap.hpp>
#include <ql/math/solvers1d/newtonsafe.hpp>
#include <ql/pricingengines/capfloor/bacheliercapfloorengine.hpp>
#include <ql/pricingengines/capfloor/blackcapfloorengine.hpp>
#include <ql/pricingengines/swap/discountingswapengine.hpp>
#include <ql/termstructures/yield/oisratehelper.hpp>
#include <qle/instruments/crossccybasisswap.hpp>
#include <qle/instruments/deposit.hpp>
#include <qle/instruments/fxforward.hpp>
#include <qle/pricingengines/crossccyswapengine.hpp>
#include <qle/pricingengines/depositengine.hpp>
#include <qle/pricingengines/discountingfxforwardengine.hpp>

using namespace QuantLib;
using namespace QuantExt;
using namespace std;
using namespace ore::data;

namespace ore {
namespace analytics {

SensitivityAnalysis::SensitivityAnalysis(const boost::shared_ptr<ore::data::Portfolio>& portfolio,
                                         const boost::shared_ptr<ore::data::Market>& market,
                                         const string& marketConfiguration,
                                         const boost::shared_ptr<ore::data::EngineData>& engineData,
                                         const boost::shared_ptr<ScenarioSimMarketParameters>& simMarketData,
                                         const boost::shared_ptr<SensitivityScenarioData>& sensitivityData,
                                         const Conventions& conventions, const bool recalibrateModels,
                                         const bool nonShiftedBaseCurrencyConversion)
    : market_(market), marketConfiguration_(marketConfiguration), asof_(market->asofDate()),
      simMarketData_(simMarketData), sensitivityData_(sensitivityData), conventions_(conventions),
      recalibrateModels_(recalibrateModels), nonShiftedBaseCurrencyConversion_(nonShiftedBaseCurrencyConversion),
      engineData_(engineData), portfolio_(portfolio), initialized_(false), computed_(false), overrideTenors_(false) {}

std::vector<boost::shared_ptr<ValuationCalculator>> SensitivityAnalysis::buildValuationCalculators() const {
    vector<boost::shared_ptr<ValuationCalculator>> calculators;
    if (nonShiftedBaseCurrencyConversion_) // use "original" FX rates to convert sensi to base currency
        calculators.push_back(boost::make_shared<NPVCalculatorFXT0>(simMarketData_->baseCcy(), market_));
    else // use the scenario FX rate when converting sensi to base currency
        calculators.push_back(boost::make_shared<NPVCalculator>(simMarketData_->baseCcy()));
    return calculators;
}

void SensitivityAnalysis::initialize(boost::shared_ptr<NPVCube>& cube) {
    LOG("Build Sensitivity Scenario Generator");
    initializeSensitivityScenarioGenerator();

    LOG("Build Simulation Market");
    initializeSimMarket();

    LOG("Build Engine Factory and rebuild portfolio");
    boost::shared_ptr<EngineFactory> factory = buildFactory();
    resetPortfolio(factory);
    if (recalibrateModels_)
        modelBuilders_ = factory->modelBuilders();
    else
        modelBuilders_.clear();

    if (!cube) {
        LOG("Build the cube object to store sensitivities");
        initializeCube(cube);
    }
    initialized_ = true;
}

void SensitivityAnalysis::generateSensitivities() {
    QL_REQUIRE(!initialized_, "unexpected state of SensitivitiesAnalysis object");

    // initialize the helper member objects
    boost::shared_ptr<NPVCube> cube;
    initialize(cube);
    QL_REQUIRE(initialized_, "SensitivitiesAnalysis member objects not correctly initialized");

    boost::shared_ptr<DateGrid> dg = boost::make_shared<DateGrid>("1,0W");
    vector<boost::shared_ptr<ValuationCalculator>> calculators = buildValuationCalculators();
    ValuationEngine engine(asof_, dg, simMarket_, modelBuilders_);
    LOG("Run Sensitivity Scenarios");
    engine.buildCube(portfolio_, cube, calculators);

    collectResultsFromCube(cube);
    computed_ = true;
    LOG("Sensitivity analysis completed");
}

void SensitivityAnalysis::initializeSensitivityScenarioGenerator(boost::shared_ptr<ScenarioFactory> scenFact) {
    scenarioGenerator_ = boost::make_shared<SensitivityScenarioGenerator>(sensitivityData_, simMarketData_, asof_,
                                                                          market_, overrideTenors_);
    boost::shared_ptr<Scenario> baseScen = scenarioGenerator_->baseScenario();
    boost::shared_ptr<ScenarioFactory> scenFactory =
        (scenFact != NULL) ? scenFact
                           : boost::make_shared<CloneScenarioFactory>(
                                 baseScen); // needed so that sensi scenarios are consistent with base scenario
    LOG("Generating sensitivity scenarios");
    scenarioGenerator_->generateScenarios(scenFactory);
}

void SensitivityAnalysis::initializeSimMarket() {
    boost::shared_ptr<ScenarioGenerator> sgen =
        boost::static_pointer_cast<ScenarioGenerator, SensitivityScenarioGenerator>(scenarioGenerator_);
    simMarket_ =
        boost::make_shared<ScenarioSimMarket>(sgen, market_, simMarketData_, conventions_, marketConfiguration_);
}

boost::shared_ptr<EngineFactory>
SensitivityAnalysis::buildFactory(const std::vector<boost::shared_ptr<EngineBuilder>> extraBuilders) const {
    map<MarketContext, string> configurations;
    configurations[MarketContext::pricing] = marketConfiguration_;
    boost::shared_ptr<EngineFactory> factory =
        boost::make_shared<EngineFactory>(engineData_, simMarket_, configurations);
    if (extraBuilders.size() > 0) {
        for (auto eb : extraBuilders)
            factory->registerBuilder(eb);
    }
    return factory;
}

void SensitivityAnalysis::resetPortfolio(const boost::shared_ptr<EngineFactory>& factory) {
    portfolio_->reset();
    portfolio_->build(factory);
}

void SensitivityAnalysis::initializeCube(boost::shared_ptr<NPVCube>& cube) const {
    cube = boost::make_shared<DoublePrecisionInMemoryCube>(asof_, portfolio_->ids(), vector<Date>(1, asof_),
                                                           scenarioGenerator_->samples());
}

void SensitivityAnalysis::collectResultsFromCube(const boost::shared_ptr<NPVCube>& cube) {

    /***********************************************
     * Collect results
     * - base NPVs,
     * - NPVs after single factor up shifts,
     * - NPVs after single factor down shifts
     * - deltas, gammas and cross gammas
     */
    baseNPV_.clear();
    vector<ShiftScenarioGenerator::ScenarioDescription> desc = scenarioGenerator_->scenarioDescriptions();
    QL_REQUIRE(desc.size() == scenarioGenerator_->samples(),
               "descriptions size " << desc.size() << " does not match samples " << scenarioGenerator_->samples());
    for (Size i = 0; i < portfolio_->size(); ++i) {

        Real npv0 = cube->getT0(i, 0);
        string id = portfolio_->trades()[i]->id();
        trades_.insert(id);
        baseNPV_[id] = npv0;

        // single shift scenarios: up, down, delta
        for (Size j = 0; j < scenarioGenerator_->samples(); ++j) {
            string label = scenarioGenerator_->scenarios()[j]->label();
            // LOG("scenario description " << j << ": " << desc[j].text());
            if (desc[j].type() == ShiftScenarioGenerator::ScenarioDescription::Type::Up ||
                desc[j].type() == ShiftScenarioGenerator::ScenarioDescription::Type::Down) {
                Real npv = cube->get(i, 0, j, 0);
                string factor = desc[j].factor1();
                pair<string, string> p(id, factor);
                if (desc[j].type() == ShiftScenarioGenerator::ScenarioDescription::Type::Up) {
                    LOG("up npv stored for id " << id << ", factor " << factor << ", npv " << npv);
                    upNPV_[p] = npv;
                    delta_[p] = npv - npv0;
                } else if (desc[j].type() == ShiftScenarioGenerator::ScenarioDescription::Type::Down) {
                    downNPV_[p] = npv;
                } else
                    continue;
                storeFactorShifts(desc[j]);
            }
        }

        // double shift scenarios: cross gamma
        for (Size j = 0; j < scenarioGenerator_->samples(); ++j) {
            string label = scenarioGenerator_->scenarios()[j]->label();
            // select cross scenarios here
            if (desc[j].type() == ShiftScenarioGenerator::ScenarioDescription::Type::Cross) {
                Real npv = cube->get(i, 0, j, 0);
                string f1 = desc[j].factor1();
                string f2 = desc[j].factor2();
                std::pair<string, string> p1(id, f1);
                std::pair<string, string> p2(id, f2);
                // f_xy(x,y) = (f(x+u,y+v) - f(x,y+v) - f(x+u,y) + f(x,y)) / (u*v)
                Real base = baseNPV_[id];
                Real up1 = upNPV_[p1];
                Real up2 = upNPV_[p2];
                std::tuple<string, string, string> triple(id, f1, f2);
                crossNPV_[triple] = npv;
                crossGamma_[triple] = npv - up1 - up2 + base; // f_xy(x,y) * u * v
            }
        }
    }

    // gamma
    for (auto data : upNPV_) {
        pair<string, string> p = data.first;
        Real u = data.second;
        string id = p.first;
        string factor = p.second;
        QL_REQUIRE(baseNPV_.find(id) != baseNPV_.end(), "base NPV not found for trade " << id);
        Real b = baseNPV_[id];
        QL_REQUIRE(downNPV_.find(p) != downNPV_.end(),
                   "down shift result not found for trade " << id << ", factor " << factor);
        Real d = downNPV_[p];
        // f_x(x) = (f(x+u) - f(x)) / u
        delta_[p] = u - b;           // = f_x(x) * u
                                     // f_xx(x) = (f(x+u) - 2*f(x) + f(x-u)) / u^2
        gamma_[p] = u - 2.0 * b + d; // = f_xx(x) * u^2
    }
}

void SensitivityAnalysis::writeScenarioReport(const boost::shared_ptr<Report>& report, Real outputThreshold) {

    QL_REQUIRE(computed_, "Sensitivities have not been successfully computed");

    report->addColumn("TradeId", string());
    report->addColumn("Factor", string());
    report->addColumn("Up/Down", string());
    report->addColumn("Base NPV", double(), 2);
    report->addColumn("Scenario NPV", double(), 2);
    report->addColumn("Difference", double(), 2);

    for (auto data : upNPV_) {
        string id = data.first.first;
        string factor = data.first.second;
        Real npv = data.second;
        Real base = baseNPV_[id];
        Real sensi = npv - base;
        if (fabs(sensi) > outputThreshold) {
            report->next();
            report->add(id);
            report->add(factor);
            report->add("Up");
            report->add(base);
            report->add(npv);
            report->add(sensi);
        }
    }

    for (auto data : downNPV_) {
        string id = data.first.first;
        string factor = data.first.second;
        Real npv = data.second;
        Real base = baseNPV_[id];
        Real sensi = npv - base;
        if (fabs(sensi) > outputThreshold) {
            report->next();
            report->add(id);
            report->add(factor);
            report->add("Down");
            report->add(base);
            report->add(npv);
            report->add(sensi);
        }
    }

    for (auto data : crossNPV_) {
        string id = std::get<0>(data.first);
        string factor1 = std::get<1>(data.first);
        string factor2 = std::get<2>(data.first);
        ostringstream o;
        o << factor1 << ":" << factor2;
        string factor = o.str();
        Real npv = data.second;
        Real base = baseNPV_[id];
        Real sensi = npv - base;
        if (fabs(sensi) > outputThreshold) {
            report->next();
            report->add(id);
            report->add(factor);
            report->add("Cross");
            report->add(base);
            report->add(npv);
            report->add(sensi);
        }
    }

    report->end();
}

void SensitivityAnalysis::writeSensitivityReport(const boost::shared_ptr<Report>& report, Real outputThreshold) {

    QL_REQUIRE(computed_, "Sensitivities have not been successfully computed");

    report->addColumn("TradeId", string());
    report->addColumn("Factor", string());
    report->addColumn("ShiftSize", double(), 6);
    report->addColumn("Base NPV", double(), 2);
    report->addColumn("Delta*Shift", double(), 2);
    report->addColumn("Gamma*Shift^2", double(), 2);

    for (auto data : delta_) {
        pair<string, string> p = data.first;
        string id = data.first.first;
        string factor = data.first.second;
        Real shiftSize = factors_[factor];
        Real delta = data.second;
        Real gamma = gamma_[p];
        Real base = baseNPV_[id];
        if (fabs(delta) > outputThreshold || fabs(gamma) > outputThreshold) {
            report->next();
            report->add(id);
            report->add(factor);
            report->add(shiftSize);
            report->add(base);
            report->add(delta);
            report->add(gamma);
        }
    }
    report->end();
}

void SensitivityAnalysis::writeCrossGammaReport(const boost::shared_ptr<Report>& report, Real outputThreshold) {

    QL_REQUIRE(computed_, "Sensitivities have not been successfully computed");

    report->addColumn("TradeId", string());
    report->addColumn("Factor 1", string());
    report->addColumn("ShiftSize1", double(), 6);
    report->addColumn("Factor 2", string());
    report->addColumn("ShiftSize2", double(), 6);
    report->addColumn("Base NPV", double(), 2);
    report->addColumn("CrossGamma*Shift^2", double(), 2);

    for (auto data : crossGamma_) {
        string id = std::get<0>(data.first);
        string factor1 = std::get<1>(data.first);
        Real shiftSize1 = factors_[factor1];
        string factor2 = std::get<2>(data.first);
        Real shiftSize2 = factors_[factor2];
        Real crossGamma = data.second;
        Real base = baseNPV_[id];
        if (fabs(crossGamma) > outputThreshold) {
            report->next();
            report->add(id);
            report->add(factor1);
            report->add(shiftSize1);
            report->add(factor2);
            report->add(shiftSize2);
            report->add(base);
            report->add(crossGamma);
        }
    }
    report->end();
}

void SensitivityAnalysis::storeFactorShifts(const ShiftScenarioGenerator::ScenarioDescription& desc) {
    RiskFactorKey key1 = desc.key1();
    string factor1 = desc.factor1();
    if (factors_.find(factor1) == factors_.end()) {
        Real shift1Size = getShiftSize(key1);
        // cout << factor1 << "," << key1 << shift1Size << endl;
        factors_[factor1] = shift1Size;
    }
    if (desc.type() == ShiftScenarioGenerator::ScenarioDescription::Type::Cross) {
        RiskFactorKey key2 = desc.key2();
        string factor2 = desc.factor2();
        if (factors_.find(factor2) == factors_.end()) {
            Real shift2Size = getShiftSize(key2);
            factors_[factor2] = shift2Size;
        }
    }
}

Real SensitivityAnalysis::getShiftSize(const RiskFactorKey& key) const {
    RiskFactorKey::KeyType keytype = key.keytype;
    string keylabel = key.name;
    Real shiftSize = 0.0;
    Real shiftMult = 1.0;
    if (keytype == RiskFactorKey::KeyType::FXSpot) {
        shiftSize = sensitivityData_->fxShiftData()[keylabel].shiftSize;
        if (boost::to_upper_copy(sensitivityData_->fxShiftData()[keylabel].shiftType) == "RELATIVE") {
            shiftMult = simMarket_->fxSpot(keylabel, marketConfiguration_)->value();
        }
    } else if (keytype == RiskFactorKey::KeyType::DiscountCurve) {
        string ccy = keylabel;
        shiftSize = sensitivityData_->discountCurveShiftData()[ccy].shiftSize;
        if (boost::to_upper_copy(sensitivityData_->discountCurveShiftData()[ccy].shiftType) == "RELATIVE") {
            Size keyIdx = key.index;
            Period p = sensitivityData_->discountCurveShiftData()[ccy].shiftTenors[keyIdx];
            Handle<YieldTermStructure> yts = simMarket_->discountCurve(ccy, marketConfiguration_);
            Time t = yts->dayCounter().yearFraction(asof_, asof_ + p);
            Real zeroRate = yts->zeroRate(t, Continuous);
            shiftMult = zeroRate;
        }
    } else if (keytype == RiskFactorKey::KeyType::IndexCurve) {
        string idx = keylabel;
        shiftSize = sensitivityData_->indexCurveShiftData()[idx].shiftSize;
        if (boost::to_upper_copy(sensitivityData_->indexCurveShiftData()[idx].shiftType) == "RELATIVE") {
            Size keyIdx = key.index;
            Period p = sensitivityData_->indexCurveShiftData()[idx].shiftTenors[keyIdx];
            Handle<YieldTermStructure> yts =
                simMarket_->iborIndex(idx, marketConfiguration_)->forwardingTermStructure();
            Time t = yts->dayCounter().yearFraction(asof_, asof_ + p);
            Real zeroRate = yts->zeroRate(t, Continuous);
            shiftMult = zeroRate;
        }
    } else if (keytype == RiskFactorKey::KeyType::YieldCurve) {
        string yc = keylabel;
        shiftSize = sensitivityData_->yieldCurveShiftData()[yc].shiftSize;
        if (boost::to_upper_copy(sensitivityData_->yieldCurveShiftData()[yc].shiftType) == "RELATIVE") {
            Size keyIdx = key.index;
            Period p = sensitivityData_->yieldCurveShiftData()[yc].shiftTenors[keyIdx];
            Handle<YieldTermStructure> yts = simMarket_->yieldCurve(yc, marketConfiguration_);
            Time t = yts->dayCounter().yearFraction(asof_, asof_ + p);
            Real zeroRate = yts->zeroRate(t, Continuous);
            shiftMult = zeroRate;
        }
    } else if (keytype == RiskFactorKey::KeyType::FXVolatility) {
        string pair = keylabel;
        shiftSize = sensitivityData_->fxVolShiftData()[pair].shiftSize;
        if (boost::to_upper_copy(sensitivityData_->fxVolShiftData()[pair].shiftType) == "RELATIVE") {
            vector<Real> strikes = sensitivityData_->fxVolShiftData()[pair].shiftStrikes;
            QL_REQUIRE(strikes.size() == 0, "Only ATM FX vols supported");
            Real atmFwd = 0.0; // hardcoded, since only ATM supported
            Size keyIdx = key.index;
            Period p = sensitivityData_->fxVolShiftData()[pair].shiftExpiries[keyIdx];
            Handle<BlackVolTermStructure> vts = simMarket_->fxVol(pair, marketConfiguration_);
            Time t = vts->dayCounter().yearFraction(asof_, asof_ + p);
            Real atmVol = vts->blackVol(t, atmFwd);
            shiftMult = atmVol;
        }
    } else if (keytype == RiskFactorKey::KeyType::SwaptionVolatility) {
        string ccy = keylabel;
        shiftSize = sensitivityData_->swaptionVolShiftData()[ccy].shiftSize;
        if (boost::to_upper_copy(sensitivityData_->swaptionVolShiftData()[ccy].shiftType) == "RELATIVE") {
            vector<Real> strikes = sensitivityData_->swaptionVolShiftData()[ccy].shiftStrikes;
            vector<Period> tenors = sensitivityData_->swaptionVolShiftData()[ccy].shiftTerms;
            vector<Period> expiries = sensitivityData_->swaptionVolShiftData()[ccy].shiftExpiries;
            QL_REQUIRE(strikes.size() == 0, "Only ATM Swaption vols supported");
            Real atmFwd = 0.0; // hardcoded, since only ATM supported
            Size keyIdx = key.index;
            Size expIdx = keyIdx / tenors.size();
            Period p_exp = expiries[expIdx];
            Size tenIdx = keyIdx % tenors.size();
            Period p_ten = tenors[tenIdx];
            Handle<SwaptionVolatilityStructure> vts = simMarket_->swaptionVol(ccy, marketConfiguration_);
            Time t_exp = vts->dayCounter().yearFraction(asof_, asof_ + p_exp);
            Time t_ten = vts->dayCounter().yearFraction(asof_, asof_ + p_ten);
            Real atmVol = vts->volatility(t_exp, t_ten, atmFwd);
            shiftMult = atmVol;
        }
    } else if (keytype == RiskFactorKey::KeyType::OptionletVolatility) {
        string ccy = keylabel;
        shiftSize = sensitivityData_->capFloorVolShiftData()[ccy].shiftSize;
        if (boost::to_upper_copy(sensitivityData_->capFloorVolShiftData()[ccy].shiftType) == "RELATIVE") {
            vector<Real> strikes = sensitivityData_->capFloorVolShiftData()[ccy].shiftStrikes;
            vector<Period> expiries = sensitivityData_->capFloorVolShiftData()[ccy].shiftExpiries;
            QL_REQUIRE(strikes.size() > 0, "Only strike capfloor vols supported");
            Size keyIdx = key.index;
            Size expIdx = keyIdx / strikes.size();
            Period p_exp = expiries[expIdx];
            Size strIdx = keyIdx % strikes.size();
            Real strike = strikes[strIdx];
            Handle<OptionletVolatilityStructure> vts = simMarket_->capFloorVol(ccy, marketConfiguration_);
            Time t_exp = vts->dayCounter().yearFraction(asof_, asof_ + p_exp);
            Real vol = vts->volatility(t_exp, strike);
            shiftMult = vol;
        }
<<<<<<< HEAD
    } else if (keytype == RiskFactorKey::KeyType::CDSVolatility) {
        string name = keylabel;
        shiftSize = sensitivityData_->cdsVolShiftData()[name].shiftSize;
        if (boost::to_upper_copy(sensitivityData_->cdsVolShiftData()[name].shiftType) == "RELATIVE") {
            vector<Period> expiries = sensitivityData_->cdsVolShiftData()[name].shiftExpiries;
            Real atmFwd = 0.0; // hardcoded, since only ATM supported
            Size keyIdx = key.index;
            Size expIdx = keyIdx;
            Period p_exp = expiries[expIdx];
            Handle<BlackVolTermStructure> vts = simMarket_->cdsVol(name, marketConfiguration_);
            Time t_exp = vts->dayCounter().yearFraction(asof_, asof_ + p_exp);
            Real strike = 0.0; // FIXME
            Real atmVol = vts->blackVol(t_exp, strike);
            shiftMult = atmVol;
        }
    }  else if (keytype == RiskFactorKey::KeyType::SurvivalProbability) {
=======
    } else if (keytype == RiskFactorKey::KeyType::SurvivalProbability) {
>>>>>>> 7405826f
        string name = keylabel;
        shiftSize = sensitivityData_->creditCurveShiftData()[name].shiftSize;
        if (boost::to_upper_copy(sensitivityData_->creditCurveShiftData()[name].shiftType) == "RELATIVE") {
            Size keyIdx = key.index;
            Period p = sensitivityData_->creditCurveShiftData()[name].shiftTenors[keyIdx];
            Handle<DefaultProbabilityTermStructure> ts = simMarket_->defaultCurve(name, marketConfiguration_);
            Time t = ts->dayCounter().yearFraction(asof_, asof_ + p);
            Real prob = ts->survivalProbability(t);
<<<<<<< HEAD
            shiftMult = prob;
=======
            shiftMult = -std::log(prob)/t;
>>>>>>> 7405826f
        }
    } else {
        QL_FAIL("KeyType not supported yet - " << keytype);
    }
    Real realShift = shiftSize * shiftMult;
    return realShift;
}

const std::set<std::string>& SensitivityAnalysis::trades() const {
    QL_REQUIRE(computed_, "Sensitivities have not been successfully computed");
    return trades_;
}

const std::map<std::string, QuantLib::Real>& SensitivityAnalysis::factors() const {
    QL_REQUIRE(computed_, "Sensitivities have not been successfully computed");
    return factors_;
}

const std::map<std::string, Real>& SensitivityAnalysis::baseNPV() const {
    QL_REQUIRE(computed_, "Sensitivities have not been successfully computed");
    return baseNPV_;
}

const std::map<std::pair<std::string, std::string>, Real>& SensitivityAnalysis::delta() const {
    QL_REQUIRE(computed_, "Sensitivities have not been successfully computed");
    return delta_;
}

const std::map<std::pair<std::string, std::string>, Real>& SensitivityAnalysis::gamma() const {
    QL_REQUIRE(computed_, "Sensitivities have not been successfully computed");
    return gamma_;
}

const std::map<std::tuple<std::string, std::string, std::string>, Real>& SensitivityAnalysis::crossGamma() const {
    QL_REQUIRE(computed_, "Sensitivities have not been successfully computed");
    return crossGamma_;
}
} // namespace analytics
} // namespace ore<|MERGE_RESOLUTION|>--- conflicted
+++ resolved
@@ -480,7 +480,6 @@
             Real vol = vts->volatility(t_exp, strike);
             shiftMult = vol;
         }
-<<<<<<< HEAD
     } else if (keytype == RiskFactorKey::KeyType::CDSVolatility) {
         string name = keylabel;
         shiftSize = sensitivityData_->cdsVolShiftData()[name].shiftSize;
@@ -497,9 +496,6 @@
             shiftMult = atmVol;
         }
     }  else if (keytype == RiskFactorKey::KeyType::SurvivalProbability) {
-=======
-    } else if (keytype == RiskFactorKey::KeyType::SurvivalProbability) {
->>>>>>> 7405826f
         string name = keylabel;
         shiftSize = sensitivityData_->creditCurveShiftData()[name].shiftSize;
         if (boost::to_upper_copy(sensitivityData_->creditCurveShiftData()[name].shiftType) == "RELATIVE") {
@@ -508,11 +504,7 @@
             Handle<DefaultProbabilityTermStructure> ts = simMarket_->defaultCurve(name, marketConfiguration_);
             Time t = ts->dayCounter().yearFraction(asof_, asof_ + p);
             Real prob = ts->survivalProbability(t);
-<<<<<<< HEAD
-            shiftMult = prob;
-=======
             shiftMult = -std::log(prob)/t;
->>>>>>> 7405826f
         }
     } else {
         QL_FAIL("KeyType not supported yet - " << keytype);
