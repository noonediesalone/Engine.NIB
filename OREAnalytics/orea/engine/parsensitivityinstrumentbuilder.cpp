--- conflicted
+++ resolved
@@ -948,15 +948,6 @@
         WLOG("FRA building - mismatch between input index (" << indexName << ") and conventions (" << conv->indexName()
                                                              << ") - using conventions");
     }
-<<<<<<< HEAD
-    auto fra_tenor = fraConvIdx->tenor();
-    QL_REQUIRE((term.units() == Months) || (term.units() == Years), "term unit must be Months or Years");
-    QL_REQUIRE(fra_tenor.units() == Months || fra_tenor.units() == Years, "index tenor unit must be Months or Years ("
-                                                                              << fra_tenor << ")(" << term << ")("
-                                                                              << indexName << ")(" << name << ")");
-    QL_REQUIRE(term > fra_tenor, "term must be larger than index tenor");
-    Period startTerm = term - fra_tenor; // the input term refers to the end of the FRA accrual period
-=======
     QL_REQUIRE((term.units() == Months) || (term.units() == Years),
                "ParSensitivityInstrumentBuilder::makeFRA(): term unit must be Months or Years");
     QL_REQUIRE(fraConvIdx->tenor().units() == Months,
@@ -965,7 +956,6 @@
     QL_REQUIRE(term > fraConvIdx->tenor(),
                "ParSensitivityInstrumentBuilder::makeFRA(): term must be larger than index tenor");
     Period startTerm = term - fraConvIdx->tenor(); // the input term refers to the end of the FRA accrual period
->>>>>>> df9d7683
     Calendar fraCal = fraConvIdx->fixingCalendar();
     Date asofadj = fraCal.adjust(asof); // same as in FraRateHelper
     Date todaySpot = fraConvIdx->valueDate(asofadj);
@@ -1010,17 +1000,9 @@
     // 2) singleCurve = true
     //    - discounts: iborIndex(indexName) -> yieldCurve(yieldCurveName) -> discountCurve(ccy)
     //    - forwards:  iborIndex(indexName) -> yieldCurve(yieldCurveName) -> discountCurve(ccy)
-<<<<<<< HEAD
-    auto convOis = QuantLib::ext::dynamic_pointer_cast<OisConvention>(convention);
-    auto convAvgOis = QuantLib::ext::dynamic_pointer_cast<AverageOisConvention>(convention);
-    QL_REQUIRE(convOis || convAvgOis, "convention not recognised, expected OisConvention or AverageOisConvention");
-    string convIndexName = convOis ? convOis->indexName() : convAvgOis->indexName();
-    QuantLib::ext::shared_ptr<IborIndex> index = parseIborIndex(convIndexName);
-=======
     QuantLib::ext::shared_ptr<OisConvention> conv = QuantLib::ext::dynamic_pointer_cast<OisConvention>(convention);
     QL_REQUIRE(conv, "ParSensitivityInstrumentBuilder::makeOIS(): convention not recognised, expected OisConvention");
     QuantLib::ext::shared_ptr<IborIndex> index = parseIborIndex(conv->indexName());
->>>>>>> df9d7683
     if (market == nullptr) {
         if (!expDiscountCurve.empty())
             parHelperDependencies_.emplace(RiskFactorKey::KeyType::IndexCurve, expDiscountCurve, 0);
@@ -1028,16 +1010,12 @@
             parHelperDependencies_.emplace(RiskFactorKey::KeyType::DiscountCurve, ccy);
         if (!singleCurve)
             parHelperDependencies_.emplace(RiskFactorKey::KeyType::IndexCurve,
-                                           indexName != "" ? indexName : convIndexName, 0);
+                                           indexName != "" ? indexName : conv->indexName(), 0);
     }
     QuantLib::ext::shared_ptr<OvernightIndex> overnightIndexTmp =
         QuantLib::ext::dynamic_pointer_cast<OvernightIndex>(index);
     QL_REQUIRE(overnightIndexTmp,
-<<<<<<< HEAD
-               "ParSensitivityAnalysis::makeOIS(): expected OIS index, got  \"" << convIndexName << "\"");
-=======
                "ParSensitivityInstrumentBuilder::makeOIS(): expected OIS index, got  \"" << conv->indexName() << "\"");
->>>>>>> df9d7683
     // makeOIS below requires non-empty ts
     Handle<YieldTermStructure> indexTs =
         Handle<YieldTermStructure>(QuantLib::ext::make_shared<FlatForward>(0, NullCalendar(), 0.00, Actual365Fixed()));
@@ -1056,7 +1034,7 @@
                         "ParSensitivityAnalysis::makeOIS");
             }
         } else {
-            indexTs = market->iborIndex(indexName != "" ? indexName : convIndexName, marketConfiguration)
+            indexTs = market->iborIndex(indexName != "" ? indexName : conv->indexName(), marketConfiguration)
                           .currentLink()
                           ->forwardingTermStructure();
         }
