/*
 Copyright (C) 2017 Quaternion Risk Management Ltd
 All rights reserved.

 This file is part of ORE, a free-software/open-source library
 for transparent pricing and risk analysis - http://opensourcerisk.org

 ORE is free software: you can redistribute it and/or modify it
 under the terms of the Modified BSD License.  You should have received a
 copy of the license along with this program.
 The license is also available online at <http://opensourcerisk.org>

 This program is distributed on the basis that it will form a useful
 contribution to risk analytics and model standardisation, but WITHOUT
 ANY WARRANTY; without even the implied warranty of MERCHANTABILITY or
 FITNESS FOR A PARTICULAR PURPOSE. See the license for more details.
*/

#include <orea/app/structuredanalyticserror.hpp>
#include <orea/engine/parsensitivityinstrumentbuilder.hpp>
#include <orea/engine/parsensitivityutilities.hpp>
#include <orea/cube/inmemorycube.hpp>
#include <orea/engine/observationmode.hpp>
#include <orea/engine/parsensitivityanalysis.hpp>
#include <orea/engine/valuationengine.hpp>
#include <orea/scenario/sensitivityscenariodata.hpp>
#include <orea/scenario/simplescenariofactory.hpp>

#include <ored/marketdata/inflationcurve.hpp>
#include <ored/utilities/indexparser.hpp>
#include <ored/utilities/log.hpp>
#include <ored/utilities/marketdata.hpp>
#include <ored/utilities/to_string.hpp>

#include <qle/indexes/inflationindexwrapper.hpp>
#include <qle/instruments/brlcdiswap.hpp>
#include <qle/instruments/crossccybasismtmresetswap.hpp>
#include <qle/instruments/crossccybasisswap.hpp>
#include <qle/instruments/deposit.hpp>
#include <qle/instruments/fxforward.hpp>
#include <qle/instruments/makecds.hpp>
#include <qle/instruments/subperiodsswap.hpp>
#include <qle/instruments/tenorbasisswap.hpp>
#include <qle/math/blockmatrixinverse.hpp>
#include <qle/pricingengines/crossccyswapengine.hpp>
#include <qle/pricingengines/depositengine.hpp>
#include <qle/pricingengines/discountingfxforwardengine.hpp>
#include <qle/pricingengines/inflationcapfloorengines.hpp>

#include <ql/cashflows/capflooredinflationcoupon.hpp>
#include <ql/cashflows/indexedcashflow.hpp>
#include <ql/cashflows/overnightindexedcoupon.hpp>
#include <ql/errors.hpp>
#include <ql/indexes/ibor/libor.hpp>
#include <ql/instruments/creditdefaultswap.hpp>
#include <ql/instruments/forwardrateagreement.hpp>
#include <ql/instruments/makecapfloor.hpp>
#include <ql/instruments/makeois.hpp>
#include <ql/instruments/makevanillaswap.hpp>
#include <ql/instruments/yearonyearinflationswap.hpp>
#include <ql/instruments/zerocouponinflationswap.hpp>
#include <ql/math/solvers1d/newtonsafe.hpp>
#include <ql/pricingengines/capfloor/bacheliercapfloorengine.hpp>
#include <ql/pricingengines/capfloor/blackcapfloorengine.hpp>
#include <ql/pricingengines/credit/midpointcdsengine.hpp>
#include <ql/pricingengines/swap/discountingswapengine.hpp>
#include <ql/quotes/derivedquote.hpp>
#include <ql/termstructures/yield/flatforward.hpp>
#include <ql/termstructures/yield/oisratehelper.hpp>
#include <qle/instruments/fixedbmaswap.hpp>

#include <boost/lexical_cast.hpp>
#include <boost/numeric/ublas/operation.hpp>
#include <boost/numeric/ublas/vector.hpp>

using namespace QuantLib;
using namespace QuantExt;
using namespace std;
using namespace ore::data;
using namespace ore::analytics;

using boost::numeric::ublas::element_div;
using boost::numeric::ublas::element_prod;

namespace ore {
namespace analytics {

//! Constructor
ParSensitivityAnalysis::ParSensitivityAnalysis(const Date& asof,
                                               const QuantLib::ext::shared_ptr<ScenarioSimMarketParameters>& simMarketParams,
                                               const SensitivityScenarioData& sensitivityData,
                                               const string& marketConfiguration, const bool continueOnError,
                                               const set<RiskFactorKey::KeyType>& typesDisabled)
    : asof_(asof), simMarketParams_(simMarketParams), sensitivityData_(sensitivityData),
      marketConfiguration_(marketConfiguration), continueOnError_(continueOnError), typesDisabled_(typesDisabled) {
    const QuantLib::ext::shared_ptr<Conventions>& conventions = InstrumentConventions::instance().conventions();
    QL_REQUIRE(conventions != nullptr, "conventions are empty");
    ParSensitivityInstrumentBuilder().createParInstruments(instruments_, asof_, simMarketParams_, sensitivityData_,
                                                           typesDisabled_, parTypes_, relevantRiskFactors_,
                                                           continueOnError_, marketConfiguration_, nullptr);
}

void ParSensitivityAnalysis::augmentRelevantRiskFactors() {
    LOG("Augment relevant risk factors, starting with " << relevantRiskFactors_.size() << " risk factors.");
    std::set<ore::analytics::RiskFactorKey> addFactors1 = relevantRiskFactors_, addFactors2, tmp;
    do {
        // DLOG("new pass with " << addFactors1.size() << " risk factors.");
        for (auto const& r : addFactors1) {
            // DLOG("candidate risk factor " << r);
            for (auto const& s : instruments_.parHelpers_) {
                if (riskFactorKeysAreSimilar(s.first, r)) {
                    tmp.insert(s.first);
                    // DLOG("factor " << r << ": found similar risk factor " << s.first);
                    for (auto const& d : instruments_.parHelperDependencies_[s.first]) {
                        if (std::find(relevantRiskFactors_.begin(), relevantRiskFactors_.end(), d) ==
                            relevantRiskFactors_.end())
                            addFactors2.insert(d);
                    }
                }
            }
            for (auto const& s : instruments_.parCaps_) {
                if (riskFactorKeysAreSimilar(s.first, r)) {
                    tmp.insert(s.first);
                    // DLOG("factor " << r << ": found similar risk factor " << s.first);
                    for (auto const& d : instruments_.parHelperDependencies_[s.first]) {
                        if (std::find(relevantRiskFactors_.begin(), relevantRiskFactors_.end(), d) ==
                            relevantRiskFactors_.end())
                            addFactors2.insert(d);
                    }
                }
            }
        }
        addFactors1.swap(addFactors2);
        addFactors2.clear();
        relevantRiskFactors_.insert(tmp.begin(), tmp.end());
        tmp.clear();
    } while (addFactors1.size() > 0);
    LOG("Done, relevant risk factor size now " << relevantRiskFactors_.size());
}

namespace {
void writeSensitivity(const RiskFactorKey& a, const RiskFactorKey& b, const Real value,
                      std::map<std::pair<RiskFactorKey, RiskFactorKey>, Real>& parSensi,
                      std::set<RiskFactorKey>& parKeysNonZero, std::set<RiskFactorKey>& rawKeysNonZero) {
    if (close_enough(value, 0.0))
        return;
    parKeysNonZero.insert(a);
    rawKeysNonZero.insert(b);
    parSensi[std::make_pair(a, b)] = value;
    DLOG("ParInstrument Sensi " << a << " w.r.t. " << b << " " << setprecision(6) << value);
}
} // namespace

void ParSensitivityAnalysis::computeParInstrumentSensitivities(const QuantLib::ext::shared_ptr<ScenarioSimMarket>& simMarket) {

    LOG("Cache base scenario par rates and flat vols");

    if (relevantRiskFactors_.empty()) {
        DLOG("Relevant risk factors not provided");
    } else {
        DLOG("Relevant risk factors provided:");
        for (auto const& rf : relevantRiskFactors_)
            DLOG("Relevant risk factor " << rf);
    }

    // remove todays fixings from relevant indices for the scope of this method
    struct TodaysFixingsRemover {
        TodaysFixingsRemover(const std::set<std::string>& names) : today_(Settings::instance().evaluationDate()) {
            Date today = Settings::instance().evaluationDate();
            for (auto const& n : names) {
                TimeSeries<Real> t = IndexManager::instance().getHistory(n);
                if (t[today] != Null<Real>()) {
                    DLOG("removing todays fixing (" << std::setprecision(6) << t[today] << ") from " << n);
                    savedFixings_.insert(std::make_pair(n, t[today]));
                    t[today] = Null<Real>();
                    IndexManager::instance().setHistory(n, t);
                }
            }
        }
        ~TodaysFixingsRemover() {
            for (auto const& p : savedFixings_) {
                TimeSeries<Real> t = IndexManager::instance().getHistory(p.first);
                t[today_] = p.second;
                IndexManager::instance().setHistory(p.first, t);
                DLOG("restored todays fixing (" << std::setprecision(6) << p.second << ") for " << p.first);
            }
        }
        const Date today_;
        std::set<std::pair<std::string, Real>> savedFixings_;
    };
    TodaysFixingsRemover fixingRemover(instruments_.removeTodaysFixingIndices_);

    // We must have a ShiftScenarioGenerator
    QuantLib::ext::shared_ptr<ScenarioGenerator> simMarketScenGen = simMarket->scenarioGenerator();
    QuantLib::ext::shared_ptr<ShiftScenarioGenerator> scenarioGenerator =
        QuantLib::ext::dynamic_pointer_cast<ShiftScenarioGenerator>(simMarketScenGen);

    struct SimMarketResetter {
        SimMarketResetter(QuantLib::ext::shared_ptr<SimMarket> simMarket) : simMarket_(simMarket) {}
        ~SimMarketResetter() { simMarket_->reset(); }
        QuantLib::ext::shared_ptr<SimMarket> simMarket_;
    } simMarketResetter(simMarket);

    simMarket->reset();
    scenarioGenerator->reset();
    simMarket->update(asof_);

    if (!relevantRiskFactors_.empty())
        augmentRelevantRiskFactors();
    ParSensitivityInstrumentBuilder().createParInstruments(instruments_, asof_, simMarketParams_, sensitivityData_,
                                                           typesDisabled_, parTypes_, relevantRiskFactors_,
                                                           continueOnError_, marketConfiguration_, simMarket);

    map<RiskFactorKey, Real> parRatesBase, parCapVols; // for both ir and yoy caps

    for (auto& p : instruments_.parHelpers_) {
        try {
            Real parRate = impliedQuote(p.second);
            parRatesBase[p.first] = parRate;

            // Populate zero and par shift size for the current risk factor
            populateShiftSizes(p.first, parRate, simMarket);

        } catch (const std::exception& e) {
            QL_FAIL("could not imply quote for par helper " << p.first << ": " << e.what());
        }
    }

    for (auto& c : instruments_.parCaps_) {

        QL_REQUIRE(instruments_.parCapsYts_.count(c.first) > 0,
                   "computeParInstrumentSensitivities(): no cap yts found for key " << c.first);
        QL_REQUIRE(instruments_.parCapsVts_.count(c.first) > 0,
                   "computeParInstrumentSensitivities(): no cap vts found for key " << c.first);

        Real price = c.second->NPV();
        Volatility parVol = impliedVolatility(
            *c.second, price, instruments_.parCapsYts_.at(c.first), 0.01,
            instruments_.parCapsVts_.at(c.first)->volatilityType(), instruments_.parCapsVts_.at(c.first)->displacement());
        parCapVols[c.first] = parVol;
        TLOG("Fair implied cap volatility for key " << c.first << " is " << std::fixed << std::setprecision(12)
                                                    << parVol << ".");

        // Populate zero and par shift size for the current risk factor
        populateShiftSizes(c.first, parVol, simMarket);
    }

    for (auto& c : instruments_.parYoYCaps_) {

        QL_REQUIRE(instruments_.parYoYCapsYts_.count(c.first) > 0,
                   "computeParInstrumentSensitivities(): no cap yts found for key " << c.first);
        QL_REQUIRE(instruments_.parYoYCapsIndex_.count(c.first) > 0,
                   "computeParInstrumentSensitivities(): no cap index found for key " << c.first);
        QL_REQUIRE(instruments_.parYoYCapsVts_.count(c.first) > 0,
                   "computeParInstrumentSensitivities(): no cap vts found for key " << c.first);

        Real price = c.second->NPV();
        Volatility parVol = impliedVolatility(
            *c.second, price, instruments_.parYoYCapsYts_.at(c.first), 0.01,
            instruments_.parYoYCapsVts_.at(c.first)->volatilityType(),
            instruments_.parYoYCapsVts_.at(c.first)->displacement(), instruments_.parYoYCapsIndex_.at(c.first));
        parCapVols[c.first] = parVol;
        TLOG("Fair implied yoy cap volatility for key " << c.first << " is " << std::fixed << std::setprecision(12)
                                                        << parVol << ".");

        // Populate zero and par shift size for the current risk factor
        populateShiftSizes(c.first, parVol, simMarket);
    }

    LOG("Caching base scenario par rates and float vols done.");

    /****************************************************************
     * Discount curve instrument fair rate sensitivity to zero shifts
     * Index curve instrument fair rate sensitivity to zero shifts
     * Cap/Floor flat vol sensitivity to optionlet vol shifts
     *
     * Step 3:
     * - Apply all single up-shift scenarios,
     * - Compute respective fair par rates and flat vols
     * - Compute par rate / flat vol sensitivities
     */
    LOG("Compute par rate and flat vol sensitivities");

    vector<ShiftScenarioGenerator::ScenarioDescription> desc = scenarioGenerator->scenarioDescriptions();
    QL_REQUIRE(desc.size() == scenarioGenerator->samples(),
               "descriptions size " << desc.size() << " does not match samples " << scenarioGenerator->samples());

    std::set<RiskFactorKey> parKeysCheck, parKeysNonZero;
    std::set<RiskFactorKey> rawKeysCheck, rawKeysNonZero;

    for (auto const& p : instruments_.parHelpers_) {
        parKeysCheck.insert(p.first);
    }

    for (auto const& p : instruments_.parCaps_) {
        parKeysCheck.insert(p.first);
    }

    for (auto const& p : instruments_.parYoYCaps_) {
        parKeysCheck.insert(p.first);
    }

    for (Size i = 1; i < scenarioGenerator->samples(); ++i) {

        simMarket->update(asof_);

        // use single "UP" shift scenarios only, use only scenarios relevant for par instruments,
        // use relevant scenarios only, if specified
        // ignore risk factor types that have been disabled
        if (desc[i].type() != ShiftScenarioGenerator::ScenarioDescription::Type::Up ||
            !isParType(desc[i].key1().keytype) || typesDisabled_.count(desc[i].key1().keytype) == 1 ||
            !(relevantRiskFactors_.empty() || relevantRiskFactors_.find(desc[i].key1()) != relevantRiskFactors_.end()))
            continue;

        // Since we are not using ValuationEngine we need to manually perform the trade updates here
        // TODO - explore means of utilising valuation engine
        if (ObservationMode::instance().mode() == ObservationMode::Mode::Disable) {
            for (auto it : instruments_.parHelpers_)
                it.second->deepUpdate();
            for (auto it : instruments_.parCaps_)
                it.second->deepUpdate();
            for (auto it : instruments_.parYoYCaps_)
                it.second->deepUpdate();
        }

        rawKeysCheck.insert(desc[i].key1());

        // Get the absolute shift size and skip if close to zero

        Real shiftSize = getShiftSize(desc[i].key1(), sensitivityData_, simMarket);

        if (close_enough(shiftSize, 0.0)) {
            ALOG("Shift size for " << desc[i].key1() << " is zero, skipping");
            continue;
        }

        // process par helpers

        std::set<RiskFactorKey::KeyType> survivalAndRateCurveTypes = {
            RiskFactorKey::KeyType::SurvivalProbability, RiskFactorKey::KeyType::DiscountCurve,
            RiskFactorKey::KeyType::YieldCurve, RiskFactorKey::KeyType::IndexCurve};

        for (auto const& p : instruments_.parHelpers_) {

            // skip if par helper has no sensi to zero risk factor (except the special treatment below kicks in)

            if (p.second->isCalculated() &&
                (survivalAndRateCurveTypes.find(p.first.keytype) == survivalAndRateCurveTypes.end() ||
                 p.first != desc[i].key1())) {
                continue;
            }

            // compute fair and base quotes

            Real fair = impliedQuote(p.second);
            auto base = parRatesBase.find(p.first);
            QL_REQUIRE(base != parRatesBase.end(), "internal error: did not find parRatesBase[" << p.first << "]");

            Real tmp = (fair - base->second) / shiftSize;

            // special treatments for certain risk factors

            // for curves with survival probabilities / discount factors going to zero quickly we might see a
            // sensitivity that is close to zero, which we sanitise here in order to prevent the Jacobi matrix
            // getting ill-conditioned or even singular

            if (survivalAndRateCurveTypes.find(p.first.keytype) != survivalAndRateCurveTypes.end() &&
                p.first == desc[i].key1() && std::abs(tmp) < 0.01) {
                WLOG("Setting Diagonal Sensi " << p.first << " w.r.t. " << desc[i].key1() << " to 0.01 (got " << tmp
                                               << ")");
                tmp = 0.01;
            }

            // YoY diagnoal entries are 1.0

            if (p.first.keytype == RiskFactorKey::KeyType::YoYInflationCurve && p.first == desc[i].key1() &&
                close_enough(tmp, 0.0)) {
                tmp = 1.0;
            }

            // write sensitivity

            writeSensitivity(p.first, desc[i].key1(), tmp, parSensi_, parKeysNonZero, rawKeysNonZero);
        }

        // process par caps

        for (auto const& p : instruments_.parCaps_) {

            if (p.second->isCalculated() && p.first != desc[i].key1())
                continue;

            auto fair = impliedVolatility(p.first, instruments_);
            auto base = parCapVols.find(p.first);
            QL_REQUIRE(base != parCapVols.end(), "internal error: did not find parCapVols[" << p.first << "]");

            Real tmp = (fair - base->second) / shiftSize;

            // ensure Jacobi matrix is regular and not (too) ill-conditioned, this is necessary because
            // a) the shift size used to compute dpar / dzero might be close to zero and / or
            // b) the implied vol calculation has numerical inaccuracies

            if (p.first == desc[i].key1() && std::abs(tmp) < 0.01) {
                WLOG("Setting Diagonal CapFloorVol Sensi " << p.first << " w.r.t. " << desc[i].key1()
                                                           << " to 0.01 (got " << tmp << ")");
                tmp = 0.01;
            }

            // write sensitivity

            writeSensitivity(p.first, desc[i].key1(), tmp, parSensi_, parKeysNonZero, rawKeysNonZero);
        }

        // process par yoy caps

        for (auto const& p : instruments_.parYoYCaps_) {

            if (p.second->isCalculated() && p.first != desc[i].key1())
                continue;

            auto fair = impliedVolatility(p.first, instruments_);
            auto base = parCapVols.find(p.first);
            QL_REQUIRE(base != parCapVols.end(), "internal error: did not find parCapVols[" << p.first << "]");

            Real tmp = (fair - base->second) / shiftSize;

            // ensure Jacobi matrix is regular and not (too) ill-conditioned, this is necessary because
            // a) the shift size used to compute dpar / dzero might be close to zero and / or
            // b) the implied vol calculation has numerical inaccuracies

            if (p.first == desc[i].key1() && std::abs(tmp) < 0.01) {
                WLOG("Setting Diagonal CapFloorVol Sensi " << p.first << " w.r.t. " << desc[i].key1()
                                                           << " to 0.01 (got " << tmp << ")");
                tmp = 0.01;
            }

            // write sensitivity

            writeSensitivity(p.first, desc[i].key1(), tmp, parSensi_, parKeysNonZero, rawKeysNonZero);
        }

    } // end of loop over samples

    // check for
    // a) par instruments which have no sensitivity to any of the risk factors
    // b) risk factors w.r.t. which no par instrument has a sensitivity
    std::set<RiskFactorKey> parKeysZero, rawKeysZero;
    std::set_difference(parKeysCheck.begin(), parKeysCheck.end(), parKeysNonZero.begin(), parKeysNonZero.end(),
                        std::inserter(parKeysZero, parKeysZero.begin()));
    std::set_difference(rawKeysCheck.begin(), rawKeysCheck.end(), rawKeysNonZero.begin(), rawKeysNonZero.end(),
                        std::inserter(rawKeysZero, rawKeysZero.begin()));
    std::set<RiskFactorKey> problematicKeys;
    problematicKeys.insert(parKeysZero.begin(), parKeysZero.end());
    problematicKeys.insert(rawKeysZero.begin(), rawKeysZero.end());
    for (auto const& k : problematicKeys) {
        std::string type;
        if (parKeysZero.find(k) != parKeysZero.end())
            type = "par instrument is insensitive to all zero risk factors";
        else if (rawKeysZero.find(k) != rawKeysZero.end())
            type = "zero risk factor that does not affect an par instrument";
        else
            type = "unknown";
        Real parHelperValue = Null<Real>();
        if (auto tmp = instruments_.parHelpers_.find(k); tmp != instruments_.parHelpers_.end())
            parHelperValue = impliedQuote(tmp->second);
        else if (auto tmp = instruments_.parCaps_.find(k); tmp != instruments_.parCaps_.end())
            parHelperValue = tmp->second->NPV();
        else if (auto tmp = instruments_.parYoYCaps_.find(k); tmp != instruments_.parYoYCaps_.end())
            parHelperValue = tmp->second->NPV();
        Real zeroFactorValue = Null<Real>();
        if (simMarket->baseScenarioAbsolute()->has(k))
            zeroFactorValue = simMarket->baseScenarioAbsolute()->get(k);
        WLOG("zero/par relation problem for key '"
             << k << "', type " + type + ", par value = "
             << (parHelperValue == Null<Real>() ? "na" : std::to_string(parHelperValue))
             << ", zero value = " << (zeroFactorValue == Null<Real>() ? "na" : std::to_string(zeroFactorValue)));
    }

    LOG("Computing par rate and flat vol sensitivities done");
} // compute par instrument sensis

void ParSensitivityAnalysis::alignPillars() {
    LOG("Align simulation market pillars to actual latest relevant dates of par instruments");
    // If any of the yield curve types are still active, align the pillars.
    if (typesDisabled_.count(RiskFactorKey::KeyType::DiscountCurve) == 0 ||
        typesDisabled_.count(RiskFactorKey::KeyType::YieldCurve) == 0 ||
        typesDisabled_.count(RiskFactorKey::KeyType::IndexCurve) == 0) {
        for (auto const& p : instruments_.yieldCurvePillars_) {
            simMarketParams_->setYieldCurveTenors(p.first, p.second);
            DLOG("yield curve tenors for " << p.first << " set (" << p.second.size() << ")");
            for (auto const& t : p.second)
                TLOG("set tenor " << t.length() << " " << t.units())
        }
    }
    if (typesDisabled_.count(RiskFactorKey::KeyType::OptionletVolatility) == 0) {
        for (auto const& p : instruments_.capFloorPillars_) {
            simMarketParams_->setCapFloorVolExpiries(p.first, p.second);
            DLOG("cap floor expiries for " << p.first << " set (" << p.second.size() << ")");
            for (auto const& t : p.second)
                TLOG("set tenor " << t.length() << " " << t.units())
        }
    }
    if (typesDisabled_.count(RiskFactorKey::KeyType::YoYInflationCapFloorVolatility) == 0) {
        for (auto const& p : instruments_.yoyCapFloorPillars_) {
            simMarketParams_->setYoYInflationCapFloorVolExpiries(p.first, p.second);
            DLOG("yoy cap floor expiries for " << p.first << " set (" << p.second.size() << ")");
            for (auto const& t : p.second)
                TLOG("set tenor " << t.length() << " " << t.units())
        }
    }
    if (typesDisabled_.count(RiskFactorKey::KeyType::SurvivalProbability) == 0) {
        for (auto const& p : instruments_.cdsPillars_) {
            simMarketParams_->setDefaultTenors(p.first, p.second);
            DLOG("default expiries for " << p.first << " set (" << p.second.size() << ")");
            for (auto const& t : p.second)
                TLOG("set tenor " << t.length() << " " << t.units())
        }
    }
    if (typesDisabled_.count(RiskFactorKey::KeyType::ZeroInflationCurve) == 0) {
        for (auto const& p : instruments_.zeroInflationPillars_) {
            simMarketParams_->setZeroInflationTenors(p.first, p.second);
            DLOG("zero inflation expiries for " << p.first << " set (" << p.second.size() << ")");
            for (auto const& t : p.second)
                TLOG("set tenor " << t.length() << " " << t.units())
        }
    }
    if (typesDisabled_.count(RiskFactorKey::KeyType::YoYInflationCurve) == 0) {
        for (auto const& p : instruments_.yoyInflationPillars_) {
            simMarketParams_->setYoyInflationTenors(p.first, p.second);
            DLOG("yoy inflation expiries for " << p.first << " set (" << p.second.size() << ")");
            for (auto const& t : p.second)
                TLOG("set tenor " << t.length() << " " << t.units())
        }
    }
    LOG("Alignment of pillars done.");
}

bool ParSensitivityAnalysis::isParType(RiskFactorKey::KeyType type) { return parTypes_.find(type) != parTypes_.end(); }

void ParSensitivityAnalysis::disable(const set<RiskFactorKey::KeyType>& types) {
    // Insert only types that are available for par sensitivity analysis in to the set of disabled types.
    for (const auto& type : types) {
        if (isParType(type)) {
            typesDisabled_.insert(type);
        }
    }
}

<<<<<<< HEAD
std::pair<boost::shared_ptr<Instrument>, Date>
ParSensitivityAnalysis::makeSwap(const boost::shared_ptr<Market>& market, string ccy, string indexName,
                                 string yieldCurveName, string equityForecastCurveName, Period term,
                                 const boost::shared_ptr<Convention>& convention, bool singleCurve,
                                 std::set<ore::analytics::RiskFactorKey>& parHelperDependencies_,
				 const string& expDiscountCurve) {
    // Curve priorities, use in the following order if ccy/indexName/yieldCurveName strings are not blank
    // 1) singleCurve = false
    //    - discounts: discountCurve(ccy) -> yieldCurve(yieldCurveName)
    //    - forwards:  iborIndex(indexName) -> iborIndex(conventions index name)
    // 2) singleCurve = true
    //    - discounts: iborIndex(indexName) -> yieldCurve(yieldCurveName) -> discountCurve(ccy)
    //    - forwards:  iborIndex(indexName) -> yieldCurve(yieldCurveName) -> discountCurve(ccy)
    boost::shared_ptr<Conventions> conventions = InstrumentConventions::instance().conventions(); 
    boost::shared_ptr<IRSwapConvention> conv = boost::dynamic_pointer_cast<IRSwapConvention>(convention);
    QL_REQUIRE(conv, "convention not recognised, expected IRSwapConvention");
    string name = indexName != "" ? indexName : conv->indexName();
    boost::shared_ptr<IborIndex> index;
    Handle<YieldTermStructure> discountCurve;
    if (market == nullptr) {
        index = parseIborIndex(name);
    } else {
        if (!expDiscountCurve.empty()) {
            // Look up the explicit discount curve in the market
            boost::shared_ptr<IborIndex> dummyIndex;
            if (tryParseIborIndex(expDiscountCurve, dummyIndex)) {
                auto discountIndex = market->iborIndex(expDiscountCurve, marketConfiguration_);
                discountCurve = discountIndex->forwardingTermStructure();
            } else {
                discountCurve = market->yieldCurve(expDiscountCurve, marketConfiguration_);
            }
        } else if (ccy != "")
            discountCurve = market->discountCurve(ccy, marketConfiguration_);
        else if (yieldCurveName != "")
            discountCurve = market->yieldCurve(yieldCurveName, marketConfiguration_);
        else if (equityForecastCurveName != "")
            discountCurve = market->equityForecastCurve(equityForecastCurveName, marketConfiguration_);

        index = *market->iborIndex(name, marketConfiguration_);

        if (singleCurve) {
            if (indexName != "")
                discountCurve = index->forwardingTermStructure();
            else if (yieldCurveName != "") {
                index = index->clone(market->yieldCurve(yieldCurveName, marketConfiguration_));
                discountCurve = market->yieldCurve(yieldCurveName, marketConfiguration_);
            } else if (ccy != "")
                index = index->clone(market->discountCurve(ccy, marketConfiguration_));
            else if (equityForecastCurveName != "") {
                index = index->clone(market->equityForecastCurve(equityForecastCurveName, marketConfiguration_));
                discountCurve = market->equityForecastCurve(equityForecastCurveName, marketConfiguration_);
            } else
                QL_FAIL("Discount curve undetermined for Swap (ccy=" << ccy << ")");
        }
    }

    if(!singleCurve)
        parHelperDependencies_.emplace(RiskFactorKey::KeyType::IndexCurve, name, 0);

    boost::shared_ptr<Swap> helper;
    Date latestRelevantDate;

    auto bmaIndex = boost::dynamic_pointer_cast<QuantExt::BMAIndexWrapper>(index);
    if (bmaIndex) {
        // FIXME do we want to remove today's historic fixing from the index as we do for the Ibor case?
        helper = boost::shared_ptr<FixedBMASwap>(
                     MakeFixedBMASwap(term, bmaIndex->bma(), 0.0, 0 * Days)
                     .withBMALegTenor(3*Months));
        // need to do very little with the factory, as the market conventions are default
        // should maybe discount with Libor, as this is how we assume the quotes come in.
        boost::shared_ptr<AverageBMACoupon> lastCoupon = boost::dynamic_pointer_cast<AverageBMACoupon>(helper->leg(1).back());
        latestRelevantDate = std::max(helper->maturityDate(), lastCoupon->fixingDates().end()[-2]);
    } else if (conv->hasSubPeriod()) {
        removeTodaysFixingIndices_.insert(index->name());
        auto subPeriodSwap = boost::shared_ptr<SubPeriodsSwap>(MakeSubPeriodsSwap(term, index, 0.0, Period(conv->floatFrequency()), 0*Days)
            .withSettlementDays(index->fixingDays())
            .withFixedLegDayCount(conv->fixedDayCounter())
            .withFixedLegTenor(Period(conv->fixedFrequency()))
            .withFixedLegConvention(conv->fixedConvention())
            .withFixedLegCalendar(conv->fixedCalendar())
            .withSubCouponsType(conv->subPeriodsCouponType()));
        
        latestRelevantDate = subPeriodSwap->maturityDate();
        boost::shared_ptr<FloatingRateCoupon> lastCoupon =
            boost::dynamic_pointer_cast<FloatingRateCoupon>(subPeriodSwap->floatLeg().back());
        helper = subPeriodSwap;
        if (IborCoupon::Settings::instance().usingAtParCoupons()) {
            /* Subperiods coupons do not have a par approximation either... */
            if (boost::dynamic_pointer_cast<QuantExt::SubPeriodsCoupon1>(lastCoupon)) {
                Date fixingValueDate = index->valueDate(lastCoupon->fixingDate());
                Date endValueDate = index->maturityDate(fixingValueDate);
                latestRelevantDate = std::max(latestRelevantDate, endValueDate);
            }
        } else {
            /* May need to adjust latestRelevantDate if you are projecting libor based
            on tenor length rather than from accrual date to accrual date. */
            Date fixingValueDate = index->valueDate(lastCoupon->fixingDate());
            Date endValueDate = index->maturityDate(fixingValueDate);
            latestRelevantDate = std::max(latestRelevantDate, endValueDate);
            
        }
    } else {
        removeTodaysFixingIndices_.insert(index->name());
        helper = boost::shared_ptr<VanillaSwap>(
                     MakeVanillaSwap(term, index, 0.0, 0 * Days)
                     .withSettlementDays(index->fixingDays())
                     .withFixedLegDayCount(conv->fixedDayCounter())
                     .withFixedLegTenor(Period(conv->fixedFrequency()))
                     .withFixedLegConvention(conv->fixedConvention())
                     .withFixedLegTerminationDateConvention(conv->fixedConvention())
                     .withFixedLegCalendar(conv->fixedCalendar())
                     .withFloatingLegCalendar(conv->fixedCalendar()));
        boost::shared_ptr<IborCoupon> lastCoupon = boost::dynamic_pointer_cast<IborCoupon>(helper->leg(1).back());
        latestRelevantDate = std::max(helper->maturityDate(), lastCoupon->fixingEndDate());
    }

    if (market) {
        boost::shared_ptr<PricingEngine> swapEngine = boost::make_shared<DiscountingSwapEngine>(discountCurve);
        helper->setPricingEngine(swapEngine);
    }

    // set pillar date
    return std::pair<boost::shared_ptr<Instrument>, Date>(helper, latestRelevantDate);
}

std::pair<boost::shared_ptr<Instrument>, Date>
ParSensitivityAnalysis::makeDeposit(const boost::shared_ptr<Market>& market, 
                                    string ccy, string indexName, string yieldCurveName, string equityForecastCurveName,
                                    Period term, const boost::shared_ptr<Convention>& convention) {
    
    // Curve priorities, use in the following order if ccy/indexName/yieldCurveName strings are not blank
    // Single curve setting only
    // - discounts: iborIndex(indexName) -> yieldCurve(yieldCurveName) -> discountCurve(ccy)
    // - forwards:  iborIndex(indexName) -> yieldCurve(yieldCurveName) -> discountCurve(ccy)
    boost::shared_ptr<Conventions> conventions = InstrumentConventions::instance().conventions();
    boost::shared_ptr<DepositConvention> conv = boost::dynamic_pointer_cast<DepositConvention>(convention);
    QL_REQUIRE(conv, "convention not recognised, expected DepositConvention");
    boost::shared_ptr<IborIndex> index;
    if (indexName == "" && conv->indexBased()) {
        // At this point, we may have an overnight index or an ibor index
        if (isOvernightIndex(conv->index())) {
            index = parseIborIndex(conv->index());
        } else {
            index = parseIborIndex(conv->index() + "-" + to_string(term));
        }
    } else if (indexName != "") {
        if (market != nullptr) {
            index = market->iborIndex(indexName, marketConfiguration_).currentLink();
        } else {
            index = parseIborIndex(indexName);
        }
    }
    boost::shared_ptr<Deposit> helper;
    if (index != nullptr) {
        helper = boost::make_shared<Deposit>(1.0, 0.0, term, index->fixingDays(), index->fixingCalendar(),
                                             index->businessDayConvention(), index->endOfMonth(), index->dayCounter(),
                                             asof_, true, 0 * Days);
    } else {
        QL_REQUIRE(!conv->indexBased(), "expected non-index-based deposit convention");
        helper =
            boost::make_shared<Deposit>(1.0, 0.0, term, conv->settlementDays(), conv->calendar(), conv->convention(),
                                        conv->eom(), conv->dayCounter(), asof_, true, 0 * Days);
    }
    RelinkableHandle<YieldTermStructure> engineYts;
    boost::shared_ptr<PricingEngine> depositEngine = boost::make_shared<DepositEngine>(engineYts);
    helper->setPricingEngine(depositEngine);
    if (market != nullptr) {
        if (indexName != "")
            engineYts.linkTo(*index->forwardingTermStructure());
        else if (yieldCurveName != "")
            engineYts.linkTo(*market->yieldCurve(yieldCurveName, marketConfiguration_));
        else if (equityForecastCurveName != "")
            engineYts.linkTo(*market->equityForecastCurve(equityForecastCurveName, marketConfiguration_));
        else if (ccy != "")
            engineYts.linkTo(*market->discountCurve(ccy, marketConfiguration_));
        else
            QL_FAIL("Yield term structure not found for deposit (ccy=" << ccy << ")");
    }
    // set pillar date
    Date latestRelevantDate = helper->maturityDate();
    return std::pair<boost::shared_ptr<Instrument>, Date>(helper, latestRelevantDate);
}

std::pair<boost::shared_ptr<Instrument>, Date>
ParSensitivityAnalysis::makeFRA(const boost::shared_ptr<Market>& market, string ccy, string indexName, 
    string yieldCurveName, string equityForecastCurveName, Period term, const boost::shared_ptr<Convention>& convention) {
    // Curve priorities, use in the following order if ccy/indexName/yieldCurveName strings are not blank
    // - discounts: discountCurve(ccy) -> yieldCurve(yieldCurveName) -> iborIndex(indexName)
    // - forwards:  iborIndex(indexName) -> yieldCurve(yieldCurveName) -> discountCurve(ccy)
    boost::shared_ptr<Conventions> conventions = InstrumentConventions::instance().conventions();
    boost::shared_ptr<FraConvention> conv = boost::dynamic_pointer_cast<FraConvention>(convention);
    QL_REQUIRE(conv, "convention not recognised, expected FraConvention");
    string name = indexName != "" ? indexName : conv->indexName();
    boost::shared_ptr<IborIndex> index;
    if (market != nullptr) {
        index = *market->iborIndex(name, marketConfiguration_);
        if (indexName == "") {
            if (yieldCurveName != "")
                index = market->iborIndex(name)->clone(market->yieldCurve(yieldCurveName, marketConfiguration_));
            else if (equityForecastCurveName != "")
                index = market->iborIndex(name)->clone(market->equityForecastCurve(equityForecastCurveName, marketConfiguration_));
            else if (ccy != "")
                index = market->iborIndex(name)->clone(market->discountCurve(ccy, marketConfiguration_));
            else
                QL_FAIL("index curve not identified for FRA (ccy=" << ccy << ")");
        }
    } else {
        index = parseIborIndex(name);
    }
    boost::shared_ptr<IborIndex> fraConvIdx = ore::data::parseIborIndex(
        conv->indexName(), index->forwardingTermStructure()); // used for setting up the FRA
    if (fraConvIdx->tenor() != index->tenor()) {
        WLOG("FRA building - mismatch between input index (" << indexName << ") and conventions (" << conv->indexName()
                                                             << ") - using conventions");
    }
    auto fra_tenor = fraConvIdx->tenor();
    QL_REQUIRE((term.units() == Months) || (term.units() == Years), "term unit must be Months or Years");
    QL_REQUIRE(fra_tenor.units() == Months || fra_tenor.units() == Years, "index tenor unit must be Months or Years ("
                                                                              << fra_tenor << ")(" << term << ")("
                                                                              << indexName << ")(" << name << ")");
    QL_REQUIRE(term > fra_tenor, "term must be larger than index tenor");
    Period startTerm = term - fra_tenor; // the input term refers to the end of the FRA accrual period
    Calendar fraCal = fraConvIdx->fixingCalendar();
    Date asof_adj = fraCal.adjust(asof_); // same as in FraRateHelper
    Date todaySpot = fraConvIdx->valueDate(asof_adj);
    Date valueDate =
        fraCal.advance(todaySpot, startTerm, fraConvIdx->businessDayConvention(), fraConvIdx->endOfMonth());
    Date maturityDate = fraConvIdx->maturityDate(valueDate);
    Handle<YieldTermStructure> ytsTmp;
    if (market != nullptr) {
        if (ccy != "")
            ytsTmp = market->discountCurve(ccy, marketConfiguration_);
        else if (yieldCurveName != "")
            ytsTmp = market->yieldCurve(yieldCurveName, marketConfiguration_);
        else if (equityForecastCurveName != "")
            ytsTmp = market->equityForecastCurve(equityForecastCurveName, marketConfiguration_);
        else
            ytsTmp = index->forwardingTermStructure();
    } else {
        // FRA instrument requires non-empty curves for its construction below
        ytsTmp = Handle<YieldTermStructure>(boost::make_shared<FlatForward>(0, NullCalendar(), 0.00, Actual365Fixed()));
        fraConvIdx = fraConvIdx->clone(ytsTmp);
    }
    auto helper =
        boost::make_shared<QuantLib::ForwardRateAgreement>(fraConvIdx, valueDate, Position::Long, 0.0, 1.0, ytsTmp);
    // set pillar date
    // yieldCurvePillars_[indexName == "" ? ccy : indexName].push_back((maturityDate - asof_) *
    // Days);
    return std::pair<boost::shared_ptr<Instrument>, Date>(helper, maturityDate);
}

std::pair<boost::shared_ptr<Instrument>, Date>
ParSensitivityAnalysis::makeOIS(const boost::shared_ptr<Market>& market, string ccy, string indexName,
                                string yieldCurveName, string equityForecastCurveName, Period term,
                                const boost::shared_ptr<Convention>& convention, bool singleCurve,
                                std::set<ore::analytics::RiskFactorKey>& parHelperDependencies_,
				const std::string& expDiscountCurve) {
    // Curve priorities, use in the following order if ccy/indexName/yieldCurveName strings are not blank
    // 1) singleCurve = false
    //    - discounts: discountCurve(ccy) -> yieldCurve(yieldCurveName)
    //    - forwards:  iborIndex(indexName) -> iborIndex(conventions index name)
    // 2) singleCurve = true
    //    - discounts: iborIndex(indexName) -> yieldCurve(yieldCurveName) -> discountCurve(ccy)
    //    - forwards:  iborIndex(indexName) -> yieldCurve(yieldCurveName) -> discountCurve(ccy)
    auto conventions = InstrumentConventions::instance().conventions();
    auto convOis = boost::dynamic_pointer_cast<OisConvention>(convention);
    auto convAvgOis = boost::dynamic_pointer_cast<AverageOisConvention>(convention);
    QL_REQUIRE(convOis || convAvgOis, "convention not recognised, expected OisConvention or AverageOisConvention");
    string name = indexName != "" ? indexName : (convOis ? convOis->indexName() : convAvgOis->indexName());
    boost::shared_ptr<IborIndex> index;
    if (market != nullptr) {
        index = market->iborIndex(name, marketConfiguration_).currentLink();
    } else {
        // make ois below requires a non empty ts
        auto h = Handle<YieldTermStructure>(boost::make_shared<FlatForward>(0, NullCalendar(), 0.00, Actual365Fixed()));
        index = parseIborIndex(name, h);
    }
    boost::shared_ptr<OvernightIndex> overnightIndexTmp = boost::dynamic_pointer_cast<OvernightIndex>(index);
    QL_REQUIRE(overnightIndexTmp, "ParSensitivityAnalysis::makeOIS(): expected OIS index, got  \"" << name << "\"");
    Handle<YieldTermStructure> indexTs = overnightIndexTmp->forwardingTermStructure();
    if (market != nullptr && singleCurve) {
        if (indexName != "")
            indexTs = overnightIndexTmp->forwardingTermStructure();
        else if (yieldCurveName != "")
            indexTs = market->yieldCurve(yieldCurveName, marketConfiguration_);
        else if (equityForecastCurveName != "")
            indexTs = market->equityForecastCurve(equityForecastCurveName, marketConfiguration_);
        else if (ccy != "")
            indexTs = market->discountCurve(ccy, marketConfiguration_);
        else
            QL_FAIL("Index curve not identified in ParSensitivityAnalysis::makeOIS (ccy=" << ccy << ")");
    }
    boost::shared_ptr<OvernightIndex> overnightIndex =
        boost::dynamic_pointer_cast<OvernightIndex>(overnightIndexTmp->clone(indexTs));
    
    // FIXME do we want to remove today's historic fixing from the index as we do for the Ibor case?
    boost::shared_ptr<OvernightIndexedSwap> helper = MakeOIS(term, overnightIndex, Null<Rate>(), 0 * Days)
        .withTelescopicValueDates(true);

    if (market != nullptr) {
        RelinkableHandle<YieldTermStructure> engineYts;
        if (singleCurve) {
            if (indexName != "")
                engineYts.linkTo(*indexTs);
            else if (yieldCurveName != "")
                engineYts.linkTo(*market->yieldCurve(yieldCurveName, marketConfiguration_));
            else if (equityForecastCurveName != "")
                engineYts.linkTo(*market->equityForecastCurve(equityForecastCurveName, marketConfiguration_));
            else if (ccy != "")
                engineYts.linkTo(*market->discountCurve(ccy, marketConfiguration_));
            else
                QL_FAIL("discount curve not identified in ParSensitivityAnalysis::makeOIS, single curve (ccy=" << ccy << ")");
        } else {
            if (!expDiscountCurve.empty()) {
                // Look up the explicit discount curve in the market
                auto discountIndex = market->iborIndex(expDiscountCurve, marketConfiguration_);
                engineYts.linkTo(*discountIndex->forwardingTermStructure());
            } else if (ccy != "")
                engineYts.linkTo(*market->discountCurve(ccy, marketConfiguration_));
            else if (yieldCurveName != "")
                engineYts.linkTo(*market->yieldCurve(yieldCurveName, marketConfiguration_));
            else if (equityForecastCurveName != "")
                engineYts.linkTo(*market->equityForecastCurve(equityForecastCurveName, marketConfiguration_));
            else
                QL_FAIL("discount curve not identified in ParSensitivityAnalysis::makeOIS, multi curve (ccy=" << ccy
                                                                                                              << ")");
        }
        boost::shared_ptr<PricingEngine> swapEngine = boost::make_shared<DiscountingSwapEngine>(engineYts);
        helper->setPricingEngine(swapEngine);
    }

    if(!singleCurve)
        parHelperDependencies_.emplace(RiskFactorKey::KeyType::IndexCurve, name, 0);

    // set pillar date
    Date latestRelevantDate = helper->maturityDate();
    
    return std::pair<boost::shared_ptr<Instrument>, Date>(helper, latestRelevantDate);
}

std::pair<boost::shared_ptr<QuantLib::Instrument>, Date>
ParSensitivityAnalysis::makeTenorBasisSwap(const boost::shared_ptr<Market>& market, string ccy, string shortIndexName,
                                           string longIndexName, string yieldCurveName, string equityForecastCurveName,
                                           Period term, const boost::shared_ptr<Convention>& convention,
                                           std::set<ore::analytics::RiskFactorKey>& parHelperDependencies_,
                                           const string& expDiscountCurve) {

    auto conventions = InstrumentConventions::instance().conventions();
    boost::shared_ptr<TenorBasisSwapConvention> conv =
        boost::dynamic_pointer_cast<TenorBasisSwapConvention>(convention);
    QL_REQUIRE(conv, "convention not recognised, expected TenorBasisSwapConvention");
    string shortIndexNameTmp = shortIndexName == "" ? conv->shortIndexName() : shortIndexName;
    string longIndexNameTmp = longIndexName == "" ? conv->longIndexName() : longIndexName;

    Handle<YieldTermStructure> discountCurve;
    boost::shared_ptr<IborIndex> longIndex, shortIndex;
    boost::shared_ptr<OvernightIndex> shortIndexOn;
    if (market == nullptr) {
        longIndex = parseIborIndex(longIndexNameTmp);
        shortIndex = parseIborIndex(shortIndexNameTmp);
        shortIndexOn = boost::dynamic_pointer_cast<OvernightIndex>(shortIndex);
    } else {
        if (!expDiscountCurve.empty()){
            // Look up the explicit discount curve in the market
            auto discountIndex = market->iborIndex(expDiscountCurve, marketConfiguration_);
            discountCurve = discountIndex->forwardingTermStructure();
        } else if (ccy != "")
            discountCurve = market->discountCurve(ccy, marketConfiguration_);
        else if (yieldCurveName != "")
            discountCurve = market->yieldCurve(yieldCurveName, marketConfiguration_);
        else if (equityForecastCurveName != "")
            discountCurve = market->equityForecastCurve(equityForecastCurveName, marketConfiguration_);
        shortIndex = *market->iborIndex(shortIndexNameTmp, marketConfiguration_);
        shortIndexOn = boost::dynamic_pointer_cast<OvernightIndex>(shortIndex);
        longIndex = *market->iborIndex(longIndexNameTmp, marketConfiguration_);
    }
    boost::shared_ptr<Swap> helper;
    Date latestRelevantDate;
    boost::shared_ptr<Libor> longIndexAsLibor = boost::dynamic_pointer_cast<Libor>(longIndex);
    boost::shared_ptr<Libor> shortIndexAsLibor = boost::dynamic_pointer_cast<Libor>(shortIndex);
    Calendar longIndexCalendar =
        longIndexAsLibor != nullptr ? longIndexAsLibor->jointCalendar() : longIndex->fixingCalendar();
    Calendar shortIndexCalendar =
        shortIndexAsLibor != nullptr ? shortIndexAsLibor->jointCalendar() : shortIndex->fixingCalendar();
    if (shortIndexOn) {
        // OIS vs Libor
        Date settlementDate = longIndexCalendar.advance(
            longIndexCalendar.adjust(asof_), longIndex->fixingDays() * Days);
        Schedule oisSchedule = MakeSchedule()
                                   .from(settlementDate)
                                   .to(settlementDate + term)
                                   .withTenor(conv->shortPayTenor())
                                   .withCalendar(shortIndexCalendar)
                                   .withConvention(shortIndex->businessDayConvention())
                                   .forwards();
        Schedule iborSchedule = MakeSchedule()
                                    .from(settlementDate)
                                    .to(settlementDate + term)
                                    .withTenor(longIndex->tenor())
                                    .withCalendar(longIndexCalendar)
                                    .withConvention(longIndex->businessDayConvention())
                                    .forwards();
        // FIXME do we want to remove today's historic fixing from the short index as we do for the Ibor case?
        removeTodaysFixingIndices_.insert(longIndex->name());
        helper = boost::make_shared<OvernightIndexedBasisSwap>(OvernightIndexedBasisSwap::Payer, 100.0, oisSchedule,
                                                               shortIndexOn, iborSchedule, longIndex);
        boost::shared_ptr<IborCoupon> lastCoupon1 = boost::dynamic_pointer_cast<IborCoupon>(
            boost::static_pointer_cast<OvernightIndexedBasisSwap>(helper)->iborLeg().back());
        boost::shared_ptr<QuantLib::OvernightIndexedCoupon> lastCoupon2 =
            boost::dynamic_pointer_cast<QuantLib::OvernightIndexedCoupon>(
                boost::static_pointer_cast<OvernightIndexedBasisSwap>(helper)->overnightLeg().back());
        latestRelevantDate = std::max(helper->maturityDate(),
                 std::max(lastCoupon1->fixingEndDate(),
                          shortIndexOn->fixingCalendar().advance(lastCoupon2->valueDates().back(), 1 * Days)));
    } else {
        // Libor vs Libor
        Date settlementDate = longIndexCalendar.advance(
            longIndexCalendar.adjust(asof_), longIndex->fixingDays() * Days);
        removeTodaysFixingIndices_.insert(longIndex->name());
        removeTodaysFixingIndices_.insert(shortIndex->name());
        helper = boost::make_shared<TenorBasisSwap>(settlementDate, 1.0, term, true, longIndex, 0.0, shortIndex, 0.0,
                                                    conv->shortPayTenor(), DateGeneration::Backward,
                                                    conv->includeSpread(), conv->subPeriodsCouponType());
        boost::shared_ptr<IborCoupon> lastCoupon1 = boost::dynamic_pointer_cast<IborCoupon>(
            boost::static_pointer_cast<TenorBasisSwap>(helper)->longLeg().back());
        Date maxDate2;
        boost::shared_ptr<IborCoupon> lastCoupon2 = boost::dynamic_pointer_cast<IborCoupon>(
            boost::static_pointer_cast<TenorBasisSwap>(helper)->shortLeg().back());
        if (lastCoupon2 != nullptr)
            maxDate2 = lastCoupon2->fixingEndDate();
        else {
            boost::shared_ptr<QuantExt::SubPeriodsCoupon1> lastCoupon2 = boost::dynamic_pointer_cast<QuantExt::SubPeriodsCoupon1>(
                boost::static_pointer_cast<TenorBasisSwap>(helper)->shortLeg().back());
            maxDate2 = shortIndexCalendar.advance(lastCoupon2->valueDates().back(), conv->shortPayTenor());
        }
        latestRelevantDate = std::max(helper->maturityDate(), std::max(lastCoupon1->fixingEndDate(), maxDate2));
    }
    if (market != nullptr) {
        boost::shared_ptr<PricingEngine> swapEngine = boost::make_shared<DiscountingSwapEngine>(discountCurve);
        helper->setPricingEngine(swapEngine);
    }

    parHelperDependencies_.emplace(RiskFactorKey::KeyType::IndexCurve, shortIndexNameTmp, 0);
    parHelperDependencies_.emplace(RiskFactorKey::KeyType::IndexCurve, longIndexNameTmp, 0);

    // latest date and return result
    return std::pair<boost::shared_ptr<Instrument>, Date>(helper, latestRelevantDate);
}

boost::shared_ptr<CapFloor>
ParSensitivityAnalysis::makeCapFloor(const boost::shared_ptr<Market>& market, string ccy, string indexName, Period term,
                                     Real strike, bool isAtm,
                                     std::set<ore::analytics::RiskFactorKey>& parHelperDependencies_,
				     const std::string& expDiscountCurve) {

    boost::shared_ptr<CapFloor> inst;
    auto conventions = InstrumentConventions::instance().conventions();

    if (!market) {
        // No market so just return a dummy cap
        boost::shared_ptr<IborIndex> index =
            parseIborIndex(indexName);
	QL_REQUIRE(boost::dynamic_pointer_cast<OvernightIndex>(index) == nullptr,
		   "ParSensitivityAnalysis::makeCapFloor(): OIS indices are not yet supported for par conversion");
        inst = MakeCapFloor(CapFloor::Cap, term, index, 0.03);
    } else {
        
        boost::shared_ptr<IborIndex> index = *market->iborIndex(indexName, marketConfiguration_);
	QL_REQUIRE(boost::dynamic_pointer_cast<OvernightIndex>(index) == nullptr,
		   "ParSensitivityAnalysis::makeCapFloor(): OIS indices are not yet supported for par conversion");
        QL_REQUIRE(index, "Index not found with name " << indexName);
        Handle<YieldTermStructure> discount;
        if(expDiscountCurve.empty())
            discount = market->discountCurve(ccy, marketConfiguration_);
        else
            discount = market->iborIndex(expDiscountCurve, marketConfiguration_)->forwardingTermStructure();
        QL_REQUIRE(!discount.empty(), "Discount curve not found for cap floor index " << indexName);

        // Create a dummy cap just to get the ATM rate
        // Note this construction excludes the first caplet which is what we want
        inst = MakeCapFloor(CapFloor::Cap, term, index, 0.03);
        Rate atmRate = inst->atmRate(**discount);
    	//bool isAtm = strike == Null<Real>();
        //strike = isAtm ? atmRate : strike;
        strike = strike == Null<Real>() ? atmRate : strike;
	CapFloor::Type type = strike >= atmRate ? CapFloor::Cap : CapFloor::Floor;

        // Create the actual cap or floor instrument that we will use
        if (isAtm) {
            inst = MakeCapFloor(type, term, index, atmRate);
        } else {
            inst = MakeCapFloor(type, term, index, strike);
        }
        Handle<OptionletVolatilityStructure> ovs = market->capFloorVol(indexName, marketConfiguration_);
        QL_REQUIRE(!ovs.empty(), "Optionlet volatility structure not found for index " << indexName);
        QL_REQUIRE(ovs->volatilityType() == ShiftedLognormal || ovs->volatilityType() == Normal, 
            "Optionlet volatility type " << ovs->volatilityType() << " not covered");
        boost::shared_ptr<PricingEngine> engine;
        if (ovs->volatilityType() == ShiftedLognormal) {
            engine = boost::make_shared<BlackCapFloorEngine>(discount, ovs, ovs->displacement());
        } else {
            engine = boost::make_shared<BachelierCapFloorEngine>(discount, ovs);
        }
        inst->setPricingEngine(engine);
    }
    parHelperDependencies_.emplace(RiskFactorKey::KeyType::DiscountCurve, ccy);
    parHelperDependencies_.emplace(RiskFactorKey::KeyType::IndexCurve, indexName);
    // set pillar date
    // if (generatePillar) {
    //     capFloorPillars_[ccy].push_back(term /*(end - asof_) * Days*/);
    // }

    QL_REQUIRE(inst, "empty cap/floor par instrument pointer");
    return inst;
}

std::pair<boost::shared_ptr<Instrument>, Date>
ParSensitivityAnalysis::makeCrossCcyBasisSwap(const boost::shared_ptr<Market>& market, string baseCcy, string ccy,
                                              Period term, const boost::shared_ptr<Convention>& convention,
                                              std::set<ore::analytics::RiskFactorKey>& parHelperDependencies_) {

    auto conventions = InstrumentConventions::instance().conventions();
    boost::shared_ptr<CrossCcyBasisSwapConvention> conv =
        boost::dynamic_pointer_cast<CrossCcyBasisSwapConvention>(convention);
    QL_REQUIRE(conv, "convention not recognised, expected CrossCcyBasisSwapConvention");
    QL_REQUIRE(baseCcy == conv->flatIndex()->currency().code() || baseCcy == conv->spreadIndex()->currency().code(),
               "base currency " << baseCcy << " not covered by convention " << conv->id());
    QL_REQUIRE(ccy == conv->flatIndex()->currency().code() || ccy == conv->spreadIndex()->currency().code(),
               "currency " << ccy << " not covered by convention " << conv->id());
    string baseIndexName, indexName;
    Period baseIndexTenor, indexTenor;
    if (baseCcy == conv->flatIndex()->currency().code()) {
        baseIndexName = conv->flatIndexName();
        baseIndexTenor = conv->flatTenor();
        indexName = conv->spreadIndexName();
        indexTenor = conv->spreadTenor();
    } else {
        baseIndexName = conv->spreadIndexName();
        baseIndexTenor = conv->spreadTenor();
        indexName = conv->flatIndexName();
        indexTenor = conv->flatTenor();
    }
    Currency baseCurrency = parseCurrency(baseCcy);
    Currency currency = parseCurrency(ccy);
    Handle<IborIndex> baseIndex, index;
    if (market != nullptr) {
        baseIndex = market->iborIndex(baseIndexName, marketConfiguration_);
        index = market->iborIndex(indexName, marketConfiguration_);
    } else {
        baseIndex =
            Handle<IborIndex>(parseIborIndex(baseIndexName));
        index = Handle<IborIndex>(parseIborIndex(indexName));
    }
    Date today = Settings::instance().evaluationDate();

    // For now, to mimic the xccy helper behaviour in the case that today is settlementCalendar holiday
    today = conv->settlementCalendar().adjust(today);
    
    Date start = conv->settlementCalendar().advance(today, conv->settlementDays() * Days, conv->rollConvention());
    Date end = conv->settlementCalendar().advance(start, term, conv->rollConvention());
    Schedule baseSchedule = MakeSchedule()
                                .from(start)
                                .to(end)
                                .withTenor(baseIndexTenor)
                                .withCalendar(conv->settlementCalendar())
                                .withConvention(conv->rollConvention())
                                .endOfMonth(conv->eom());
    Schedule schedule = MakeSchedule()
                            .from(start)
                            .to(end)
                            .withTenor(indexTenor)
                            .withCalendar(conv->settlementCalendar())
                            .withConvention(conv->rollConvention())
                            .endOfMonth(conv->eom());
    Real baseNotional = 1.0;
    // the fx spot is not needed in the dry run
    Handle<Quote> fxSpot =
        market != nullptr
            // use instantaneous fx rate
            ? market->fxRate(ccy + baseCcy, marketConfiguration_)
            : Handle<Quote>(boost::make_shared<SimpleQuote>(1.0)); // multiplicative conversion into base ccy
    Real notional = 1.0 / fxSpot->value();

    RelinkableHandle<YieldTermStructure> baseDiscountCurve;
    RelinkableHandle<YieldTermStructure> discountCurve;
    boost::shared_ptr<FxIndex> fxIndex =
        boost::make_shared<FxIndex>("dummy", conv->settlementDays(), currency, baseCurrency, conv->settlementCalendar(),
                                    fxSpot, discountCurve, baseDiscountCurve);

    // LOG("Make Cross Ccy Swap for base ccy " << baseCcy << " currency " << ccy);
    // Set up first leg as spread leg, second as flat leg
    removeTodaysFixingIndices_.insert(baseIndex->name());
    removeTodaysFixingIndices_.insert(index->name());
    boost::shared_ptr<CrossCcySwap> helper;
    bool telescopicValueDates = true; // same as in the yield curve building
    
    if (baseCcy == conv->spreadIndex()->currency().code()) { // base ccy index is spread index
        if (conv->isResettable() && conv->flatIndexIsResettable()) {       // i.e. flat index leg is resettable
	    DLOG("create resettable xccy par instrument (1), convention " << conv->id());
	    helper = boost::make_shared<CrossCcyBasisMtMResetSwap>(
		baseNotional, baseCurrency, baseSchedule, *baseIndex, 0.0, // spread index leg => use fairForeignSpread
		currency, schedule, *index, 0.0, fxIndex, true,            // resettable flat index leg
		conv->paymentLag(), conv->flatPaymentLag(),
		conv->includeSpread(), conv->lookback(), conv->fixingDays(), conv->rateCutoff(), conv->isAveraged(),
		conv->flatIncludeSpread(), conv->flatLookback(), conv->flatFixingDays(), conv->flatRateCutoff(), conv->flatIsAveraged(),
		telescopicValueDates, true);                               // fair spread leg is foreign
	}
	else if (conv->isResettable() && !conv->flatIndexIsResettable()) {  // i.e. spread index leg is resettable
	    DLOG("create resettable xccy par instrument (2), convention " << conv->id());
	    helper = boost::make_shared<CrossCcyBasisMtMResetSwap>(
		notional, currency, schedule, *index, 0.0,                  // flat index leg
		baseCurrency, baseSchedule, *baseIndex, 0.0, fxIndex, true, // resettable spread index leg => use fairDomesticSpread
		conv->flatPaymentLag(), conv->paymentLag(),
		conv->flatIncludeSpread(), conv->flatLookback(), conv->flatFixingDays(), conv->flatRateCutoff(), conv->flatIsAveraged(),
		conv->includeSpread(), conv->lookback(), conv->fixingDays(), conv->rateCutoff(), conv->isAveraged(),
		telescopicValueDates, false);                               // fair spread leg is domestic
	}
	else { // not resettable
	    DLOG("create non-resettable xccy par instrument (3), convention " << conv->id());
	    helper = boost::make_shared<CrossCcyBasisSwap>(
		baseNotional, baseCurrency, baseSchedule, *baseIndex, 0.0, 1.0, // spread index leg => use fairPaySpread
		notional, currency, schedule, *index, 0.0, 1.0,                 // flat index leg
		conv->paymentLag(), conv->flatPaymentLag(),
		conv->includeSpread(), conv->lookback(), conv->fixingDays(), conv->rateCutoff(), conv->isAveraged(),
		conv->flatIncludeSpread(), conv->flatLookback(), conv->flatFixingDays(), conv->flatRateCutoff(), conv->flatIsAveraged(),
		telescopicValueDates);
	}
    }
    else { // base ccy index is flat index
	if (conv->isResettable() && conv->flatIndexIsResettable()) {
	    DLOG("create resettable xccy par instrument (4), convention " << conv->id());
	    // second leg is resettable, so the second leg is the base currency leg 
	    helper = boost::make_shared<CrossCcyBasisMtMResetSwap>(
	        notional, currency, schedule, *index, 0.0,                  // spread index leg => use fairForeignSpread
		baseCurrency, baseSchedule, *baseIndex, 0.0, fxIndex, true, // resettable flat index leg
		conv->paymentLag(), conv->flatPaymentLag(),
		conv->includeSpread(), conv->lookback(), conv->fixingDays(), conv->rateCutoff(), conv->isAveraged(),
		conv->flatIncludeSpread(), conv->flatLookback(), conv->flatFixingDays(), conv->flatRateCutoff(), conv->flatIsAveraged(),
		telescopicValueDates, true);                                // fair spread leg is foreign
	}
	else if (conv->isResettable() && !conv->flatIndexIsResettable()) {
	    DLOG("create resettable xccy par instrument (5), convention " << conv->id());
	    // second leg is resettable, so the second leg is the non-base non-flat spread leg  
	    helper = boost::make_shared<CrossCcyBasisMtMResetSwap>(
		baseNotional, baseCurrency, baseSchedule, *baseIndex, 0.0, // flat index leg
		currency, schedule, *index, 0.0, fxIndex, true,            // resettable spread index leg => use fairDomesticSpread
		conv->flatPaymentLag(), conv->paymentLag(), 
		conv->flatIncludeSpread(), conv->flatLookback(), conv->flatFixingDays(), conv->flatRateCutoff(), conv->flatIsAveraged(),
		conv->includeSpread(), conv->lookback(), conv->fixingDays(), conv->rateCutoff(), conv->isAveraged(),
		telescopicValueDates, false);                              // fair spread leg is domestic
	}
	else { // not resettable
	    DLOG("create non-resettable xccy par instrument (6), convention " << conv->id());
	    helper = boost::make_shared<CrossCcyBasisSwap>(
	        notional, currency, schedule, *index, 0.0, 1.0,                 // spread index leg => use fairPaySpread
		baseNotional, baseCurrency, baseSchedule, *baseIndex, 0.0, 1.0, // flat index leg
		conv->paymentLag(), conv->flatPaymentLag(), 
		conv->includeSpread(), conv->lookback(), conv->fixingDays(), conv->rateCutoff(), conv->isAveraged(),
		conv->flatIncludeSpread(), conv->flatLookback(), conv->flatFixingDays(), conv->flatRateCutoff(), conv->flatIsAveraged(),
		telescopicValueDates);
	}
    }
    
    
    bool isBaseDiscount = true;
    bool isNonBaseDiscount = true;
    if (market != nullptr) {
        baseDiscountCurve.linkTo(xccyYieldCurve(market, baseCcy, isBaseDiscount, marketConfiguration_).currentLink());
	discountCurve.linkTo(xccyYieldCurve(market, ccy, isNonBaseDiscount, marketConfiguration_).currentLink());
        boost::shared_ptr<PricingEngine> swapEngine =
            boost::make_shared<CrossCcySwapEngine>(baseCurrency, baseDiscountCurve, currency, discountCurve, fxSpot);
        helper->setPricingEngine(swapEngine);
    }

    if (isBaseDiscount)
        parHelperDependencies_.emplace(RiskFactorKey::KeyType::YieldCurve, baseCcy, 0);
    else
        parHelperDependencies_.emplace(RiskFactorKey::KeyType::DiscountCurve, baseCcy, 0);

    if (isNonBaseDiscount)
        parHelperDependencies_.emplace(RiskFactorKey::KeyType::YieldCurve, ccy, 0);
    else
        parHelperDependencies_.emplace(RiskFactorKey::KeyType::DiscountCurve, ccy, 0);

    parHelperDependencies_.emplace(RiskFactorKey::KeyType::IndexCurve, baseIndexName, 0);
    parHelperDependencies_.emplace(RiskFactorKey::KeyType::IndexCurve, indexName, 0);

    // set pillar date
    Date latestRelevantDate = helper->maturityDate();
    if (auto i = boost::dynamic_pointer_cast<CrossCcyBasisSwap>(helper)){
        boost::shared_ptr<IborCoupon> lastCoupon0 =
	    boost::dynamic_pointer_cast<IborCoupon>(helper->leg(0)[helper->leg(0).size() - 2]);
	boost::shared_ptr<IborCoupon> lastCoupon1 =
	    boost::dynamic_pointer_cast<IborCoupon>(helper->leg(1)[helper->leg(1).size() - 2]);
	if (lastCoupon0 != nullptr)
	    latestRelevantDate = std::max(latestRelevantDate, lastCoupon0->fixingEndDate());
	if (lastCoupon1 != nullptr)
	    latestRelevantDate = std::max(latestRelevantDate, lastCoupon1->fixingEndDate());
	// yieldCurvePillars_[ccy].push_back((latestRelevantDate - asof_) * Days);
    }

    return std::pair<boost::shared_ptr<Instrument>, Date>(helper, latestRelevantDate);
}

std::pair<boost::shared_ptr<Instrument>, Date>
ParSensitivityAnalysis::makeFxForward(const boost::shared_ptr<Market>& market, string baseCcy, string ccy, Period term,
                                      const boost::shared_ptr<Convention>& convention,
                                      std::set<ore::analytics::RiskFactorKey>& parHelperDependencies_) {

    boost::shared_ptr<FXConvention> conv = boost::dynamic_pointer_cast<FXConvention>(convention);
    QL_REQUIRE(conv, "convention not recognised, expected FXConvention");
    QL_REQUIRE(baseCcy == conv->sourceCurrency().code() || baseCcy == conv->targetCurrency().code(),
               "base currency " << baseCcy << " not covered by convention " << conv->id());
    QL_REQUIRE(ccy == conv->sourceCurrency().code() || ccy == conv->targetCurrency().code(),
               "currency " << ccy << " not covered by convention " << conv->id());
    Currency baseCurrency = parseCurrency(baseCcy);
    Currency currency = parseCurrency(ccy);
    Date today = Settings::instance().evaluationDate();
    Date spot = conv->advanceCalendar().advance(today, conv->spotDays() * Days);
    Date maturity = conv->advanceCalendar().advance(spot, term);
    Real baseNotional = 1.0;
    Handle<Quote> fxSpot =
        market != nullptr
            ? market->fxRate(ccy + baseCcy, marketConfiguration_)
            : Handle<Quote>(boost::make_shared<SimpleQuote>(1.0)); // multiplicative conversion into base ccy
    Real notional = 1.0 / fxSpot->value();
    boost::shared_ptr<FxForward> helper =
        boost::make_shared<FxForward>(baseNotional, baseCurrency, notional, currency, maturity, true);
    
    bool isBaseDiscount = true;
    bool isNonBaseDiscount = true;
    if (market != nullptr) {
        Handle<YieldTermStructure> baseDiscountCurve = xccyYieldCurve(
            market, baseCcy, isBaseDiscount, marketConfiguration_);
        Handle<YieldTermStructure> discountCurve = xccyYieldCurve(
            market, ccy, isNonBaseDiscount, marketConfiguration_);
        boost::shared_ptr<PricingEngine> engine = boost::make_shared<DiscountingFxForwardEngine>(
            baseCurrency, baseDiscountCurve, currency, discountCurve, fxSpot);
        helper->setPricingEngine(engine);
    }

    if (isBaseDiscount)
        parHelperDependencies_.emplace(RiskFactorKey::KeyType::DiscountCurve, baseCcy, 0);
    else
        parHelperDependencies_.emplace(RiskFactorKey::KeyType::YieldCurve, baseCcy, 0);

    if (isNonBaseDiscount)
        parHelperDependencies_.emplace(RiskFactorKey::KeyType::DiscountCurve, ccy, 0);
    else
        parHelperDependencies_.emplace(RiskFactorKey::KeyType::YieldCurve, ccy, 0);

    // set pillar date
    // yieldCurvePillars_[ccy].push_back((maturity - asof_) * Days);
    return std::pair<boost::shared_ptr<Instrument>, Date>(helper, maturity);
}

std::pair<boost::shared_ptr<Instrument>, Date>
ParSensitivityAnalysis::makeCDS(const boost::shared_ptr<Market>& market, string name, string ccy, Period term,
                                const boost::shared_ptr<Convention>& convention,
                                std::set<ore::analytics::RiskFactorKey>& parHelperDependencies_,
                                const std::string& expDiscountCurve) {

    boost::shared_ptr<CdsConvention> conv = boost::dynamic_pointer_cast<CdsConvention>(convention);
    QL_REQUIRE(conv, "convention not recognised, expected CdsConvention");

    boost::shared_ptr<QuantExt::CreditDefaultSwap> helper = MakeCreditDefaultSwap(term, 0.1).withNominal(1)
        .withCouponTenor(Period(conv->frequency()))
        .withDayCounter(conv->dayCounter())
        .withDateGenerationRule(conv->rule())
        .withSettlesAccrual(conv->settlesAccrual())
        .withPaysAtDefaultTime(conv->paysAtDefaultTime())
        // .withPaysAtDefaultTime(conv->rebatesAccrual()) // FIXME: missing in conventions
        ;

    if (market != nullptr) {
        Handle<YieldTermStructure> yts;
        if (!expDiscountCurve.empty()) {
            // Look up the explicit discount curve in the market
            auto discountIndex = market->iborIndex(expDiscountCurve, marketConfiguration_);
            yts = discountIndex->forwardingTermStructure();
        } else {
            yts = market->discountCurve(ccy, marketConfiguration_);
        }

        Handle<DefaultProbabilityTermStructure> dpts = market->defaultCurve(name, marketConfiguration_)->curve();
        Handle<Quote> recovery =
            market->recoveryRate(name, marketConfiguration_);

        boost::shared_ptr<PricingEngine> cdsEngine =
            boost::make_shared<QuantExt::MidPointCdsEngine>(dpts, recovery->value(), yts);
        helper->setPricingEngine(cdsEngine);
    }

    parHelperDependencies_.emplace(RiskFactorKey::KeyType::DiscountCurve, ccy, 0);

    // set pillar date
    //Date maturity = helper->maturity();
    Date maturity = conv->calendar().adjust(helper->maturity(), conv->paymentConvention());
    // cdsPillars_[name].push_back((maturity - asof_) * Days);
    return std::pair<boost::shared_ptr<Instrument>, Date>(helper, maturity);
}

boost::shared_ptr<Instrument>
ParSensitivityAnalysis::makeZeroInflationSwap(const boost::shared_ptr<Market>& market, string indexName, Period term,
                                              const boost::shared_ptr<Convention>& convention, bool singleCurve,
                                              std::set<ore::analytics::RiskFactorKey>& parHelperDependencies_,
                                              const std::string& expDiscountCurve) {

    boost::shared_ptr<InflationSwapConvention> conv = boost::dynamic_pointer_cast<InflationSwapConvention>(convention);
    QL_REQUIRE(conv, "convention not recognised, expected InflationSwapConvention");
    string name = indexName != "" ? indexName : conv->indexName();
    boost::shared_ptr<ZeroInflationIndex> index = conv->index();
    Currency currency = index->currency();
    string ccy = currency.code();
    Handle<YieldTermStructure> discountCurve;
    if (market != nullptr) {
        // Get the inflation index
        index = *market->zeroInflationIndex(name, marketConfiguration_);

        // Get the discount curve
        if (!expDiscountCurve.empty()) {
            // Look up the explicit discount curve in the market
            auto discountIndex = market->iborIndex(expDiscountCurve, marketConfiguration_);
            discountCurve = discountIndex->forwardingTermStructure();
        } else {
            // Take the default discount curve for the inflation currency from the market
            discountCurve = market->discountCurve(ccy, marketConfiguration_);
        }
    }

    // Potentially use conventions here to get an updated start date e.g. AU CPI conventions with a publication roll.
    Date start = Settings::instance().evaluationDate();
    start = getInflationSwapStart(start, *conv);
    Date end = start + term;
    boost::shared_ptr<ZeroCouponInflationSwap> helper(
        new ZeroCouponInflationSwap(ZeroCouponInflationSwap::Payer, 1.0, start, end, conv->infCalendar(),
                                    conv->infConvention(), conv->dayCounter(), 0.0, index, conv->observationLag(), CPI::AsIndex));

    if (market != nullptr) {
        boost::shared_ptr<PricingEngine> swapEngine = boost::make_shared<DiscountingSwapEngine>(discountCurve);
        helper->setPricingEngine(swapEngine);
    }

    parHelperDependencies_.emplace(RiskFactorKey::KeyType::DiscountCurve, ccy, 0);

    // set pillar date
    boost::shared_ptr<IndexedCashFlow> lastCoupon =
        boost::dynamic_pointer_cast<IndexedCashFlow>(helper->inflationLeg().back());
    Date latestRelevantDate = std::max(helper->maturityDate(), lastCoupon->fixingDate());
    zeroInflationPillars_[indexName].push_back((latestRelevantDate - asof_) * Days);
    return helper;
}

boost::shared_ptr<Instrument>
ParSensitivityAnalysis::makeYoyInflationSwap(const boost::shared_ptr<Market>& market, string indexName, Period term,
                                             const boost::shared_ptr<Convention>& convention, bool singleCurve,
                                             bool fromZero,
                                             std::set<ore::analytics::RiskFactorKey>& parHelperDependencies_,
                                             const std::string& expDiscountCurve) {

    boost::shared_ptr<InflationSwapConvention> conv = boost::dynamic_pointer_cast<InflationSwapConvention>(convention);
    QL_REQUIRE(conv, "convention not recognised, expected InflationSwapConvention");
    string name = indexName != "" ? indexName : conv->indexName();

    boost::shared_ptr<ZeroInflationIndex> zeroIndex = conv->index();
    boost::shared_ptr<YoYInflationIndex> index =
        boost::make_shared<QuantExt::YoYInflationIndexWrapper>(zeroIndex, conv->interpolated());

    // Potentially use conventions here to get an updated start date e.g. AU CPI conventions with a publication roll.
    Date start = Settings::instance().evaluationDate();
    start = getInflationSwapStart(start, *conv);
    Date end = start + term;
    Period tenor(1, Years);
    Schedule fixSchedule = MakeSchedule()
                               .from(start)
                               .to(end)
                               .withTenor(tenor)
                               .withCalendar(conv->fixCalendar())
                               .withConvention(conv->fixConvention());
    Schedule yoySchedule = MakeSchedule()
                               .from(start)
                               .to(end)
                               .withTenor(tenor)
                               .withCalendar(conv->infCalendar())
                               .withConvention(conv->infConvention());

    Currency currency = index->currency();
    string ccy = currency.code();
    Handle<YieldTermStructure> discountCurve;
    if (market != nullptr) {

        // Get the inflation index
        if (fromZero) {
            zeroIndex = *market->zeroInflationIndex(name, marketConfiguration_);
            index = boost::make_shared<QuantExt::YoYInflationIndexWrapper>(zeroIndex, false);
        } else {
            index = *market->yoyInflationIndex(name, marketConfiguration_);
        }

        // Get the discount curve
        if (!expDiscountCurve.empty()) {
            // Look up the explicit discount curve in the market
            auto discountIndex = market->iborIndex(expDiscountCurve, marketConfiguration_);
            discountCurve = discountIndex->forwardingTermStructure();
        } else {
            // Take the default discount curve for the inflation currency from the market
            discountCurve = market->discountCurve(ccy, marketConfiguration_);
        }
    }

    boost::shared_ptr<YearOnYearInflationSwap> helper(new YearOnYearInflationSwap(
        YearOnYearInflationSwap::Payer, 1.0, fixSchedule, 0.0, conv->dayCounter(), yoySchedule, index,
        conv->observationLag(), 0.0, conv->dayCounter(), conv->infCalendar()));

    boost::shared_ptr<InflationCouponPricer> yoyCpnPricer = boost::make_shared<YoYInflationCouponPricer>(discountCurve);
    for (auto& c : helper->yoyLeg()) {
        auto cpn = boost::dynamic_pointer_cast<YoYInflationCoupon>(c);
        QL_REQUIRE(cpn, "yoy inflation coupon expected, could not cast");
        cpn->setPricer(yoyCpnPricer);
    }
    parHelperDependencies_.emplace(RiskFactorKey::KeyType::DiscountCurve, ccy, 0);

    if (fromZero) {
        parHelperDependencies_.emplace(RiskFactorKey::KeyType::ZeroInflationCurve, ccy, 0);
    }

    if (market != nullptr) {
        boost::shared_ptr<PricingEngine> swapEngine = boost::make_shared<DiscountingSwapEngine>(discountCurve);
        helper->setPricingEngine(swapEngine);
    }

    // set pillar date
    boost::shared_ptr<YoYInflationCoupon> lastCoupon =
        boost::dynamic_pointer_cast<YoYInflationCoupon>(helper->yoyLeg().back());
    Date latestRelevantDate = std::max(helper->maturityDate(), lastCoupon->fixingDate());

    yoyInflationPillars_[indexName].push_back((latestRelevantDate - asof_) * Days);
    return helper;
}

boost::shared_ptr<QuantLib::YoYInflationCapFloor>
ParSensitivityAnalysis::makeYoYCapFloor(const boost::shared_ptr<Market>& market, string indexName, Period term,
                                        Real strike, const boost::shared_ptr<Convention>& convention, bool singleCurve,
                                        bool fromZero, const std::string& expDiscountCurve, const RiskFactorKey& key) {

    boost::shared_ptr<InflationSwapConvention> conv = boost::dynamic_pointer_cast<InflationSwapConvention>(convention);
    QL_REQUIRE(conv, "convention not recognised, expected InflationSwapConvention");
    string name = indexName != "" ? indexName : conv->indexName();

    boost::shared_ptr<ZeroInflationIndex> zeroIndex = conv->index();
    boost::shared_ptr<YoYInflationIndex> index =
        boost::make_shared<QuantExt::YoYInflationIndexWrapper>(zeroIndex, conv->interpolated());

    Date start = Settings::instance().evaluationDate();
    Date end = start + term;
    Period tenor(1, Years);
    Schedule yoySchedule = MakeSchedule()
                               .from(start)
                               .to(end)
                               .withTenor(tenor)
                               .withCalendar(conv->infCalendar())
                               .withConvention(conv->infConvention());

    Currency currency = index->currency();
    string ccy = currency.code();
    Handle<YieldTermStructure> discountCurve;
    if (market != nullptr) {

        // Get the inflation index
        if (fromZero) {
            zeroIndex = *market->zeroInflationIndex(name, marketConfiguration_);
            index = boost::make_shared<QuantExt::YoYInflationIndexWrapper>(zeroIndex, conv->interpolated());
        } else {
            index = *market->yoyInflationIndex(name, marketConfiguration_);
        }

        // Get the discount curve
        if (!expDiscountCurve.empty()) {
            // Look up the explicit discount curve in the market
            auto discountIndex = market->iborIndex(expDiscountCurve, marketConfiguration_);
            discountCurve = discountIndex->forwardingTermStructure();
        } else {
            // Take the default discount curve for the inflation currency from the market
            discountCurve = market->discountCurve(ccy, marketConfiguration_);
        }
    }

    // build the leg data and instrument
    Leg yoyLeg = yoyInflationLeg(yoySchedule, yoySchedule.calendar(), index, conv->observationLag())
                     .withNotionals(1.0)
                     .withPaymentDayCounter(conv->dayCounter())
                     .withRateCurve(discountCurve);

    if(market == nullptr)
        return boost::make_shared<YoYInflationCapFloor>(YoYInflationCapFloor::Cap, yoyLeg,
                                                          std::vector<Real>(yoyLeg.size(), strike));

    auto ovs = market->yoyCapFloorVol(name, marketConfiguration_);
    boost::shared_ptr<PricingEngine> engine;
    if (ovs->volatilityType() == ShiftedLognormal) {
        if (close_enough(ovs->displacement(), 0.0)) {
            engine = boost::make_shared<QuantExt::YoYInflationBlackCapFloorEngine>(index, ovs, discountCurve);
        } else {
            engine =
                boost::make_shared<QuantExt::YoYInflationUnitDisplacedBlackCapFloorEngine>(index, ovs, discountCurve);
        }
    } else if (ovs->volatilityType() == Normal) {
        engine = boost::make_shared<QuantExt::YoYInflationBachelierCapFloorEngine>(index, ovs, discountCurve);
    } else {
        QL_FAIL("ParSensitivityAnalysis::makeYoYCapFloor(): volatility type " << ovs->volatilityType()
                                                                              << " not handled for index " << name);
    }

    boost::shared_ptr<YoYInflationCapFloor> atmHelper = boost::make_shared<YoYInflationCapFloor>(
        YoYInflationCapFloor::Cap, yoyLeg, std::vector<Real>(yoyLeg.size(), strike));
    Rate atmRate = atmHelper->atmRate(**discountCurve);
    strike = strike == Null<Real>() ? atmRate : strike;
    YoYInflationCapFloor::Type type = strike >= atmRate ? YoYInflationCapFloor::Cap : YoYInflationCapFloor::Floor;
    auto helper = boost::make_shared<YoYInflationCapFloor>(type, yoyLeg, std::vector<Real>(yoyLeg.size(), strike));
    helper->setPricingEngine(engine);

    parYoYCaps_[key] = helper;
    parYoYCapsYts_[key] = discountCurve;
    parYoYCapsIndex_[key] = Handle<YoYInflationIndex>(index);
    parYoYCapsVts_[key] = ovs;

    return helper;
}

=======
>>>>>>> 997b6717
void ParSensitivityAnalysis::populateShiftSizes(const RiskFactorKey& key, Real parRate,
                                                const QuantLib::ext::shared_ptr<ScenarioSimMarket>& simMarket) {

    // Get zero and par shift size for the key
    Real zeroShiftSize = getShiftSize(key, sensitivityData_, simMarket);
    auto shiftData = sensitivityData_.shiftData(key.keytype, key.name);
    Real parShiftSize = shiftData.shiftSize;
    if (shiftData.shiftType == ShiftType::Relative)
        parShiftSize *= parRate;

    // Update the map
    shiftSizes_[key] = make_pair(zeroShiftSize, parShiftSize);

    TLOG("Zero and par shift size for risk factor '" << key << "' is (" << std::fixed << std::setprecision(12)
                                                     << zeroShiftSize << "," << parShiftSize << ")");
}

set<RiskFactorKey::KeyType> ParSensitivityAnalysis::parTypes_ = {
    RiskFactorKey::KeyType::DiscountCurve,       RiskFactorKey::KeyType::YieldCurve,
    RiskFactorKey::KeyType::IndexCurve,          RiskFactorKey::KeyType::OptionletVolatility,
    RiskFactorKey::KeyType::SurvivalProbability, RiskFactorKey::KeyType::ZeroInflationCurve,
    RiskFactorKey::KeyType::YoYInflationCurve,   RiskFactorKey::KeyType::YoYInflationCapFloorVolatility};

ParSensitivityConverter::ParSensitivityConverter(const ParSensitivityAnalysis::ParContainer& parSensitivities,
                                                 const map<RiskFactorKey, pair<Real, Real>>& shiftSizes) {

    // Populate the set of par keys (rows of Jacobi) and raw zero keys (columns of Jacobi)
    for (auto parEntry : parSensitivities) {
        parKeys_.insert(parEntry.first.first);
        rawKeys_.insert(parEntry.first.second);
    }

    Size n_par = parKeys_.size();
    Size n_raw = rawKeys_.size();
    SparseMatrix jacobi_transp(n_raw, n_par); // transposed Jacobi
    LOG("Transposed Jacobi matrix dimension " << n_raw << " x " << n_par);
    if (parKeys_ != rawKeys_) {
        std::set<RiskFactorKey> parMinusRaw, rawMinusPar;
        std::set_difference(parKeys_.begin(), parKeys_.end(), rawKeys_.begin(), rawKeys_.end(),
                            std::inserter(parMinusRaw, parMinusRaw.begin()));
        std::set_difference(rawKeys_.begin(), rawKeys_.end(), parKeys_.begin(), parKeys_.end(),
                            std::inserter(rawMinusPar, rawMinusPar.begin()));
        for (auto const& p : parMinusRaw) {
            ALOG("par key '" << p << "' not in raw key set");
        }
        for (auto const& p : rawMinusPar) {
            ALOG("raw key '" << p << "' not in par key set");
        }
        QL_FAIL("Zero and par keys should be equal for par conversion, see log for differences");
    }
    QL_REQUIRE(n_raw > 0, "Transposed Jacobi matrix has size 0");

    LOG("Populating the vector of zero and par shift sizes");
    zeroShifts_.resize(n_raw);
    parShifts_.resize(n_par);
    Size i = 0;
    for (const auto& key : rawKeys_) {
        QL_REQUIRE(shiftSizes.count(key) == 1, "ParSensitivityConverter is missing shift sizes for key " << key);
        // avoid division by zero below: if we have a zero shift, the corresponding zero sensi will be zero, too,
        // but if we divide this sensi by zero, we will get nan instead of zero
        zeroShifts_[i] = std::max(shiftSizes.at(key).first, 1E-10);
        parShifts_[i] = shiftSizes.at(key).second;
        i++;
    }

    LOG("Populating Transposed Jacobi matrix");
    for (auto const& p : parSensitivities) {
        Size parIdx = std::distance(parKeys_.begin(), parKeys_.find(p.first.first));
        Size rawIdx = std::distance(rawKeys_.begin(), rawKeys_.find(p.first.second));
        QL_REQUIRE(parIdx < n_par, "internal error: parKey " << p.first.first << " not found in parKeys_");
        QL_REQUIRE(rawIdx < n_raw, "internal error: rawKey " << p.first.second << " not found in parKeys_");
        jacobi_transp(rawIdx, parIdx) = p.second;
        TLOG("Matrix entry [" << rawIdx << ", " << parIdx << "] ~ [raw:" << p.first.second << ", par:" << p.first.first
                              << "]: " << p.second);
    }
    LOG("Finished populating transposed Jacobi matrix, non-zero entries = "
        << parSensitivities.size() << " ("
        << 100.0 * static_cast<Real>(parSensitivities.size()) / static_cast<Real>(n_par * n_raw) << "%)");

    LOG("Populating block indices");
    vector<Size> blockIndices;
    pair<RiskFactorKey::KeyType, string> previousGroup(RiskFactorKey::KeyType::None, "");
    Size blockIndex = 0;
    for (auto r : rawKeys_) {
        // Update block indices with the index where the risk factor group changes
        // e.g. when move from (DiscountCurve, EUR) to (DiscountCurve, USD)
        pair<RiskFactorKey::KeyType, string> thisGroup(r.keytype, r.name);
        if (blockIndex > 0 && previousGroup != thisGroup) {
            blockIndices.push_back(blockIndex);
            TLOG("Adding block index " << blockIndex);
        }
        ++blockIndex;

        // Update the risk factor group
        previousGroup = thisGroup;
    }
    blockIndices.push_back(blockIndex);
    TLOG("Adding block index " << blockIndex);
    LOG("Finished Populating block indices.");

    LOG("Invert Transposed Jacobi matrix");
    bool success = true;
    try {
        jacobi_transp_inv_ = blockMatrixInverse(jacobi_transp, blockIndices);
    } catch (const std::exception& e) {
        // something went wrong during the matrix inversion, so we run an extended analysis on the original matrix
        // to see whether there are zero or linearly dependent rows / columns
        StructuredAnalyticsErrorMessage("Par sensitivity conversion", "Transposed Jacobi matrix inversion failed",
                                        e.what())
            .log();
        LOG("Running extended matrix diagnostics (looking for zero or linearly dependent rows / columns...)");
        constexpr Size nOp = 1000; // number of operations for close_enough comparisons below
        LOG("Checking for zero rows...");
        for (auto it1 = jacobi_transp.begin1(); it1 != jacobi_transp.end1(); ++it1) {
            Real tmp = 0.0;
            for (auto it2 = it1.begin(); it2 != it1.end(); ++it2) {
                tmp += (*it2) * (*it2);
            }
            if (close_enough(tmp, 0.0, n_par * nOp)) {
                WLOG("row " << it1.index1() << " is zero");
            }
        }
        LOG("Checking for zero columns...");
        for (auto it2 = jacobi_transp.begin2(); it2 != jacobi_transp.end2(); ++it2) {
            Real tmp = 0.0;
            for (auto it1 = it2.begin(); it1 != it2.end(); ++it1) {
                tmp += (*it1) * (*it1);
            }
            if (close_enough(tmp, 0.0, n_par * nOp)) {
                WLOG("column " << it2.index2() << " is zero");
            }
        }
        LOG("Checking for linearly dependent rows...");
        for (auto it1 = jacobi_transp.begin1(); it1 != jacobi_transp.end1(); ++it1) {
            for (auto it1b = jacobi_transp.begin1(); it1b != jacobi_transp.end1(); ++it1b) {
                if (it1b.index1() <= it1.index1())
                    continue;
                Real ratio = Null<Real>();
                if (it1.begin() != it1.end() && it1b.begin() != it1b.end()) {
                    bool dependent = true;
                    auto it2b = it1b.begin();
                    for (auto it2 = it1.begin(); it2 != it1.end() && dependent; ++it2) {
                        if (close_enough(*it2, 0.0, nOp))
                            continue;
                        bool foundMatchingIndex = false;
                        while (it2b != it1b.end() && it2b.index2() <= it2.index2() && dependent) {
                            if (it2b.index2() < it2.index2()) {
                                if (!close_enough(*it2b, 0.0, nOp))
                                    dependent = false;
                            } else {
                                foundMatchingIndex = true;
                                if (close_enough(*it2b, 0.0, nOp)) {
                                    dependent = false;
                                } else if (ratio == Null<Real>()) {
                                    ratio = *it2b / *it2;
                                } else if (!close_enough(*it2b / *it2, ratio, nOp)) {
                                    dependent = false;
                                }
                            }
                            ++it2b;
                        }
                        if (!foundMatchingIndex)
                            dependent = false;
                    }
                    while (it2b != it1b.end() && dependent) {
                        if (!close_enough(*it2b, 0.0))
                            dependent = false;
                        ++it2b;
                    }
                    if (dependent) {
                        WLOG("rows " << it1.index1() << " and " << it1b.index1() << " are linearly dependent.");
                    }
                }
            }
        }
        LOG("Checking for linearly dependent columns...");
        for (auto it1 = jacobi_transp.begin2(); it1 != jacobi_transp.end2(); ++it1) {
            for (auto it1b = jacobi_transp.begin2(); it1b != jacobi_transp.end2(); ++it1b) {
                if (it1b.index2() <= it1.index2())
                    continue;
                Real ratio = Null<Real>();
                if (it1.begin() != it1.end() && it1b.begin() != it1b.end()) {
                    bool dependent = true;
                    auto it2b = it1b.begin();
                    for (auto it2 = it1.begin(); it2 != it1.end() && dependent; ++it2) {
                        if (close_enough(*it2, 0.0, nOp))
                            continue;
                        bool foundMatchingIndex = false;
                        while (it2b != it1b.end() && it2b.index1() <= it2.index1() && dependent) {
                            if (it2b.index1() < it2.index1()) {
                                if (!close_enough(*it2b, 0.0, nOp))
                                    dependent = false;
                            } else {
                                foundMatchingIndex = true;
                                if (close_enough(*it2b, 0.0, nOp)) {
                                    dependent = false;
                                } else if (ratio == Null<Real>()) {
                                    ratio = *it2b / *it2;
                                } else if (!close_enough(*it2b / *it2, ratio, nOp)) {
                                    dependent = false;
                                }
                            }
                            ++it2b;
                        }
                        if (!foundMatchingIndex)
                            dependent = false;
                    }
                    while (it2b != it1b.end() && dependent) {
                        if (!close_enough(*it2b, 0.0))
                            dependent = false;
                        ++it2b;
                    }
                    if (dependent) {
                        WLOG("columns " << it1.index2() << " and " << it1b.index2() << " are linearly dependent.");
                    }
                }
            }
        }
        LOG("Extended matrix diagnostics done. Exiting application.");
        success = false;
    }
    QL_REQUIRE(success, "Jacobi matrix inversion failed, see log file for more details.");
    Real conditionNumber = modifiedMaxNorm(jacobi_transp) * modifiedMaxNorm(jacobi_transp_inv_);
    LOG("Inverse Jacobi done, condition number of Jacobi matrix is " << conditionNumber);
    DLOG("Diagonal entries of Jacobi and inverse Jacobi:");
    DLOG("row/col              Jacobi             Inverse");
    for (Size j = 0; j < jacobi_transp.size1(); ++j) {
        DLOG(right << setw(7) << j << setw(20) << jacobi_transp(j, j) << setw(20) << jacobi_transp_inv_(j, j));
    }
}

boost::numeric::ublas::vector<Real>
ParSensitivityConverter::convertSensitivity(const boost::numeric::ublas::vector<Real>& zeroSensitivities) {

    DLOG("Start sensitivity conversion");

    Size dim = zeroSensitivities.size();
    QL_REQUIRE(jacobi_transp_inv_.size1() == dim, "Size mismatch between Transoposed Jacobi inverse matrix ["
                                                      << jacobi_transp_inv_.size1() << " x "
                                                      << jacobi_transp_inv_.size2() << "] and zero sensitivity array ["
                                                      << dim << "]");

    // Vector storing approximation for \frac{\partial V}{\partial z_i} for each zero factor z_i
    boost::numeric::ublas::vector<Real> zeroDerivs(dim);
    zeroDerivs = element_div(zeroSensitivities, zeroShifts_);

    // Vector initially storing approximation for \frac{\partial V}{\partial c_i} for each par factor c_i
    boost::numeric::ublas::vector<Real> parSensitivities(dim);
    boost::numeric::ublas::axpy_prod(jacobi_transp_inv_, zeroDerivs, parSensitivities, true);

    // Update parSensitivities vector to hold the first order approximation of the NPV change due to the configured
    // shift in each of the par factors c_i
    parSensitivities = element_prod(parSensitivities, parShifts_);

    DLOG("Sensitivity conversion done");

    return parSensitivities;
}

void ParSensitivityConverter::writeConversionMatrix(Report& report) const {

    // Report headers
    report.addColumn("RawFactor(z)", string());
    report.addColumn("ParFactor(c)", string());
    report.addColumn("dz/dc", double(), 12);

    // Write report contents i.e. entries where sparse matrix is non-zero
    Size parIdx = 0;
    for (const auto& parKey : parKeys_) {
        Size rawIdx = 0;
        for (const auto& rawKey : rawKeys_) {
            if (!close(jacobi_transp_inv_(parIdx, rawIdx), 0.0)) {
                report.next();
                report.add(to_string(rawKey));
                report.add(to_string(parKey));
                report.add(jacobi_transp_inv_(parIdx, rawIdx));
            }
            rawIdx++;
        }
        parIdx++;
    }

    // Close report
    report.end();
}

void writeParConversionMatrix(const ParSensitivityAnalysis::ParContainer& parSensitivities, Report& report) {

    // Report headers
    report.addColumn("ParFactor", string());
    report.addColumn("RawFactor", string());
    report.addColumn("ParSensitivity", double(), 12);

    // Report body
    for (const auto& parSensitivity : parSensitivities) {
        RiskFactorKey parKey = parSensitivity.first.first;
        RiskFactorKey rawKey = parSensitivity.first.second;
        Real sensi = parSensitivity.second;

        report.next();
        report.add(to_string(parKey));
        report.add(to_string(rawKey));
        report.add(sensi);
    }

    report.end();
}

} // namespace analytics
} // namespace ore<|MERGE_RESOLUTION|>--- conflicted
+++ resolved
@@ -546,1038 +546,6 @@
     }
 }
 
-<<<<<<< HEAD
-std::pair<boost::shared_ptr<Instrument>, Date>
-ParSensitivityAnalysis::makeSwap(const boost::shared_ptr<Market>& market, string ccy, string indexName,
-                                 string yieldCurveName, string equityForecastCurveName, Period term,
-                                 const boost::shared_ptr<Convention>& convention, bool singleCurve,
-                                 std::set<ore::analytics::RiskFactorKey>& parHelperDependencies_,
-				 const string& expDiscountCurve) {
-    // Curve priorities, use in the following order if ccy/indexName/yieldCurveName strings are not blank
-    // 1) singleCurve = false
-    //    - discounts: discountCurve(ccy) -> yieldCurve(yieldCurveName)
-    //    - forwards:  iborIndex(indexName) -> iborIndex(conventions index name)
-    // 2) singleCurve = true
-    //    - discounts: iborIndex(indexName) -> yieldCurve(yieldCurveName) -> discountCurve(ccy)
-    //    - forwards:  iborIndex(indexName) -> yieldCurve(yieldCurveName) -> discountCurve(ccy)
-    boost::shared_ptr<Conventions> conventions = InstrumentConventions::instance().conventions(); 
-    boost::shared_ptr<IRSwapConvention> conv = boost::dynamic_pointer_cast<IRSwapConvention>(convention);
-    QL_REQUIRE(conv, "convention not recognised, expected IRSwapConvention");
-    string name = indexName != "" ? indexName : conv->indexName();
-    boost::shared_ptr<IborIndex> index;
-    Handle<YieldTermStructure> discountCurve;
-    if (market == nullptr) {
-        index = parseIborIndex(name);
-    } else {
-        if (!expDiscountCurve.empty()) {
-            // Look up the explicit discount curve in the market
-            boost::shared_ptr<IborIndex> dummyIndex;
-            if (tryParseIborIndex(expDiscountCurve, dummyIndex)) {
-                auto discountIndex = market->iborIndex(expDiscountCurve, marketConfiguration_);
-                discountCurve = discountIndex->forwardingTermStructure();
-            } else {
-                discountCurve = market->yieldCurve(expDiscountCurve, marketConfiguration_);
-            }
-        } else if (ccy != "")
-            discountCurve = market->discountCurve(ccy, marketConfiguration_);
-        else if (yieldCurveName != "")
-            discountCurve = market->yieldCurve(yieldCurveName, marketConfiguration_);
-        else if (equityForecastCurveName != "")
-            discountCurve = market->equityForecastCurve(equityForecastCurveName, marketConfiguration_);
-
-        index = *market->iborIndex(name, marketConfiguration_);
-
-        if (singleCurve) {
-            if (indexName != "")
-                discountCurve = index->forwardingTermStructure();
-            else if (yieldCurveName != "") {
-                index = index->clone(market->yieldCurve(yieldCurveName, marketConfiguration_));
-                discountCurve = market->yieldCurve(yieldCurveName, marketConfiguration_);
-            } else if (ccy != "")
-                index = index->clone(market->discountCurve(ccy, marketConfiguration_));
-            else if (equityForecastCurveName != "") {
-                index = index->clone(market->equityForecastCurve(equityForecastCurveName, marketConfiguration_));
-                discountCurve = market->equityForecastCurve(equityForecastCurveName, marketConfiguration_);
-            } else
-                QL_FAIL("Discount curve undetermined for Swap (ccy=" << ccy << ")");
-        }
-    }
-
-    if(!singleCurve)
-        parHelperDependencies_.emplace(RiskFactorKey::KeyType::IndexCurve, name, 0);
-
-    boost::shared_ptr<Swap> helper;
-    Date latestRelevantDate;
-
-    auto bmaIndex = boost::dynamic_pointer_cast<QuantExt::BMAIndexWrapper>(index);
-    if (bmaIndex) {
-        // FIXME do we want to remove today's historic fixing from the index as we do for the Ibor case?
-        helper = boost::shared_ptr<FixedBMASwap>(
-                     MakeFixedBMASwap(term, bmaIndex->bma(), 0.0, 0 * Days)
-                     .withBMALegTenor(3*Months));
-        // need to do very little with the factory, as the market conventions are default
-        // should maybe discount with Libor, as this is how we assume the quotes come in.
-        boost::shared_ptr<AverageBMACoupon> lastCoupon = boost::dynamic_pointer_cast<AverageBMACoupon>(helper->leg(1).back());
-        latestRelevantDate = std::max(helper->maturityDate(), lastCoupon->fixingDates().end()[-2]);
-    } else if (conv->hasSubPeriod()) {
-        removeTodaysFixingIndices_.insert(index->name());
-        auto subPeriodSwap = boost::shared_ptr<SubPeriodsSwap>(MakeSubPeriodsSwap(term, index, 0.0, Period(conv->floatFrequency()), 0*Days)
-            .withSettlementDays(index->fixingDays())
-            .withFixedLegDayCount(conv->fixedDayCounter())
-            .withFixedLegTenor(Period(conv->fixedFrequency()))
-            .withFixedLegConvention(conv->fixedConvention())
-            .withFixedLegCalendar(conv->fixedCalendar())
-            .withSubCouponsType(conv->subPeriodsCouponType()));
-        
-        latestRelevantDate = subPeriodSwap->maturityDate();
-        boost::shared_ptr<FloatingRateCoupon> lastCoupon =
-            boost::dynamic_pointer_cast<FloatingRateCoupon>(subPeriodSwap->floatLeg().back());
-        helper = subPeriodSwap;
-        if (IborCoupon::Settings::instance().usingAtParCoupons()) {
-            /* Subperiods coupons do not have a par approximation either... */
-            if (boost::dynamic_pointer_cast<QuantExt::SubPeriodsCoupon1>(lastCoupon)) {
-                Date fixingValueDate = index->valueDate(lastCoupon->fixingDate());
-                Date endValueDate = index->maturityDate(fixingValueDate);
-                latestRelevantDate = std::max(latestRelevantDate, endValueDate);
-            }
-        } else {
-            /* May need to adjust latestRelevantDate if you are projecting libor based
-            on tenor length rather than from accrual date to accrual date. */
-            Date fixingValueDate = index->valueDate(lastCoupon->fixingDate());
-            Date endValueDate = index->maturityDate(fixingValueDate);
-            latestRelevantDate = std::max(latestRelevantDate, endValueDate);
-            
-        }
-    } else {
-        removeTodaysFixingIndices_.insert(index->name());
-        helper = boost::shared_ptr<VanillaSwap>(
-                     MakeVanillaSwap(term, index, 0.0, 0 * Days)
-                     .withSettlementDays(index->fixingDays())
-                     .withFixedLegDayCount(conv->fixedDayCounter())
-                     .withFixedLegTenor(Period(conv->fixedFrequency()))
-                     .withFixedLegConvention(conv->fixedConvention())
-                     .withFixedLegTerminationDateConvention(conv->fixedConvention())
-                     .withFixedLegCalendar(conv->fixedCalendar())
-                     .withFloatingLegCalendar(conv->fixedCalendar()));
-        boost::shared_ptr<IborCoupon> lastCoupon = boost::dynamic_pointer_cast<IborCoupon>(helper->leg(1).back());
-        latestRelevantDate = std::max(helper->maturityDate(), lastCoupon->fixingEndDate());
-    }
-
-    if (market) {
-        boost::shared_ptr<PricingEngine> swapEngine = boost::make_shared<DiscountingSwapEngine>(discountCurve);
-        helper->setPricingEngine(swapEngine);
-    }
-
-    // set pillar date
-    return std::pair<boost::shared_ptr<Instrument>, Date>(helper, latestRelevantDate);
-}
-
-std::pair<boost::shared_ptr<Instrument>, Date>
-ParSensitivityAnalysis::makeDeposit(const boost::shared_ptr<Market>& market, 
-                                    string ccy, string indexName, string yieldCurveName, string equityForecastCurveName,
-                                    Period term, const boost::shared_ptr<Convention>& convention) {
-    
-    // Curve priorities, use in the following order if ccy/indexName/yieldCurveName strings are not blank
-    // Single curve setting only
-    // - discounts: iborIndex(indexName) -> yieldCurve(yieldCurveName) -> discountCurve(ccy)
-    // - forwards:  iborIndex(indexName) -> yieldCurve(yieldCurveName) -> discountCurve(ccy)
-    boost::shared_ptr<Conventions> conventions = InstrumentConventions::instance().conventions();
-    boost::shared_ptr<DepositConvention> conv = boost::dynamic_pointer_cast<DepositConvention>(convention);
-    QL_REQUIRE(conv, "convention not recognised, expected DepositConvention");
-    boost::shared_ptr<IborIndex> index;
-    if (indexName == "" && conv->indexBased()) {
-        // At this point, we may have an overnight index or an ibor index
-        if (isOvernightIndex(conv->index())) {
-            index = parseIborIndex(conv->index());
-        } else {
-            index = parseIborIndex(conv->index() + "-" + to_string(term));
-        }
-    } else if (indexName != "") {
-        if (market != nullptr) {
-            index = market->iborIndex(indexName, marketConfiguration_).currentLink();
-        } else {
-            index = parseIborIndex(indexName);
-        }
-    }
-    boost::shared_ptr<Deposit> helper;
-    if (index != nullptr) {
-        helper = boost::make_shared<Deposit>(1.0, 0.0, term, index->fixingDays(), index->fixingCalendar(),
-                                             index->businessDayConvention(), index->endOfMonth(), index->dayCounter(),
-                                             asof_, true, 0 * Days);
-    } else {
-        QL_REQUIRE(!conv->indexBased(), "expected non-index-based deposit convention");
-        helper =
-            boost::make_shared<Deposit>(1.0, 0.0, term, conv->settlementDays(), conv->calendar(), conv->convention(),
-                                        conv->eom(), conv->dayCounter(), asof_, true, 0 * Days);
-    }
-    RelinkableHandle<YieldTermStructure> engineYts;
-    boost::shared_ptr<PricingEngine> depositEngine = boost::make_shared<DepositEngine>(engineYts);
-    helper->setPricingEngine(depositEngine);
-    if (market != nullptr) {
-        if (indexName != "")
-            engineYts.linkTo(*index->forwardingTermStructure());
-        else if (yieldCurveName != "")
-            engineYts.linkTo(*market->yieldCurve(yieldCurveName, marketConfiguration_));
-        else if (equityForecastCurveName != "")
-            engineYts.linkTo(*market->equityForecastCurve(equityForecastCurveName, marketConfiguration_));
-        else if (ccy != "")
-            engineYts.linkTo(*market->discountCurve(ccy, marketConfiguration_));
-        else
-            QL_FAIL("Yield term structure not found for deposit (ccy=" << ccy << ")");
-    }
-    // set pillar date
-    Date latestRelevantDate = helper->maturityDate();
-    return std::pair<boost::shared_ptr<Instrument>, Date>(helper, latestRelevantDate);
-}
-
-std::pair<boost::shared_ptr<Instrument>, Date>
-ParSensitivityAnalysis::makeFRA(const boost::shared_ptr<Market>& market, string ccy, string indexName, 
-    string yieldCurveName, string equityForecastCurveName, Period term, const boost::shared_ptr<Convention>& convention) {
-    // Curve priorities, use in the following order if ccy/indexName/yieldCurveName strings are not blank
-    // - discounts: discountCurve(ccy) -> yieldCurve(yieldCurveName) -> iborIndex(indexName)
-    // - forwards:  iborIndex(indexName) -> yieldCurve(yieldCurveName) -> discountCurve(ccy)
-    boost::shared_ptr<Conventions> conventions = InstrumentConventions::instance().conventions();
-    boost::shared_ptr<FraConvention> conv = boost::dynamic_pointer_cast<FraConvention>(convention);
-    QL_REQUIRE(conv, "convention not recognised, expected FraConvention");
-    string name = indexName != "" ? indexName : conv->indexName();
-    boost::shared_ptr<IborIndex> index;
-    if (market != nullptr) {
-        index = *market->iborIndex(name, marketConfiguration_);
-        if (indexName == "") {
-            if (yieldCurveName != "")
-                index = market->iborIndex(name)->clone(market->yieldCurve(yieldCurveName, marketConfiguration_));
-            else if (equityForecastCurveName != "")
-                index = market->iborIndex(name)->clone(market->equityForecastCurve(equityForecastCurveName, marketConfiguration_));
-            else if (ccy != "")
-                index = market->iborIndex(name)->clone(market->discountCurve(ccy, marketConfiguration_));
-            else
-                QL_FAIL("index curve not identified for FRA (ccy=" << ccy << ")");
-        }
-    } else {
-        index = parseIborIndex(name);
-    }
-    boost::shared_ptr<IborIndex> fraConvIdx = ore::data::parseIborIndex(
-        conv->indexName(), index->forwardingTermStructure()); // used for setting up the FRA
-    if (fraConvIdx->tenor() != index->tenor()) {
-        WLOG("FRA building - mismatch between input index (" << indexName << ") and conventions (" << conv->indexName()
-                                                             << ") - using conventions");
-    }
-    auto fra_tenor = fraConvIdx->tenor();
-    QL_REQUIRE((term.units() == Months) || (term.units() == Years), "term unit must be Months or Years");
-    QL_REQUIRE(fra_tenor.units() == Months || fra_tenor.units() == Years, "index tenor unit must be Months or Years ("
-                                                                              << fra_tenor << ")(" << term << ")("
-                                                                              << indexName << ")(" << name << ")");
-    QL_REQUIRE(term > fra_tenor, "term must be larger than index tenor");
-    Period startTerm = term - fra_tenor; // the input term refers to the end of the FRA accrual period
-    Calendar fraCal = fraConvIdx->fixingCalendar();
-    Date asof_adj = fraCal.adjust(asof_); // same as in FraRateHelper
-    Date todaySpot = fraConvIdx->valueDate(asof_adj);
-    Date valueDate =
-        fraCal.advance(todaySpot, startTerm, fraConvIdx->businessDayConvention(), fraConvIdx->endOfMonth());
-    Date maturityDate = fraConvIdx->maturityDate(valueDate);
-    Handle<YieldTermStructure> ytsTmp;
-    if (market != nullptr) {
-        if (ccy != "")
-            ytsTmp = market->discountCurve(ccy, marketConfiguration_);
-        else if (yieldCurveName != "")
-            ytsTmp = market->yieldCurve(yieldCurveName, marketConfiguration_);
-        else if (equityForecastCurveName != "")
-            ytsTmp = market->equityForecastCurve(equityForecastCurveName, marketConfiguration_);
-        else
-            ytsTmp = index->forwardingTermStructure();
-    } else {
-        // FRA instrument requires non-empty curves for its construction below
-        ytsTmp = Handle<YieldTermStructure>(boost::make_shared<FlatForward>(0, NullCalendar(), 0.00, Actual365Fixed()));
-        fraConvIdx = fraConvIdx->clone(ytsTmp);
-    }
-    auto helper =
-        boost::make_shared<QuantLib::ForwardRateAgreement>(fraConvIdx, valueDate, Position::Long, 0.0, 1.0, ytsTmp);
-    // set pillar date
-    // yieldCurvePillars_[indexName == "" ? ccy : indexName].push_back((maturityDate - asof_) *
-    // Days);
-    return std::pair<boost::shared_ptr<Instrument>, Date>(helper, maturityDate);
-}
-
-std::pair<boost::shared_ptr<Instrument>, Date>
-ParSensitivityAnalysis::makeOIS(const boost::shared_ptr<Market>& market, string ccy, string indexName,
-                                string yieldCurveName, string equityForecastCurveName, Period term,
-                                const boost::shared_ptr<Convention>& convention, bool singleCurve,
-                                std::set<ore::analytics::RiskFactorKey>& parHelperDependencies_,
-				const std::string& expDiscountCurve) {
-    // Curve priorities, use in the following order if ccy/indexName/yieldCurveName strings are not blank
-    // 1) singleCurve = false
-    //    - discounts: discountCurve(ccy) -> yieldCurve(yieldCurveName)
-    //    - forwards:  iborIndex(indexName) -> iborIndex(conventions index name)
-    // 2) singleCurve = true
-    //    - discounts: iborIndex(indexName) -> yieldCurve(yieldCurveName) -> discountCurve(ccy)
-    //    - forwards:  iborIndex(indexName) -> yieldCurve(yieldCurveName) -> discountCurve(ccy)
-    auto conventions = InstrumentConventions::instance().conventions();
-    auto convOis = boost::dynamic_pointer_cast<OisConvention>(convention);
-    auto convAvgOis = boost::dynamic_pointer_cast<AverageOisConvention>(convention);
-    QL_REQUIRE(convOis || convAvgOis, "convention not recognised, expected OisConvention or AverageOisConvention");
-    string name = indexName != "" ? indexName : (convOis ? convOis->indexName() : convAvgOis->indexName());
-    boost::shared_ptr<IborIndex> index;
-    if (market != nullptr) {
-        index = market->iborIndex(name, marketConfiguration_).currentLink();
-    } else {
-        // make ois below requires a non empty ts
-        auto h = Handle<YieldTermStructure>(boost::make_shared<FlatForward>(0, NullCalendar(), 0.00, Actual365Fixed()));
-        index = parseIborIndex(name, h);
-    }
-    boost::shared_ptr<OvernightIndex> overnightIndexTmp = boost::dynamic_pointer_cast<OvernightIndex>(index);
-    QL_REQUIRE(overnightIndexTmp, "ParSensitivityAnalysis::makeOIS(): expected OIS index, got  \"" << name << "\"");
-    Handle<YieldTermStructure> indexTs = overnightIndexTmp->forwardingTermStructure();
-    if (market != nullptr && singleCurve) {
-        if (indexName != "")
-            indexTs = overnightIndexTmp->forwardingTermStructure();
-        else if (yieldCurveName != "")
-            indexTs = market->yieldCurve(yieldCurveName, marketConfiguration_);
-        else if (equityForecastCurveName != "")
-            indexTs = market->equityForecastCurve(equityForecastCurveName, marketConfiguration_);
-        else if (ccy != "")
-            indexTs = market->discountCurve(ccy, marketConfiguration_);
-        else
-            QL_FAIL("Index curve not identified in ParSensitivityAnalysis::makeOIS (ccy=" << ccy << ")");
-    }
-    boost::shared_ptr<OvernightIndex> overnightIndex =
-        boost::dynamic_pointer_cast<OvernightIndex>(overnightIndexTmp->clone(indexTs));
-    
-    // FIXME do we want to remove today's historic fixing from the index as we do for the Ibor case?
-    boost::shared_ptr<OvernightIndexedSwap> helper = MakeOIS(term, overnightIndex, Null<Rate>(), 0 * Days)
-        .withTelescopicValueDates(true);
-
-    if (market != nullptr) {
-        RelinkableHandle<YieldTermStructure> engineYts;
-        if (singleCurve) {
-            if (indexName != "")
-                engineYts.linkTo(*indexTs);
-            else if (yieldCurveName != "")
-                engineYts.linkTo(*market->yieldCurve(yieldCurveName, marketConfiguration_));
-            else if (equityForecastCurveName != "")
-                engineYts.linkTo(*market->equityForecastCurve(equityForecastCurveName, marketConfiguration_));
-            else if (ccy != "")
-                engineYts.linkTo(*market->discountCurve(ccy, marketConfiguration_));
-            else
-                QL_FAIL("discount curve not identified in ParSensitivityAnalysis::makeOIS, single curve (ccy=" << ccy << ")");
-        } else {
-            if (!expDiscountCurve.empty()) {
-                // Look up the explicit discount curve in the market
-                auto discountIndex = market->iborIndex(expDiscountCurve, marketConfiguration_);
-                engineYts.linkTo(*discountIndex->forwardingTermStructure());
-            } else if (ccy != "")
-                engineYts.linkTo(*market->discountCurve(ccy, marketConfiguration_));
-            else if (yieldCurveName != "")
-                engineYts.linkTo(*market->yieldCurve(yieldCurveName, marketConfiguration_));
-            else if (equityForecastCurveName != "")
-                engineYts.linkTo(*market->equityForecastCurve(equityForecastCurveName, marketConfiguration_));
-            else
-                QL_FAIL("discount curve not identified in ParSensitivityAnalysis::makeOIS, multi curve (ccy=" << ccy
-                                                                                                              << ")");
-        }
-        boost::shared_ptr<PricingEngine> swapEngine = boost::make_shared<DiscountingSwapEngine>(engineYts);
-        helper->setPricingEngine(swapEngine);
-    }
-
-    if(!singleCurve)
-        parHelperDependencies_.emplace(RiskFactorKey::KeyType::IndexCurve, name, 0);
-
-    // set pillar date
-    Date latestRelevantDate = helper->maturityDate();
-    
-    return std::pair<boost::shared_ptr<Instrument>, Date>(helper, latestRelevantDate);
-}
-
-std::pair<boost::shared_ptr<QuantLib::Instrument>, Date>
-ParSensitivityAnalysis::makeTenorBasisSwap(const boost::shared_ptr<Market>& market, string ccy, string shortIndexName,
-                                           string longIndexName, string yieldCurveName, string equityForecastCurveName,
-                                           Period term, const boost::shared_ptr<Convention>& convention,
-                                           std::set<ore::analytics::RiskFactorKey>& parHelperDependencies_,
-                                           const string& expDiscountCurve) {
-
-    auto conventions = InstrumentConventions::instance().conventions();
-    boost::shared_ptr<TenorBasisSwapConvention> conv =
-        boost::dynamic_pointer_cast<TenorBasisSwapConvention>(convention);
-    QL_REQUIRE(conv, "convention not recognised, expected TenorBasisSwapConvention");
-    string shortIndexNameTmp = shortIndexName == "" ? conv->shortIndexName() : shortIndexName;
-    string longIndexNameTmp = longIndexName == "" ? conv->longIndexName() : longIndexName;
-
-    Handle<YieldTermStructure> discountCurve;
-    boost::shared_ptr<IborIndex> longIndex, shortIndex;
-    boost::shared_ptr<OvernightIndex> shortIndexOn;
-    if (market == nullptr) {
-        longIndex = parseIborIndex(longIndexNameTmp);
-        shortIndex = parseIborIndex(shortIndexNameTmp);
-        shortIndexOn = boost::dynamic_pointer_cast<OvernightIndex>(shortIndex);
-    } else {
-        if (!expDiscountCurve.empty()){
-            // Look up the explicit discount curve in the market
-            auto discountIndex = market->iborIndex(expDiscountCurve, marketConfiguration_);
-            discountCurve = discountIndex->forwardingTermStructure();
-        } else if (ccy != "")
-            discountCurve = market->discountCurve(ccy, marketConfiguration_);
-        else if (yieldCurveName != "")
-            discountCurve = market->yieldCurve(yieldCurveName, marketConfiguration_);
-        else if (equityForecastCurveName != "")
-            discountCurve = market->equityForecastCurve(equityForecastCurveName, marketConfiguration_);
-        shortIndex = *market->iborIndex(shortIndexNameTmp, marketConfiguration_);
-        shortIndexOn = boost::dynamic_pointer_cast<OvernightIndex>(shortIndex);
-        longIndex = *market->iborIndex(longIndexNameTmp, marketConfiguration_);
-    }
-    boost::shared_ptr<Swap> helper;
-    Date latestRelevantDate;
-    boost::shared_ptr<Libor> longIndexAsLibor = boost::dynamic_pointer_cast<Libor>(longIndex);
-    boost::shared_ptr<Libor> shortIndexAsLibor = boost::dynamic_pointer_cast<Libor>(shortIndex);
-    Calendar longIndexCalendar =
-        longIndexAsLibor != nullptr ? longIndexAsLibor->jointCalendar() : longIndex->fixingCalendar();
-    Calendar shortIndexCalendar =
-        shortIndexAsLibor != nullptr ? shortIndexAsLibor->jointCalendar() : shortIndex->fixingCalendar();
-    if (shortIndexOn) {
-        // OIS vs Libor
-        Date settlementDate = longIndexCalendar.advance(
-            longIndexCalendar.adjust(asof_), longIndex->fixingDays() * Days);
-        Schedule oisSchedule = MakeSchedule()
-                                   .from(settlementDate)
-                                   .to(settlementDate + term)
-                                   .withTenor(conv->shortPayTenor())
-                                   .withCalendar(shortIndexCalendar)
-                                   .withConvention(shortIndex->businessDayConvention())
-                                   .forwards();
-        Schedule iborSchedule = MakeSchedule()
-                                    .from(settlementDate)
-                                    .to(settlementDate + term)
-                                    .withTenor(longIndex->tenor())
-                                    .withCalendar(longIndexCalendar)
-                                    .withConvention(longIndex->businessDayConvention())
-                                    .forwards();
-        // FIXME do we want to remove today's historic fixing from the short index as we do for the Ibor case?
-        removeTodaysFixingIndices_.insert(longIndex->name());
-        helper = boost::make_shared<OvernightIndexedBasisSwap>(OvernightIndexedBasisSwap::Payer, 100.0, oisSchedule,
-                                                               shortIndexOn, iborSchedule, longIndex);
-        boost::shared_ptr<IborCoupon> lastCoupon1 = boost::dynamic_pointer_cast<IborCoupon>(
-            boost::static_pointer_cast<OvernightIndexedBasisSwap>(helper)->iborLeg().back());
-        boost::shared_ptr<QuantLib::OvernightIndexedCoupon> lastCoupon2 =
-            boost::dynamic_pointer_cast<QuantLib::OvernightIndexedCoupon>(
-                boost::static_pointer_cast<OvernightIndexedBasisSwap>(helper)->overnightLeg().back());
-        latestRelevantDate = std::max(helper->maturityDate(),
-                 std::max(lastCoupon1->fixingEndDate(),
-                          shortIndexOn->fixingCalendar().advance(lastCoupon2->valueDates().back(), 1 * Days)));
-    } else {
-        // Libor vs Libor
-        Date settlementDate = longIndexCalendar.advance(
-            longIndexCalendar.adjust(asof_), longIndex->fixingDays() * Days);
-        removeTodaysFixingIndices_.insert(longIndex->name());
-        removeTodaysFixingIndices_.insert(shortIndex->name());
-        helper = boost::make_shared<TenorBasisSwap>(settlementDate, 1.0, term, true, longIndex, 0.0, shortIndex, 0.0,
-                                                    conv->shortPayTenor(), DateGeneration::Backward,
-                                                    conv->includeSpread(), conv->subPeriodsCouponType());
-        boost::shared_ptr<IborCoupon> lastCoupon1 = boost::dynamic_pointer_cast<IborCoupon>(
-            boost::static_pointer_cast<TenorBasisSwap>(helper)->longLeg().back());
-        Date maxDate2;
-        boost::shared_ptr<IborCoupon> lastCoupon2 = boost::dynamic_pointer_cast<IborCoupon>(
-            boost::static_pointer_cast<TenorBasisSwap>(helper)->shortLeg().back());
-        if (lastCoupon2 != nullptr)
-            maxDate2 = lastCoupon2->fixingEndDate();
-        else {
-            boost::shared_ptr<QuantExt::SubPeriodsCoupon1> lastCoupon2 = boost::dynamic_pointer_cast<QuantExt::SubPeriodsCoupon1>(
-                boost::static_pointer_cast<TenorBasisSwap>(helper)->shortLeg().back());
-            maxDate2 = shortIndexCalendar.advance(lastCoupon2->valueDates().back(), conv->shortPayTenor());
-        }
-        latestRelevantDate = std::max(helper->maturityDate(), std::max(lastCoupon1->fixingEndDate(), maxDate2));
-    }
-    if (market != nullptr) {
-        boost::shared_ptr<PricingEngine> swapEngine = boost::make_shared<DiscountingSwapEngine>(discountCurve);
-        helper->setPricingEngine(swapEngine);
-    }
-
-    parHelperDependencies_.emplace(RiskFactorKey::KeyType::IndexCurve, shortIndexNameTmp, 0);
-    parHelperDependencies_.emplace(RiskFactorKey::KeyType::IndexCurve, longIndexNameTmp, 0);
-
-    // latest date and return result
-    return std::pair<boost::shared_ptr<Instrument>, Date>(helper, latestRelevantDate);
-}
-
-boost::shared_ptr<CapFloor>
-ParSensitivityAnalysis::makeCapFloor(const boost::shared_ptr<Market>& market, string ccy, string indexName, Period term,
-                                     Real strike, bool isAtm,
-                                     std::set<ore::analytics::RiskFactorKey>& parHelperDependencies_,
-				     const std::string& expDiscountCurve) {
-
-    boost::shared_ptr<CapFloor> inst;
-    auto conventions = InstrumentConventions::instance().conventions();
-
-    if (!market) {
-        // No market so just return a dummy cap
-        boost::shared_ptr<IborIndex> index =
-            parseIborIndex(indexName);
-	QL_REQUIRE(boost::dynamic_pointer_cast<OvernightIndex>(index) == nullptr,
-		   "ParSensitivityAnalysis::makeCapFloor(): OIS indices are not yet supported for par conversion");
-        inst = MakeCapFloor(CapFloor::Cap, term, index, 0.03);
-    } else {
-        
-        boost::shared_ptr<IborIndex> index = *market->iborIndex(indexName, marketConfiguration_);
-	QL_REQUIRE(boost::dynamic_pointer_cast<OvernightIndex>(index) == nullptr,
-		   "ParSensitivityAnalysis::makeCapFloor(): OIS indices are not yet supported for par conversion");
-        QL_REQUIRE(index, "Index not found with name " << indexName);
-        Handle<YieldTermStructure> discount;
-        if(expDiscountCurve.empty())
-            discount = market->discountCurve(ccy, marketConfiguration_);
-        else
-            discount = market->iborIndex(expDiscountCurve, marketConfiguration_)->forwardingTermStructure();
-        QL_REQUIRE(!discount.empty(), "Discount curve not found for cap floor index " << indexName);
-
-        // Create a dummy cap just to get the ATM rate
-        // Note this construction excludes the first caplet which is what we want
-        inst = MakeCapFloor(CapFloor::Cap, term, index, 0.03);
-        Rate atmRate = inst->atmRate(**discount);
-    	//bool isAtm = strike == Null<Real>();
-        //strike = isAtm ? atmRate : strike;
-        strike = strike == Null<Real>() ? atmRate : strike;
-	CapFloor::Type type = strike >= atmRate ? CapFloor::Cap : CapFloor::Floor;
-
-        // Create the actual cap or floor instrument that we will use
-        if (isAtm) {
-            inst = MakeCapFloor(type, term, index, atmRate);
-        } else {
-            inst = MakeCapFloor(type, term, index, strike);
-        }
-        Handle<OptionletVolatilityStructure> ovs = market->capFloorVol(indexName, marketConfiguration_);
-        QL_REQUIRE(!ovs.empty(), "Optionlet volatility structure not found for index " << indexName);
-        QL_REQUIRE(ovs->volatilityType() == ShiftedLognormal || ovs->volatilityType() == Normal, 
-            "Optionlet volatility type " << ovs->volatilityType() << " not covered");
-        boost::shared_ptr<PricingEngine> engine;
-        if (ovs->volatilityType() == ShiftedLognormal) {
-            engine = boost::make_shared<BlackCapFloorEngine>(discount, ovs, ovs->displacement());
-        } else {
-            engine = boost::make_shared<BachelierCapFloorEngine>(discount, ovs);
-        }
-        inst->setPricingEngine(engine);
-    }
-    parHelperDependencies_.emplace(RiskFactorKey::KeyType::DiscountCurve, ccy);
-    parHelperDependencies_.emplace(RiskFactorKey::KeyType::IndexCurve, indexName);
-    // set pillar date
-    // if (generatePillar) {
-    //     capFloorPillars_[ccy].push_back(term /*(end - asof_) * Days*/);
-    // }
-
-    QL_REQUIRE(inst, "empty cap/floor par instrument pointer");
-    return inst;
-}
-
-std::pair<boost::shared_ptr<Instrument>, Date>
-ParSensitivityAnalysis::makeCrossCcyBasisSwap(const boost::shared_ptr<Market>& market, string baseCcy, string ccy,
-                                              Period term, const boost::shared_ptr<Convention>& convention,
-                                              std::set<ore::analytics::RiskFactorKey>& parHelperDependencies_) {
-
-    auto conventions = InstrumentConventions::instance().conventions();
-    boost::shared_ptr<CrossCcyBasisSwapConvention> conv =
-        boost::dynamic_pointer_cast<CrossCcyBasisSwapConvention>(convention);
-    QL_REQUIRE(conv, "convention not recognised, expected CrossCcyBasisSwapConvention");
-    QL_REQUIRE(baseCcy == conv->flatIndex()->currency().code() || baseCcy == conv->spreadIndex()->currency().code(),
-               "base currency " << baseCcy << " not covered by convention " << conv->id());
-    QL_REQUIRE(ccy == conv->flatIndex()->currency().code() || ccy == conv->spreadIndex()->currency().code(),
-               "currency " << ccy << " not covered by convention " << conv->id());
-    string baseIndexName, indexName;
-    Period baseIndexTenor, indexTenor;
-    if (baseCcy == conv->flatIndex()->currency().code()) {
-        baseIndexName = conv->flatIndexName();
-        baseIndexTenor = conv->flatTenor();
-        indexName = conv->spreadIndexName();
-        indexTenor = conv->spreadTenor();
-    } else {
-        baseIndexName = conv->spreadIndexName();
-        baseIndexTenor = conv->spreadTenor();
-        indexName = conv->flatIndexName();
-        indexTenor = conv->flatTenor();
-    }
-    Currency baseCurrency = parseCurrency(baseCcy);
-    Currency currency = parseCurrency(ccy);
-    Handle<IborIndex> baseIndex, index;
-    if (market != nullptr) {
-        baseIndex = market->iborIndex(baseIndexName, marketConfiguration_);
-        index = market->iborIndex(indexName, marketConfiguration_);
-    } else {
-        baseIndex =
-            Handle<IborIndex>(parseIborIndex(baseIndexName));
-        index = Handle<IborIndex>(parseIborIndex(indexName));
-    }
-    Date today = Settings::instance().evaluationDate();
-
-    // For now, to mimic the xccy helper behaviour in the case that today is settlementCalendar holiday
-    today = conv->settlementCalendar().adjust(today);
-    
-    Date start = conv->settlementCalendar().advance(today, conv->settlementDays() * Days, conv->rollConvention());
-    Date end = conv->settlementCalendar().advance(start, term, conv->rollConvention());
-    Schedule baseSchedule = MakeSchedule()
-                                .from(start)
-                                .to(end)
-                                .withTenor(baseIndexTenor)
-                                .withCalendar(conv->settlementCalendar())
-                                .withConvention(conv->rollConvention())
-                                .endOfMonth(conv->eom());
-    Schedule schedule = MakeSchedule()
-                            .from(start)
-                            .to(end)
-                            .withTenor(indexTenor)
-                            .withCalendar(conv->settlementCalendar())
-                            .withConvention(conv->rollConvention())
-                            .endOfMonth(conv->eom());
-    Real baseNotional = 1.0;
-    // the fx spot is not needed in the dry run
-    Handle<Quote> fxSpot =
-        market != nullptr
-            // use instantaneous fx rate
-            ? market->fxRate(ccy + baseCcy, marketConfiguration_)
-            : Handle<Quote>(boost::make_shared<SimpleQuote>(1.0)); // multiplicative conversion into base ccy
-    Real notional = 1.0 / fxSpot->value();
-
-    RelinkableHandle<YieldTermStructure> baseDiscountCurve;
-    RelinkableHandle<YieldTermStructure> discountCurve;
-    boost::shared_ptr<FxIndex> fxIndex =
-        boost::make_shared<FxIndex>("dummy", conv->settlementDays(), currency, baseCurrency, conv->settlementCalendar(),
-                                    fxSpot, discountCurve, baseDiscountCurve);
-
-    // LOG("Make Cross Ccy Swap for base ccy " << baseCcy << " currency " << ccy);
-    // Set up first leg as spread leg, second as flat leg
-    removeTodaysFixingIndices_.insert(baseIndex->name());
-    removeTodaysFixingIndices_.insert(index->name());
-    boost::shared_ptr<CrossCcySwap> helper;
-    bool telescopicValueDates = true; // same as in the yield curve building
-    
-    if (baseCcy == conv->spreadIndex()->currency().code()) { // base ccy index is spread index
-        if (conv->isResettable() && conv->flatIndexIsResettable()) {       // i.e. flat index leg is resettable
-	    DLOG("create resettable xccy par instrument (1), convention " << conv->id());
-	    helper = boost::make_shared<CrossCcyBasisMtMResetSwap>(
-		baseNotional, baseCurrency, baseSchedule, *baseIndex, 0.0, // spread index leg => use fairForeignSpread
-		currency, schedule, *index, 0.0, fxIndex, true,            // resettable flat index leg
-		conv->paymentLag(), conv->flatPaymentLag(),
-		conv->includeSpread(), conv->lookback(), conv->fixingDays(), conv->rateCutoff(), conv->isAveraged(),
-		conv->flatIncludeSpread(), conv->flatLookback(), conv->flatFixingDays(), conv->flatRateCutoff(), conv->flatIsAveraged(),
-		telescopicValueDates, true);                               // fair spread leg is foreign
-	}
-	else if (conv->isResettable() && !conv->flatIndexIsResettable()) {  // i.e. spread index leg is resettable
-	    DLOG("create resettable xccy par instrument (2), convention " << conv->id());
-	    helper = boost::make_shared<CrossCcyBasisMtMResetSwap>(
-		notional, currency, schedule, *index, 0.0,                  // flat index leg
-		baseCurrency, baseSchedule, *baseIndex, 0.0, fxIndex, true, // resettable spread index leg => use fairDomesticSpread
-		conv->flatPaymentLag(), conv->paymentLag(),
-		conv->flatIncludeSpread(), conv->flatLookback(), conv->flatFixingDays(), conv->flatRateCutoff(), conv->flatIsAveraged(),
-		conv->includeSpread(), conv->lookback(), conv->fixingDays(), conv->rateCutoff(), conv->isAveraged(),
-		telescopicValueDates, false);                               // fair spread leg is domestic
-	}
-	else { // not resettable
-	    DLOG("create non-resettable xccy par instrument (3), convention " << conv->id());
-	    helper = boost::make_shared<CrossCcyBasisSwap>(
-		baseNotional, baseCurrency, baseSchedule, *baseIndex, 0.0, 1.0, // spread index leg => use fairPaySpread
-		notional, currency, schedule, *index, 0.0, 1.0,                 // flat index leg
-		conv->paymentLag(), conv->flatPaymentLag(),
-		conv->includeSpread(), conv->lookback(), conv->fixingDays(), conv->rateCutoff(), conv->isAveraged(),
-		conv->flatIncludeSpread(), conv->flatLookback(), conv->flatFixingDays(), conv->flatRateCutoff(), conv->flatIsAveraged(),
-		telescopicValueDates);
-	}
-    }
-    else { // base ccy index is flat index
-	if (conv->isResettable() && conv->flatIndexIsResettable()) {
-	    DLOG("create resettable xccy par instrument (4), convention " << conv->id());
-	    // second leg is resettable, so the second leg is the base currency leg 
-	    helper = boost::make_shared<CrossCcyBasisMtMResetSwap>(
-	        notional, currency, schedule, *index, 0.0,                  // spread index leg => use fairForeignSpread
-		baseCurrency, baseSchedule, *baseIndex, 0.0, fxIndex, true, // resettable flat index leg
-		conv->paymentLag(), conv->flatPaymentLag(),
-		conv->includeSpread(), conv->lookback(), conv->fixingDays(), conv->rateCutoff(), conv->isAveraged(),
-		conv->flatIncludeSpread(), conv->flatLookback(), conv->flatFixingDays(), conv->flatRateCutoff(), conv->flatIsAveraged(),
-		telescopicValueDates, true);                                // fair spread leg is foreign
-	}
-	else if (conv->isResettable() && !conv->flatIndexIsResettable()) {
-	    DLOG("create resettable xccy par instrument (5), convention " << conv->id());
-	    // second leg is resettable, so the second leg is the non-base non-flat spread leg  
-	    helper = boost::make_shared<CrossCcyBasisMtMResetSwap>(
-		baseNotional, baseCurrency, baseSchedule, *baseIndex, 0.0, // flat index leg
-		currency, schedule, *index, 0.0, fxIndex, true,            // resettable spread index leg => use fairDomesticSpread
-		conv->flatPaymentLag(), conv->paymentLag(), 
-		conv->flatIncludeSpread(), conv->flatLookback(), conv->flatFixingDays(), conv->flatRateCutoff(), conv->flatIsAveraged(),
-		conv->includeSpread(), conv->lookback(), conv->fixingDays(), conv->rateCutoff(), conv->isAveraged(),
-		telescopicValueDates, false);                              // fair spread leg is domestic
-	}
-	else { // not resettable
-	    DLOG("create non-resettable xccy par instrument (6), convention " << conv->id());
-	    helper = boost::make_shared<CrossCcyBasisSwap>(
-	        notional, currency, schedule, *index, 0.0, 1.0,                 // spread index leg => use fairPaySpread
-		baseNotional, baseCurrency, baseSchedule, *baseIndex, 0.0, 1.0, // flat index leg
-		conv->paymentLag(), conv->flatPaymentLag(), 
-		conv->includeSpread(), conv->lookback(), conv->fixingDays(), conv->rateCutoff(), conv->isAveraged(),
-		conv->flatIncludeSpread(), conv->flatLookback(), conv->flatFixingDays(), conv->flatRateCutoff(), conv->flatIsAveraged(),
-		telescopicValueDates);
-	}
-    }
-    
-    
-    bool isBaseDiscount = true;
-    bool isNonBaseDiscount = true;
-    if (market != nullptr) {
-        baseDiscountCurve.linkTo(xccyYieldCurve(market, baseCcy, isBaseDiscount, marketConfiguration_).currentLink());
-	discountCurve.linkTo(xccyYieldCurve(market, ccy, isNonBaseDiscount, marketConfiguration_).currentLink());
-        boost::shared_ptr<PricingEngine> swapEngine =
-            boost::make_shared<CrossCcySwapEngine>(baseCurrency, baseDiscountCurve, currency, discountCurve, fxSpot);
-        helper->setPricingEngine(swapEngine);
-    }
-
-    if (isBaseDiscount)
-        parHelperDependencies_.emplace(RiskFactorKey::KeyType::YieldCurve, baseCcy, 0);
-    else
-        parHelperDependencies_.emplace(RiskFactorKey::KeyType::DiscountCurve, baseCcy, 0);
-
-    if (isNonBaseDiscount)
-        parHelperDependencies_.emplace(RiskFactorKey::KeyType::YieldCurve, ccy, 0);
-    else
-        parHelperDependencies_.emplace(RiskFactorKey::KeyType::DiscountCurve, ccy, 0);
-
-    parHelperDependencies_.emplace(RiskFactorKey::KeyType::IndexCurve, baseIndexName, 0);
-    parHelperDependencies_.emplace(RiskFactorKey::KeyType::IndexCurve, indexName, 0);
-
-    // set pillar date
-    Date latestRelevantDate = helper->maturityDate();
-    if (auto i = boost::dynamic_pointer_cast<CrossCcyBasisSwap>(helper)){
-        boost::shared_ptr<IborCoupon> lastCoupon0 =
-	    boost::dynamic_pointer_cast<IborCoupon>(helper->leg(0)[helper->leg(0).size() - 2]);
-	boost::shared_ptr<IborCoupon> lastCoupon1 =
-	    boost::dynamic_pointer_cast<IborCoupon>(helper->leg(1)[helper->leg(1).size() - 2]);
-	if (lastCoupon0 != nullptr)
-	    latestRelevantDate = std::max(latestRelevantDate, lastCoupon0->fixingEndDate());
-	if (lastCoupon1 != nullptr)
-	    latestRelevantDate = std::max(latestRelevantDate, lastCoupon1->fixingEndDate());
-	// yieldCurvePillars_[ccy].push_back((latestRelevantDate - asof_) * Days);
-    }
-
-    return std::pair<boost::shared_ptr<Instrument>, Date>(helper, latestRelevantDate);
-}
-
-std::pair<boost::shared_ptr<Instrument>, Date>
-ParSensitivityAnalysis::makeFxForward(const boost::shared_ptr<Market>& market, string baseCcy, string ccy, Period term,
-                                      const boost::shared_ptr<Convention>& convention,
-                                      std::set<ore::analytics::RiskFactorKey>& parHelperDependencies_) {
-
-    boost::shared_ptr<FXConvention> conv = boost::dynamic_pointer_cast<FXConvention>(convention);
-    QL_REQUIRE(conv, "convention not recognised, expected FXConvention");
-    QL_REQUIRE(baseCcy == conv->sourceCurrency().code() || baseCcy == conv->targetCurrency().code(),
-               "base currency " << baseCcy << " not covered by convention " << conv->id());
-    QL_REQUIRE(ccy == conv->sourceCurrency().code() || ccy == conv->targetCurrency().code(),
-               "currency " << ccy << " not covered by convention " << conv->id());
-    Currency baseCurrency = parseCurrency(baseCcy);
-    Currency currency = parseCurrency(ccy);
-    Date today = Settings::instance().evaluationDate();
-    Date spot = conv->advanceCalendar().advance(today, conv->spotDays() * Days);
-    Date maturity = conv->advanceCalendar().advance(spot, term);
-    Real baseNotional = 1.0;
-    Handle<Quote> fxSpot =
-        market != nullptr
-            ? market->fxRate(ccy + baseCcy, marketConfiguration_)
-            : Handle<Quote>(boost::make_shared<SimpleQuote>(1.0)); // multiplicative conversion into base ccy
-    Real notional = 1.0 / fxSpot->value();
-    boost::shared_ptr<FxForward> helper =
-        boost::make_shared<FxForward>(baseNotional, baseCurrency, notional, currency, maturity, true);
-    
-    bool isBaseDiscount = true;
-    bool isNonBaseDiscount = true;
-    if (market != nullptr) {
-        Handle<YieldTermStructure> baseDiscountCurve = xccyYieldCurve(
-            market, baseCcy, isBaseDiscount, marketConfiguration_);
-        Handle<YieldTermStructure> discountCurve = xccyYieldCurve(
-            market, ccy, isNonBaseDiscount, marketConfiguration_);
-        boost::shared_ptr<PricingEngine> engine = boost::make_shared<DiscountingFxForwardEngine>(
-            baseCurrency, baseDiscountCurve, currency, discountCurve, fxSpot);
-        helper->setPricingEngine(engine);
-    }
-
-    if (isBaseDiscount)
-        parHelperDependencies_.emplace(RiskFactorKey::KeyType::DiscountCurve, baseCcy, 0);
-    else
-        parHelperDependencies_.emplace(RiskFactorKey::KeyType::YieldCurve, baseCcy, 0);
-
-    if (isNonBaseDiscount)
-        parHelperDependencies_.emplace(RiskFactorKey::KeyType::DiscountCurve, ccy, 0);
-    else
-        parHelperDependencies_.emplace(RiskFactorKey::KeyType::YieldCurve, ccy, 0);
-
-    // set pillar date
-    // yieldCurvePillars_[ccy].push_back((maturity - asof_) * Days);
-    return std::pair<boost::shared_ptr<Instrument>, Date>(helper, maturity);
-}
-
-std::pair<boost::shared_ptr<Instrument>, Date>
-ParSensitivityAnalysis::makeCDS(const boost::shared_ptr<Market>& market, string name, string ccy, Period term,
-                                const boost::shared_ptr<Convention>& convention,
-                                std::set<ore::analytics::RiskFactorKey>& parHelperDependencies_,
-                                const std::string& expDiscountCurve) {
-
-    boost::shared_ptr<CdsConvention> conv = boost::dynamic_pointer_cast<CdsConvention>(convention);
-    QL_REQUIRE(conv, "convention not recognised, expected CdsConvention");
-
-    boost::shared_ptr<QuantExt::CreditDefaultSwap> helper = MakeCreditDefaultSwap(term, 0.1).withNominal(1)
-        .withCouponTenor(Period(conv->frequency()))
-        .withDayCounter(conv->dayCounter())
-        .withDateGenerationRule(conv->rule())
-        .withSettlesAccrual(conv->settlesAccrual())
-        .withPaysAtDefaultTime(conv->paysAtDefaultTime())
-        // .withPaysAtDefaultTime(conv->rebatesAccrual()) // FIXME: missing in conventions
-        ;
-
-    if (market != nullptr) {
-        Handle<YieldTermStructure> yts;
-        if (!expDiscountCurve.empty()) {
-            // Look up the explicit discount curve in the market
-            auto discountIndex = market->iborIndex(expDiscountCurve, marketConfiguration_);
-            yts = discountIndex->forwardingTermStructure();
-        } else {
-            yts = market->discountCurve(ccy, marketConfiguration_);
-        }
-
-        Handle<DefaultProbabilityTermStructure> dpts = market->defaultCurve(name, marketConfiguration_)->curve();
-        Handle<Quote> recovery =
-            market->recoveryRate(name, marketConfiguration_);
-
-        boost::shared_ptr<PricingEngine> cdsEngine =
-            boost::make_shared<QuantExt::MidPointCdsEngine>(dpts, recovery->value(), yts);
-        helper->setPricingEngine(cdsEngine);
-    }
-
-    parHelperDependencies_.emplace(RiskFactorKey::KeyType::DiscountCurve, ccy, 0);
-
-    // set pillar date
-    //Date maturity = helper->maturity();
-    Date maturity = conv->calendar().adjust(helper->maturity(), conv->paymentConvention());
-    // cdsPillars_[name].push_back((maturity - asof_) * Days);
-    return std::pair<boost::shared_ptr<Instrument>, Date>(helper, maturity);
-}
-
-boost::shared_ptr<Instrument>
-ParSensitivityAnalysis::makeZeroInflationSwap(const boost::shared_ptr<Market>& market, string indexName, Period term,
-                                              const boost::shared_ptr<Convention>& convention, bool singleCurve,
-                                              std::set<ore::analytics::RiskFactorKey>& parHelperDependencies_,
-                                              const std::string& expDiscountCurve) {
-
-    boost::shared_ptr<InflationSwapConvention> conv = boost::dynamic_pointer_cast<InflationSwapConvention>(convention);
-    QL_REQUIRE(conv, "convention not recognised, expected InflationSwapConvention");
-    string name = indexName != "" ? indexName : conv->indexName();
-    boost::shared_ptr<ZeroInflationIndex> index = conv->index();
-    Currency currency = index->currency();
-    string ccy = currency.code();
-    Handle<YieldTermStructure> discountCurve;
-    if (market != nullptr) {
-        // Get the inflation index
-        index = *market->zeroInflationIndex(name, marketConfiguration_);
-
-        // Get the discount curve
-        if (!expDiscountCurve.empty()) {
-            // Look up the explicit discount curve in the market
-            auto discountIndex = market->iborIndex(expDiscountCurve, marketConfiguration_);
-            discountCurve = discountIndex->forwardingTermStructure();
-        } else {
-            // Take the default discount curve for the inflation currency from the market
-            discountCurve = market->discountCurve(ccy, marketConfiguration_);
-        }
-    }
-
-    // Potentially use conventions here to get an updated start date e.g. AU CPI conventions with a publication roll.
-    Date start = Settings::instance().evaluationDate();
-    start = getInflationSwapStart(start, *conv);
-    Date end = start + term;
-    boost::shared_ptr<ZeroCouponInflationSwap> helper(
-        new ZeroCouponInflationSwap(ZeroCouponInflationSwap::Payer, 1.0, start, end, conv->infCalendar(),
-                                    conv->infConvention(), conv->dayCounter(), 0.0, index, conv->observationLag(), CPI::AsIndex));
-
-    if (market != nullptr) {
-        boost::shared_ptr<PricingEngine> swapEngine = boost::make_shared<DiscountingSwapEngine>(discountCurve);
-        helper->setPricingEngine(swapEngine);
-    }
-
-    parHelperDependencies_.emplace(RiskFactorKey::KeyType::DiscountCurve, ccy, 0);
-
-    // set pillar date
-    boost::shared_ptr<IndexedCashFlow> lastCoupon =
-        boost::dynamic_pointer_cast<IndexedCashFlow>(helper->inflationLeg().back());
-    Date latestRelevantDate = std::max(helper->maturityDate(), lastCoupon->fixingDate());
-    zeroInflationPillars_[indexName].push_back((latestRelevantDate - asof_) * Days);
-    return helper;
-}
-
-boost::shared_ptr<Instrument>
-ParSensitivityAnalysis::makeYoyInflationSwap(const boost::shared_ptr<Market>& market, string indexName, Period term,
-                                             const boost::shared_ptr<Convention>& convention, bool singleCurve,
-                                             bool fromZero,
-                                             std::set<ore::analytics::RiskFactorKey>& parHelperDependencies_,
-                                             const std::string& expDiscountCurve) {
-
-    boost::shared_ptr<InflationSwapConvention> conv = boost::dynamic_pointer_cast<InflationSwapConvention>(convention);
-    QL_REQUIRE(conv, "convention not recognised, expected InflationSwapConvention");
-    string name = indexName != "" ? indexName : conv->indexName();
-
-    boost::shared_ptr<ZeroInflationIndex> zeroIndex = conv->index();
-    boost::shared_ptr<YoYInflationIndex> index =
-        boost::make_shared<QuantExt::YoYInflationIndexWrapper>(zeroIndex, conv->interpolated());
-
-    // Potentially use conventions here to get an updated start date e.g. AU CPI conventions with a publication roll.
-    Date start = Settings::instance().evaluationDate();
-    start = getInflationSwapStart(start, *conv);
-    Date end = start + term;
-    Period tenor(1, Years);
-    Schedule fixSchedule = MakeSchedule()
-                               .from(start)
-                               .to(end)
-                               .withTenor(tenor)
-                               .withCalendar(conv->fixCalendar())
-                               .withConvention(conv->fixConvention());
-    Schedule yoySchedule = MakeSchedule()
-                               .from(start)
-                               .to(end)
-                               .withTenor(tenor)
-                               .withCalendar(conv->infCalendar())
-                               .withConvention(conv->infConvention());
-
-    Currency currency = index->currency();
-    string ccy = currency.code();
-    Handle<YieldTermStructure> discountCurve;
-    if (market != nullptr) {
-
-        // Get the inflation index
-        if (fromZero) {
-            zeroIndex = *market->zeroInflationIndex(name, marketConfiguration_);
-            index = boost::make_shared<QuantExt::YoYInflationIndexWrapper>(zeroIndex, false);
-        } else {
-            index = *market->yoyInflationIndex(name, marketConfiguration_);
-        }
-
-        // Get the discount curve
-        if (!expDiscountCurve.empty()) {
-            // Look up the explicit discount curve in the market
-            auto discountIndex = market->iborIndex(expDiscountCurve, marketConfiguration_);
-            discountCurve = discountIndex->forwardingTermStructure();
-        } else {
-            // Take the default discount curve for the inflation currency from the market
-            discountCurve = market->discountCurve(ccy, marketConfiguration_);
-        }
-    }
-
-    boost::shared_ptr<YearOnYearInflationSwap> helper(new YearOnYearInflationSwap(
-        YearOnYearInflationSwap::Payer, 1.0, fixSchedule, 0.0, conv->dayCounter(), yoySchedule, index,
-        conv->observationLag(), 0.0, conv->dayCounter(), conv->infCalendar()));
-
-    boost::shared_ptr<InflationCouponPricer> yoyCpnPricer = boost::make_shared<YoYInflationCouponPricer>(discountCurve);
-    for (auto& c : helper->yoyLeg()) {
-        auto cpn = boost::dynamic_pointer_cast<YoYInflationCoupon>(c);
-        QL_REQUIRE(cpn, "yoy inflation coupon expected, could not cast");
-        cpn->setPricer(yoyCpnPricer);
-    }
-    parHelperDependencies_.emplace(RiskFactorKey::KeyType::DiscountCurve, ccy, 0);
-
-    if (fromZero) {
-        parHelperDependencies_.emplace(RiskFactorKey::KeyType::ZeroInflationCurve, ccy, 0);
-    }
-
-    if (market != nullptr) {
-        boost::shared_ptr<PricingEngine> swapEngine = boost::make_shared<DiscountingSwapEngine>(discountCurve);
-        helper->setPricingEngine(swapEngine);
-    }
-
-    // set pillar date
-    boost::shared_ptr<YoYInflationCoupon> lastCoupon =
-        boost::dynamic_pointer_cast<YoYInflationCoupon>(helper->yoyLeg().back());
-    Date latestRelevantDate = std::max(helper->maturityDate(), lastCoupon->fixingDate());
-
-    yoyInflationPillars_[indexName].push_back((latestRelevantDate - asof_) * Days);
-    return helper;
-}
-
-boost::shared_ptr<QuantLib::YoYInflationCapFloor>
-ParSensitivityAnalysis::makeYoYCapFloor(const boost::shared_ptr<Market>& market, string indexName, Period term,
-                                        Real strike, const boost::shared_ptr<Convention>& convention, bool singleCurve,
-                                        bool fromZero, const std::string& expDiscountCurve, const RiskFactorKey& key) {
-
-    boost::shared_ptr<InflationSwapConvention> conv = boost::dynamic_pointer_cast<InflationSwapConvention>(convention);
-    QL_REQUIRE(conv, "convention not recognised, expected InflationSwapConvention");
-    string name = indexName != "" ? indexName : conv->indexName();
-
-    boost::shared_ptr<ZeroInflationIndex> zeroIndex = conv->index();
-    boost::shared_ptr<YoYInflationIndex> index =
-        boost::make_shared<QuantExt::YoYInflationIndexWrapper>(zeroIndex, conv->interpolated());
-
-    Date start = Settings::instance().evaluationDate();
-    Date end = start + term;
-    Period tenor(1, Years);
-    Schedule yoySchedule = MakeSchedule()
-                               .from(start)
-                               .to(end)
-                               .withTenor(tenor)
-                               .withCalendar(conv->infCalendar())
-                               .withConvention(conv->infConvention());
-
-    Currency currency = index->currency();
-    string ccy = currency.code();
-    Handle<YieldTermStructure> discountCurve;
-    if (market != nullptr) {
-
-        // Get the inflation index
-        if (fromZero) {
-            zeroIndex = *market->zeroInflationIndex(name, marketConfiguration_);
-            index = boost::make_shared<QuantExt::YoYInflationIndexWrapper>(zeroIndex, conv->interpolated());
-        } else {
-            index = *market->yoyInflationIndex(name, marketConfiguration_);
-        }
-
-        // Get the discount curve
-        if (!expDiscountCurve.empty()) {
-            // Look up the explicit discount curve in the market
-            auto discountIndex = market->iborIndex(expDiscountCurve, marketConfiguration_);
-            discountCurve = discountIndex->forwardingTermStructure();
-        } else {
-            // Take the default discount curve for the inflation currency from the market
-            discountCurve = market->discountCurve(ccy, marketConfiguration_);
-        }
-    }
-
-    // build the leg data and instrument
-    Leg yoyLeg = yoyInflationLeg(yoySchedule, yoySchedule.calendar(), index, conv->observationLag())
-                     .withNotionals(1.0)
-                     .withPaymentDayCounter(conv->dayCounter())
-                     .withRateCurve(discountCurve);
-
-    if(market == nullptr)
-        return boost::make_shared<YoYInflationCapFloor>(YoYInflationCapFloor::Cap, yoyLeg,
-                                                          std::vector<Real>(yoyLeg.size(), strike));
-
-    auto ovs = market->yoyCapFloorVol(name, marketConfiguration_);
-    boost::shared_ptr<PricingEngine> engine;
-    if (ovs->volatilityType() == ShiftedLognormal) {
-        if (close_enough(ovs->displacement(), 0.0)) {
-            engine = boost::make_shared<QuantExt::YoYInflationBlackCapFloorEngine>(index, ovs, discountCurve);
-        } else {
-            engine =
-                boost::make_shared<QuantExt::YoYInflationUnitDisplacedBlackCapFloorEngine>(index, ovs, discountCurve);
-        }
-    } else if (ovs->volatilityType() == Normal) {
-        engine = boost::make_shared<QuantExt::YoYInflationBachelierCapFloorEngine>(index, ovs, discountCurve);
-    } else {
-        QL_FAIL("ParSensitivityAnalysis::makeYoYCapFloor(): volatility type " << ovs->volatilityType()
-                                                                              << " not handled for index " << name);
-    }
-
-    boost::shared_ptr<YoYInflationCapFloor> atmHelper = boost::make_shared<YoYInflationCapFloor>(
-        YoYInflationCapFloor::Cap, yoyLeg, std::vector<Real>(yoyLeg.size(), strike));
-    Rate atmRate = atmHelper->atmRate(**discountCurve);
-    strike = strike == Null<Real>() ? atmRate : strike;
-    YoYInflationCapFloor::Type type = strike >= atmRate ? YoYInflationCapFloor::Cap : YoYInflationCapFloor::Floor;
-    auto helper = boost::make_shared<YoYInflationCapFloor>(type, yoyLeg, std::vector<Real>(yoyLeg.size(), strike));
-    helper->setPricingEngine(engine);
-
-    parYoYCaps_[key] = helper;
-    parYoYCapsYts_[key] = discountCurve;
-    parYoYCapsIndex_[key] = Handle<YoYInflationIndex>(index);
-    parYoYCapsVts_[key] = ovs;
-
-    return helper;
-}
-
-=======
->>>>>>> 997b6717
 void ParSensitivityAnalysis::populateShiftSizes(const RiskFactorKey& key, Real parRate,
                                                 const QuantLib::ext::shared_ptr<ScenarioSimMarket>& simMarket) {
 
