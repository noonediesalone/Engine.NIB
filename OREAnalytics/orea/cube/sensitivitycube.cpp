--- conflicted
+++ resolved
@@ -246,7 +246,6 @@
     return crossNpv - upNpv_1 - upNpv_2 + baseNpv;
 }
 
-<<<<<<< HEAD
 std::set<RiskFactorKey> SensitivityCube::relevantRiskFactors() {
     std::set<RiskFactorKey> result;
     for (auto const i : cube_->relevantScenarios()) {
@@ -256,7 +255,7 @@
     }
     return result;
 }
-=======
+
 Real SensitivityCube::crossGamma(const string& tradeId, const crossPair& riskFactorKeyPair) const {
     FactorData upFd_1, upFd_2;
     Size upIdx_1, upIdx_2, crossIdx, tradeIdx;
@@ -266,7 +265,6 @@
     tradeIdx = cube_->getTradeIndex(tradeId);
 
     return crossGamma(tradeIdx, upIdx_1, upIdx_2, crossIdx);
->>>>>>> 7880b8c2
 }
 
 
