/*
 Copyright (C) 2023 Quaternion Risk Management Ltd.
 All rights reserved.
*/

#include <orea/simm/simmconcentrationisdav2_6.hpp>
#include <orea/simm/simmconfigurationisdav2_6.hpp>
#include <ql/math/matrix.hpp>

#include <boost/algorithm/string/predicate.hpp>
#include <boost/make_shared.hpp>

using QuantLib::InterestRateIndex;
using QuantLib::Matrix;
using QuantLib::Real;
using std::string;
using std::vector;

namespace ore {
namespace analytics {

QuantLib::Size SimmConfiguration_ISDA_V2_6::group(const string& qualifier,
                                                  const std::map<QuantLib::Size, std::set<string>>& categories) const {
    QuantLib::Size result = 0;
    for (const auto& kv : categories) {
        if (kv.second.empty()) {
            result = kv.first;
        } else {
            if (kv.second.count(qualifier) > 0) {
                // Found qualifier in category so return it
                return kv.first;
            }
        }
    }

    // If we get here, result should hold category with empty set
    return result;
}

QuantLib::Real SimmConfiguration_ISDA_V2_6::weight(const CrifRecord::RiskType& rt, boost::optional<string> qualifier,
                                                   boost::optional<std::string> label_1,
                                                   const std::string& calculationCurrency) const {

    if (rt == CrifRecord::RiskType::FX) {
        QL_REQUIRE(calculationCurrency != "", "no calculation currency provided weight");
        QL_REQUIRE(qualifier, "need a qualifier to return a risk weight for the risk type FX");

        QuantLib::Size g1 = group(calculationCurrency, ccyGroups_);
        QuantLib::Size g2 = group(*qualifier, ccyGroups_);
        return rwFX_[g1][g2];
    }

    return SimmConfigurationBase::weight(rt, qualifier, label_1);
}

QuantLib::Real SimmConfiguration_ISDA_V2_6::correlation(const CrifRecord::RiskType& firstRt, const string& firstQualifier,
                                                        const string& firstLabel_1, const string& firstLabel_2,
                                                        const CrifRecord::RiskType& secondRt, const string& secondQualifier,
                                                        const string& secondLabel_1, const string& secondLabel_2,
                                                        const std::string& calculationCurrency) const {

    if (firstRt == CrifRecord::RiskType::FX && secondRt == CrifRecord::RiskType::FX) {
        QL_REQUIRE(calculationCurrency != "", "no calculation currency provided corr");
        QuantLib::Size g = group(calculationCurrency, ccyGroups_);
        QuantLib::Size g1 = group(firstQualifier, ccyGroups_);
        QuantLib::Size g2 = group(secondQualifier, ccyGroups_);
        if (g == 0) {
            return fxRegVolCorrelation_[g1][g2];
        } else if (g == 1) {
            return fxHighVolCorrelation_[g1][g2];
        } else {
            QL_FAIL("FX Volatility group " << g << " not recognized");
        }
    }

    return SimmConfigurationBase::correlation(firstRt, firstQualifier, firstLabel_1, firstLabel_2, secondRt,
                                              secondQualifier, secondLabel_1, secondLabel_2);
}

SimmConfiguration_ISDA_V2_6::SimmConfiguration_ISDA_V2_6(const boost::shared_ptr<SimmBucketMapper>& simmBucketMapper,
                                                         const QuantLib::Size& mporDays, const std::string& name,
                                                         const std::string version)
    : SimmConfigurationBase(simmBucketMapper, name, version, mporDays) {

    // The differences in methodology for 1 Day horizon is described in
    // Standard Initial Margin Model: Technical Paper, ISDA SIMM Governance Forum, Version 10:
    // Section I - Calibration with one-day horizon
    QL_REQUIRE(mporDays_ == 10 || mporDays_ == 1, "SIMM only supports MPOR 10-day or 1-day");

    // Set up the correct concentration threshold getter
    if (mporDays == 10) {
        simmConcentration_ = boost::make_shared<SimmConcentration_ISDA_V2_6>(simmBucketMapper_);
    } else {
        // SIMM:Technical Paper, Section I.4: "The Concentration Risk feature is disabled"
        simmConcentration_ = boost::make_shared<SimmConcentrationBase>();
    }

    // clang-format off
    // clang-format on

    // Set up the members for this configuration
    // Explanations of all these members are given in the hpp file

    mapBuckets_ = {
        { CrifRecord::RiskType::IRCurve, { "1", "2", "3" } },
        { CrifRecord::RiskType::CreditQ, { "1", "2", "3", "4", "5", "6", "7", "8", "9", "10", "11", "12", "Residual" } },
        { CrifRecord::RiskType::CreditVol, { "1", "2", "3", "4", "5", "6", "7", "8", "9", "10", "11", "12", "Residual" } },
        { CrifRecord::RiskType::CreditNonQ, { "1", "2", "Residual" } },
        { CrifRecord::RiskType::CreditVolNonQ, { "1", "2", "Residual" } },
        { CrifRecord::RiskType::Equity, { "1", "2", "3", "4", "5", "6", "7", "8", "9", "10", "11", "12", "Residual" } },
        { CrifRecord::RiskType::EquityVol, { "1", "2", "3", "4", "5", "6", "7", "8", "9", "10", "11", "12", "Residual" } },
        { CrifRecord::RiskType::Commodity, { "1", "2", "3", "4", "5", "6", "7", "8", "9", "10", "11", "12", "13", "14", "15", "16", "17" } },
        { CrifRecord::RiskType::CommodityVol, { "1", "2", "3", "4", "5", "6", "7", "8", "9", "10", "11", "12", "13", "14", "15", "16", "17" } }
    };

    mapLabels_1_ = {
        { CrifRecord::RiskType::IRCurve, { "2w", "1m", "3m", "6m", "1y", "2y", "3y", "5y", "10y", "15y", "20y", "30y" } },
        { CrifRecord::RiskType::CreditQ, { "1y", "2y", "3y", "5y", "10y" } },
        { CrifRecord::RiskType::CreditNonQ, { "1y", "2y", "3y", "5y", "10y" } },
        { CrifRecord::RiskType::IRVol, { "2w", "1m", "3m", "6m", "1y", "2y", "3y", "5y", "10y", "15y", "20y", "30y" } },
        { CrifRecord::RiskType::InflationVol, { "2w", "1m", "3m", "6m", "1y", "2y", "3y", "5y", "10y", "15y", "20y", "30y" } },
        { CrifRecord::RiskType::CreditVol, { "1y", "2y", "3y", "5y", "10y" } },
        { CrifRecord::RiskType::CreditVolNonQ, { "1y", "2y", "3y", "5y", "10y" } },
        { CrifRecord::RiskType::EquityVol, { "2w", "1m", "3m", "6m", "1y", "2y", "3y", "5y", "10y", "15y", "20y", "30y" } },
        { CrifRecord::RiskType::CommodityVol, { "2w", "1m", "3m", "6m", "1y", "2y", "3y", "5y", "10y", "15y", "20y", "30y" } },
        { CrifRecord::RiskType::FXVol, { "2w", "1m", "3m", "6m", "1y", "2y", "3y", "5y", "10y", "15y", "20y", "30y" } }
    };

    mapLabels_2_ = {
        { CrifRecord::RiskType::IRCurve, { "OIS", "Libor1m", "Libor3m", "Libor6m", "Libor12m", "Prime", "Municipal" } },
        { CrifRecord::RiskType::CreditQ, { "", "Sec" } }
    };

    // Populate CCY groups that are used for FX correlations and risk weights
    // The groups consists of High Vol Currencies & regular vol currencies
    ccyGroups_ = {
        { 1, { "BRL", "RUB", "TRY" } },
        { 0, {  } }
    };

    vector<Real> temp;

    if (mporDays_ == 10) {
        // Risk weights
        temp = {
           7.4,  14.7,
           14.7, 21.4
        };
        rwFX_ = Matrix(2, 2, temp.begin(), temp.end());

        rwRiskType_ = {
            { CrifRecord::RiskType::Inflation, 61 },
            { CrifRecord::RiskType::XCcyBasis, 21 },
            { CrifRecord::RiskType::IRVol, 0.23 },
            { CrifRecord::RiskType::InflationVol, 0.23 },
            { CrifRecord::RiskType::CreditVol, 0.76 },
            { CrifRecord::RiskType::CreditVolNonQ, 0.76 },
            { CrifRecord::RiskType::CommodityVol, 0.55 },
            { CrifRecord::RiskType::FXVol, 0.48 },
            { CrifRecord::RiskType::BaseCorr, 10 }
        };

        rwBucket_ = {
<<<<<<< HEAD
            { CrifRecord::RiskType::CreditQ, { 75, 90, 84, 54, 62, 48, 185, 343, 255, 250, 214, 173, 343 } },
            { CrifRecord::RiskType::CreditNonQ, { 280, 1300, 1300 } },
            { CrifRecord::RiskType::Equity, { 30, 33, 36, 29, 26, 25, 34, 28, 36, 50, 19, 19, 50 } },
            { CrifRecord::RiskType::Commodity, { 48, 29, 33, 25, 35, 30, 60, 52, 68, 63, 21, 21, 15, 16, 13, 68, 17 } },
            { CrifRecord::RiskType::EquityVol, { 0.45, 0.45, 0.45, 0.45, 0.45, 0.45, 0.45, 0.45, 0.45, 0.45, 0.45, 0.96, 0.45 } },
        };

        rwLabel_1_ = {
            { { CrifRecord::RiskType::IRCurve, "1" }, { 109, 105, 90, 71, 66, 66, 64, 60, 60, 61, 61, 67 } },
            { { CrifRecord::RiskType::IRCurve, "2" }, { 15, 18, 9.0, 11, 13, 15, 19, 23, 23, 22, 22, 23 } },
            { { CrifRecord::RiskType::IRCurve, "3" }, { 163, 109, 87, 89, 102, 96, 101, 97, 97, 102, 106, 101 } },
=======
            {RiskType::CreditQ,
             {{{"1", "", ""}, 75},
              {{"2", "", ""}, 90},
              {{"3", "", ""}, 84},
              {{"4", "", ""}, 54},
              {{"5", "", ""}, 62},
              {{"6", "", ""}, 48},
              {{"7", "", ""}, 185},
              {{"8", "", ""}, 343},
              {{"9", "", ""}, 255},
              {{"10", "", ""}, 250},
              {{"11", "", ""}, 214},
              {{"12", "", ""}, 173},
              {{"Residual", "", ""}, 343}}},
            {RiskType::CreditNonQ, {{{"1", "", ""}, 280}, {{"2", "", ""}, 1300}, {{"Residual", "", ""}, 1300}}},
            {RiskType::Equity,
             {{{"1", "", ""}, 30},
              {{"2", "", ""}, 33},
              {{"3", "", ""}, 36},
              {{"4", "", ""}, 29},
              {{"5", "", ""}, 26},
              {{"6", "", ""}, 25},
              {{"7", "", ""}, 34},
              {{"8", "", ""}, 28},
              {{"9", "", ""}, 36},
              {{"10", "", ""}, 50},
              {{"11", "", ""}, 19},
              {{"12", "", ""}, 19},
              {{"Residual", "", ""}, 50}}},
            {RiskType::Commodity,
             {{{"1", "", ""}, 48},
              {{"2", "", ""}, 29},
              {{"3", "", ""}, 33},
              {{"4", "", ""}, 25},
              {{"5", "", ""}, 35},
              {{"6", "", ""}, 30},
              {{"7", "", ""}, 60},
              {{"8", "", ""}, 52},
              {{"9", "", ""}, 68},
              {{"10", "", ""}, 63},
              {{"11", "", ""}, 21},
              {{"12", "", ""}, 21},
              {{"13", "", ""}, 15},
              {{"14", "", ""}, 16},
              {{"15", "", ""}, 13},
              {{"16", "", ""}, 68},
              {{"17", "", ""}, 17}}},
            {RiskType::EquityVol,
             {{{"1", "", ""}, 0.45},
              {{"2", "", ""}, 0.45},
              {{"3", "", ""}, 0.45},
              {{"4", "", ""}, 0.45},
              {{"5", "", ""}, 0.45},
              {{"6", "", ""}, 0.45},
              {{"7", "", ""}, 0.45},
              {{"8", "", ""}, 0.45},
              {{"9", "", ""}, 0.45},
              {{"10", "", ""}, 0.45},
              {{"11", "", ""}, 0.45},
              {{"12", "", ""}, 0.96},
              {{"Residual", "", ""}, 0.45}}},
        };

        rwLabel_1_ = {
            {RiskType::IRCurve, {
                {{"1", "2w", ""}, 109},
                {{"1", "1m", ""}, 105},
                {{"1", "3m", ""}, 90},
                {{"1", "6m", ""}, 71},
                {{"1", "1y", ""}, 66},
                {{"1", "2y", ""}, 66},
                {{"1", "3y", ""}, 64},
                {{"1", "5y", ""}, 60},
                {{"1", "10y", ""}, 60},
                {{"1", "15y", ""}, 61},
                {{"1", "20y", ""}, 61},
                {{"1", "30y", ""}, 67},
                {{"2", "2w", ""}, 15},
                {{"2", "1m", ""}, 18},
                {{"2", "3m", ""}, 9.0},
                {{"2", "6m", ""}, 11},
                {{"2", "1y", ""}, 13},
                {{"2", "2y", ""}, 15},
                {{"2", "3y", ""}, 19},
                {{"2", "5y", ""}, 23},
                {{"2", "10y", ""}, 23},
                {{"2", "15y", ""}, 22},
                {{"2", "20y", ""}, 22},
                {{"2", "30y", ""}, 23},
                {{"3", "2w", ""}, 163},
                {{"3", "1m", ""}, 109},
                {{"3", "3m", ""}, 87},
                {{"3", "6m", ""}, 89},
                {{"3", "1y", ""}, 102},
                {{"3", "2y", ""}, 96},
                {{"3", "3y", ""}, 101},
                {{"3", "5y", ""}, 97},
                {{"3", "10y", ""}, 97},
                {{"3", "15y", ""}, 102},
                {{"3", "20y", ""}, 106},
                {{"3", "30y", ""}, 101}}
            }
>>>>>>> d993676d
        };

        // Historical volatility ratios
        historicalVolatilityRatios_[CrifRecord::RiskType::EquityVol] = 0.6;
        historicalVolatilityRatios_[CrifRecord::RiskType::CommodityVol] = 0.74;
        historicalVolatilityRatios_[CrifRecord::RiskType::FXVol] = 0.57;
        hvr_ir_ = 0.47;

        // Curvature weights
        curvatureWeights_ = {
            { CrifRecord::RiskType::IRVol, { 0.5,
                                 0.5 * 14.0 / (365.0 / 12.0),
                                 0.5 * 14.0 / (3.0 * 365.0 / 12.0),
                                 0.5 * 14.0 / (6.0 * 365.0 / 12.0),
                                 0.5 * 14.0 / 365.0,
                                 0.5 * 14.0 / (2.0 * 365.0),
                                 0.5 * 14.0 / (3.0 * 365.0),
                                 0.5 * 14.0 / (5.0 * 365.0),
                                 0.5 * 14.0 / (10.0 * 365.0),
                                 0.5 * 14.0 / (15.0 * 365.0),
                                 0.5 * 14.0 / (20.0 * 365.0),
                                 0.5 * 14.0 / (30.0 * 365.0) }
            },
            { CrifRecord::RiskType::CreditVol, { 0.5 * 14.0 / 365.0,
                                     0.5 * 14.0 / (2.0 * 365.0),
                                     0.5 * 14.0 / (3.0 * 365.0),
                                     0.5 * 14.0 / (5.0 * 365.0),
                                     0.5 * 14.0 / (10.0 * 365.0) }
            }
        };
        curvatureWeights_[CrifRecord::RiskType::InflationVol] = curvatureWeights_[CrifRecord::RiskType::IRVol];
        curvatureWeights_[CrifRecord::RiskType::EquityVol] = curvatureWeights_[CrifRecord::RiskType::IRVol];
        curvatureWeights_[CrifRecord::RiskType::CommodityVol] = curvatureWeights_[CrifRecord::RiskType::IRVol];
        curvatureWeights_[CrifRecord::RiskType::FXVol] = curvatureWeights_[CrifRecord::RiskType::IRVol];
        curvatureWeights_[CrifRecord::RiskType::CreditVolNonQ] = curvatureWeights_[CrifRecord::RiskType::CreditVol];

    } else {
       // SIMM:Technical Paper, Section I.1: "All delta and vega risk weights should be replaced with the values for
       // one-day calibration given in the Calibration Results document."

        // Risk weights
        temp = {
           1.8,  3.5,
           3.5, 4.5
        };
        rwFX_ = Matrix(2, 2, temp.begin(), temp.end());

        rwRiskType_ = {
            { CrifRecord::RiskType::Inflation, 15 },
            { CrifRecord::RiskType::XCcyBasis, 6.0 },
            { CrifRecord::RiskType::IRVol, 0.046 },
            { CrifRecord::RiskType::InflationVol, 0.046 },
            { CrifRecord::RiskType::CreditVol, 0.09 },
            { CrifRecord::RiskType::CreditVolNonQ, 0.09 },
            { CrifRecord::RiskType::CommodityVol, 0.14 },
            { CrifRecord::RiskType::FXVol, 0.1 },
            { CrifRecord::RiskType::BaseCorr, 2.4 }
        };

        rwBucket_ = {
<<<<<<< HEAD
            { CrifRecord::RiskType::CreditQ, { 20, 27, 17, 12, 13, 12, 50, 93, 51, 57, 43, 37, 93 } },
            { CrifRecord::RiskType::CreditNonQ, { 66, 280, 280 } },
            { CrifRecord::RiskType::Equity, { 8.8, 9.6, 10, 9.0, 8.6, 8.6, 11, 10, 9.8, 14, 6.1, 6.1, 14 } },
            { CrifRecord::RiskType::Commodity, { 11, 9.1, 8.3, 7.4, 10, 9.3, 17, 12, 14, 18, 6.6, 6.7, 5.0, 4.8, 3.8, 18, 5.2 } },
            { CrifRecord::RiskType::EquityVol, { 0.093, 0.093, 0.093, 0.093, 0.093, 0.093, 0.093, 0.093, 0.093, 0.093, 0.093, 0.23, 0.093 } },
        };

        rwLabel_1_ = {
            { { CrifRecord::RiskType::IRCurve, "1" }, { 19, 15, 12, 13, 15, 18, 18, 18, 18, 18, 17, 18 } },
            { { CrifRecord::RiskType::IRCurve, "2" }, { 1.7, 2.9, 1.7, 2.0, 3.4, 4.8, 5.8, 7.3, 7.8, 7.5, 8.0, 9.0 } },
            { { CrifRecord::RiskType::IRCurve, "3" }, { 55, 29, 18, 21, 26, 25, 34, 33, 34, 31, 34, 28 } },
=======
            {RiskType::CreditQ,
             {{{"1", "", ""}, 20},
              {{"2", "", ""}, 27},
              {{"3", "", ""}, 17},
              {{"4", "", ""}, 12},
              {{"5", "", ""}, 13},
              {{"6", "", ""}, 12},
              {{"7", "", ""}, 50},
              {{"8", "", ""}, 93},
              {{"9", "", ""}, 51},
              {{"10", "", ""}, 57},
              {{"11", "", ""}, 43},
              {{"12", "", ""}, 37},
              {{"Residual", "", ""}, 93}}},
            {RiskType::CreditNonQ, {{{"1", "", ""}, 66}, {{"2", "", ""}, 280}, {{"Residual", "", ""}, 280}}},
            {RiskType::Equity,
             {{{"1", "", ""}, 8.8},
              {{"2", "", ""}, 9.6},
              {{"3", "", ""}, 10},
              {{"4", "", ""}, 9.0},
              {{"5", "", ""}, 8.6},
              {{"6", "", ""}, 8.6},
              {{"7", "", ""}, 11},
              {{"8", "", ""}, 10},
              {{"9", "", ""}, 9.8},
              {{"10", "", ""}, 14},
              {{"11", "", ""}, 6.1},
              {{"12", "", ""}, 6.1},
              {{"Residual", "", ""}, 14}}},
            {RiskType::Commodity,
             {{{"1", "", ""}, 11},
              {{"2", "", ""}, 9.1},
              {{"3", "", ""}, 8.3},
              {{"4", "", ""}, 7.4},
              {{"5", "", ""}, 10},
              {{"6", "", ""}, 9.3},
              {{"7", "", ""}, 17},
              {{"8", "", ""}, 12},
              {{"9", "", ""}, 14},
              {{"10", "", ""}, 18},
              {{"11", "", ""}, 6.6},
              {{"12", "", ""}, 6.7},
              {{"13", "", ""}, 5.0},
              {{"14", "", ""}, 4.8},
              {{"15", "", ""}, 3.8},
              {{"16", "", ""}, 18},
              {{"17", "", ""}, 5.2}}},
            {RiskType::EquityVol,
             {{{"1", "", ""}, 0.093},
              {{"2", "", ""}, 0.093},
              {{"3", "", ""}, 0.093},
              {{"4", "", ""}, 0.093},
              {{"5", "", ""}, 0.093},
              {{"6", "", ""}, 0.093},
              {{"7", "", ""}, 0.093},
              {{"8", "", ""}, 0.093},
              {{"9", "", ""}, 0.093},
              {{"10", "", ""}, 0.093},
              {{"11", "", ""}, 0.093},
              {{"12", "", ""}, 0.23},
              {{"Residual", "", ""}, 0.093}}},
        };

        rwLabel_1_ = {
            {
                RiskType::IRCurve,
             {{{"1", "2w", ""}, 19},
              {{"1", "1m", ""}, 15},
              {{"1", "3m", ""}, 12},
              {{"1", "6m", ""}, 13},
              {{"1", "1y", ""}, 15},
              {{"1", "2y", ""}, 18},
              {{"1", "3y", ""}, 18},
              {{"1", "5y", ""}, 18},
              {{"1", "10y", ""}, 18},
              {{"1", "15y", ""}, 18},
              {{"1", "20y", ""}, 17},
              {{"1", "30y", ""}, 18},
              {{"2", "2w", ""}, 1.7},
              {{"2", "1m", ""}, 2.9},
              {{"2", "3m", ""}, 1.7},
              {{"2", "6m", ""}, 2.0},
              {{"2", "1y", ""}, 3.4},
              {{"2", "2y", ""}, 4.8},
              {{"2", "3y", ""}, 5.8},
              {{"2", "5y", ""}, 7.3},
              {{"2", "10y", ""}, 7.8},
              {{"2", "15y", ""}, 7.5},
              {{"2", "20y", ""}, 8.0},
              {{"2", "30y", ""}, 9.0},
              {{"3", "2w", ""}, 55},
              {{"3", "1m", ""}, 29},
              {{"3", "3m", ""}, 18},
              {{"3", "6m", ""}, 21},
              {{"3", "1y", ""}, 26},
              {{"3", "2y", ""}, 25},
              {{"3", "3y", ""}, 34},
              {{"3", "5y", ""}, 33},
              {{"3", "10y", ""}, 34},
              {{"3", "15y", ""}, 31},
              {{"3", "20y", ""}, 34},
              {{"3", "30y", ""}, 28}}},
>>>>>>> d993676d
        };

        // Historical volatility ratios
        historicalVolatilityRatios_[CrifRecord::RiskType::EquityVol] = 0.55;
        historicalVolatilityRatios_[CrifRecord::RiskType::CommodityVol] = 0.74;
        historicalVolatilityRatios_[CrifRecord::RiskType::FXVol] = 0.74;
        hvr_ir_ = 0.51;

        // Curvature weights
        //SIMM:Technical Paper, Section I.3, this 10-day formula for curvature weights is modified
        curvatureWeights_ = {
            { CrifRecord::RiskType::IRVol, { 0.5 / 10.0,
                                 0.5 * 1.40 / (365.0 / 12.0),
                                 0.5 * 1.40 / (3.0 * 365.0 / 12.0),
                                 0.5 * 1.40 / (6.0 * 365.0 / 12.0),
                                 0.5 * 1.40 / 365.0,
                                 0.5 * 1.40 / (2.0 * 365.0),
                                 0.5 * 1.40 / (3.0 * 365.0),
                                 0.5 * 1.40 / (5.0 * 365.0),
                                 0.5 * 1.40 / (10.0 * 365.0),
                                 0.5 * 1.40 / (15.0 * 365.0),
                                 0.5 * 1.40 / (20.0 * 365.0),
                                 0.5 * 1.40 / (30.0 * 365.0) }
            },
            { CrifRecord::RiskType::CreditVol, { 0.5 * 1.40 / 365.0,
                                     0.5 * 1.40 / (2.0 * 365.0),
                                     0.5 * 1.40 / (3.0 * 365.0),
                                     0.5 * 1.40 / (5.0 * 365.0),
                                     0.5 * 1.40 / (10.0 * 365.0) }
            }
        };
        curvatureWeights_[CrifRecord::RiskType::InflationVol] = curvatureWeights_[CrifRecord::RiskType::IRVol];
        curvatureWeights_[CrifRecord::RiskType::EquityVol] = curvatureWeights_[CrifRecord::RiskType::IRVol];
        curvatureWeights_[CrifRecord::RiskType::CommodityVol] = curvatureWeights_[CrifRecord::RiskType::IRVol];
        curvatureWeights_[CrifRecord::RiskType::FXVol] = curvatureWeights_[CrifRecord::RiskType::IRVol];
        curvatureWeights_[CrifRecord::RiskType::CreditVolNonQ] = curvatureWeights_[CrifRecord::RiskType::CreditVol];
    }


    // Valid risk types
    validRiskTypes_ = {
        CrifRecord::RiskType::Commodity,
        CrifRecord::RiskType::CommodityVol,
        CrifRecord::RiskType::CreditNonQ,
        CrifRecord::RiskType::CreditQ,
        CrifRecord::RiskType::CreditVol,
        CrifRecord::RiskType::CreditVolNonQ,
        CrifRecord::RiskType::Equity,
        CrifRecord::RiskType::EquityVol,
        CrifRecord::RiskType::FX,
        CrifRecord::RiskType::FXVol,
        CrifRecord::RiskType::Inflation,
        CrifRecord::RiskType::IRCurve,
        CrifRecord::RiskType::IRVol,
        CrifRecord::RiskType::InflationVol,
        CrifRecord::RiskType::BaseCorr,
        CrifRecord::RiskType::XCcyBasis,
        CrifRecord::RiskType::ProductClassMultiplier,
        CrifRecord::RiskType::AddOnNotionalFactor,
        CrifRecord::RiskType::PV,
        CrifRecord::RiskType::Notional,
        CrifRecord::RiskType::AddOnFixedAmount
    };

    // Risk class correlation matrix
    riskClassCorrelation_ = {
        {{"", "InterestRate", "CreditQualifying"}, 0.04},
        {{"", "InterestRate", "CreditNonQualifying"}, 0.04},
        {{"", "InterestRate", "Equity"}, 0.07},
        {{"", "InterestRate", "Commodity"}, 0.37},
        {{"", "InterestRate", "FX"}, 0.14},
        {{"", "CreditQualifying", "InterestRate"}, 0.04},
        {{"", "CreditQualifying", "CreditNonQualifying"}, 0.54},
        {{"", "CreditQualifying", "Equity"}, 0.7},
        {{"", "CreditQualifying", "Commodity"}, 0.27},
        {{"", "CreditQualifying", "FX"}, 0.37},
        {{"", "CreditNonQualifying", "InterestRate"}, 0.04},
        {{"", "CreditNonQualifying", "CreditQualifying"}, 0.54},
        {{"", "CreditNonQualifying", "Equity"}, 0.46},
        {{"", "CreditNonQualifying", "Commodity"}, 0.24},
        {{"", "CreditNonQualifying", "FX"}, 0.15},
        {{"", "Equity", "InterestRate"}, 0.07},
        {{"", "Equity", "CreditQualifying"}, 0.7},
        {{"", "Equity", "CreditNonQualifying"}, 0.46},
        {{"", "Equity", "Commodity"}, 0.35},
        {{"", "Equity", "FX"}, 0.39},
        {{"", "Commodity", "InterestRate"}, 0.37},
        {{"", "Commodity", "CreditQualifying"}, 0.27},
        {{"", "Commodity", "CreditNonQualifying"}, 0.24},
        {{"", "Commodity", "Equity"}, 0.35},
        {{"", "Commodity", "FX"}, 0.35},
        {{"", "FX", "InterestRate"}, 0.14},
        {{"", "FX", "CreditQualifying"}, 0.37},
        {{"", "FX", "CreditNonQualifying"}, 0.15},
        {{"", "FX", "Equity"}, 0.39},
        {{"", "FX", "Commodity"}, 0.35}
    };

    // FX correlations
    temp = {
        0.5, 0.25,
        0.25, -0.05
    };
    fxRegVolCorrelation_ = Matrix(2, 2, temp.begin(), temp.end());

    temp = {
        0.88, 0.72,
        0.72, 0.5
    };
    fxHighVolCorrelation_ = Matrix(2, 2, temp.begin(), temp.end());

    // Interest rate tenor correlations (i.e. Label1 level correlations)
    intraBucketCorrelation_[RiskType::IRCurve] = {
        {{"", "2w", "1m"}, 0.77},
        {{"", "2w", "3m"}, 0.67},
        {{"", "2w", "6m"}, 0.59},
        {{"", "2w", "1y"}, 0.48},
        {{"", "2w", "2y"}, 0.39},
        {{"", "2w", "3y"}, 0.34},
        {{"", "2w", "5y"}, 0.3},
        {{"", "2w", "10y"}, 0.25},
        {{"", "2w", "15y"}, 0.23},
        {{"", "2w", "20y"}, 0.21},
        {{"", "2w", "30y"}, 0.2},
        {{"", "1m", "2w"}, 0.77},
        {{"", "1m", "3m"}, 0.84},
        {{"", "1m", "6m"}, 0.74},
        {{"", "1m", "1y"}, 0.56},
        {{"", "1m", "2y"}, 0.43},
        {{"", "1m", "3y"}, 0.36},
        {{"", "1m", "5y"}, 0.31},
        {{"", "1m", "10y"}, 0.26},
        {{"", "1m", "15y"}, 0.21},
        {{"", "1m", "20y"}, 0.19},
        {{"", "1m", "30y"}, 0.19},
        {{"", "3m", "2w"}, 0.67},
        {{"", "3m", "1m"}, 0.84},
        {{"", "3m", "6m"}, 0.88},
        {{"", "3m", "1y"}, 0.69},
        {{"", "3m", "2y"}, 0.55},
        {{"", "3m", "3y"}, 0.47},
        {{"", "3m", "5y"}, 0.4},
        {{"", "3m", "10y"}, 0.34},
        {{"", "3m", "15y"}, 0.27},
        {{"", "3m", "20y"}, 0.25},
        {{"", "3m", "30y"}, 0.25},
        {{"", "6m", "2w"}, 0.59},
        {{"", "6m", "1m"}, 0.74},
        {{"", "6m", "3m"}, 0.88},
        {{"", "6m", "1y"}, 0.86},
        {{"", "6m", "2y"}, 0.73},
        {{"", "6m", "3y"}, 0.65},
        {{"", "6m", "5y"}, 0.57},
        {{"", "6m", "10y"}, 0.49},
        {{"", "6m", "15y"}, 0.4},
        {{"", "6m", "20y"}, 0.38},
        {{"", "6m", "30y"}, 0.37},
        {{"", "1y", "2w"}, 0.48},
        {{"", "1y", "1m"}, 0.56},
        {{"", "1y", "3m"}, 0.69},
        {{"", "1y", "6m"}, 0.86},
        {{"", "1y", "2y"}, 0.94},
        {{"", "1y", "3y"}, 0.87},
        {{"", "1y", "5y"}, 0.79},
        {{"", "1y", "10y"}, 0.68},
        {{"", "1y", "15y"}, 0.6},
        {{"", "1y", "20y"}, 0.57},
        {{"", "1y", "30y"}, 0.55},
        {{"", "2y", "2w"}, 0.39},
        {{"", "2y", "1m"}, 0.43},
        {{"", "2y", "3m"}, 0.55},
        {{"", "2y", "6m"}, 0.73},
        {{"", "2y", "1y"}, 0.94},
        {{"", "2y", "3y"}, 0.96},
        {{"", "2y", "5y"}, 0.91},
        {{"", "2y", "10y"}, 0.8},
        {{"", "2y", "15y"}, 0.74},
        {{"", "2y", "20y"}, 0.7},
        {{"", "2y", "30y"}, 0.69},
        {{"", "3y", "2w"}, 0.34},
        {{"", "3y", "1m"}, 0.36},
        {{"", "3y", "3m"}, 0.47},
        {{"", "3y", "6m"}, 0.65},
        {{"", "3y", "1y"}, 0.87},
        {{"", "3y", "2y"}, 0.96},
        {{"", "3y", "5y"}, 0.97},
        {{"", "3y", "10y"}, 0.88},
        {{"", "3y", "15y"}, 0.81},
        {{"", "3y", "20y"}, 0.77},
        {{"", "3y", "30y"}, 0.76},
        {{"", "5y", "2w"}, 0.3},
        {{"", "5y", "1m"}, 0.31},
        {{"", "5y", "3m"}, 0.4},
        {{"", "5y", "6m"}, 0.57},
        {{"", "5y", "1y"}, 0.79},
        {{"", "5y", "2y"}, 0.91},
        {{"", "5y", "3y"}, 0.97},
        {{"", "5y", "10y"}, 0.95},
        {{"", "5y", "15y"}, 0.9},
        {{"", "5y", "20y"}, 0.86},
        {{"", "5y", "30y"}, 0.85},
        {{"", "10y", "2w"}, 0.25},
        {{"", "10y", "1m"}, 0.26},
        {{"", "10y", "3m"}, 0.34},
        {{"", "10y", "6m"}, 0.49},
        {{"", "10y", "1y"}, 0.68},
        {{"", "10y", "2y"}, 0.8},
        {{"", "10y", "3y"}, 0.88},
        {{"", "10y", "5y"}, 0.95},
        {{"", "10y", "15y"}, 0.97},
        {{"", "10y", "20y"}, 0.94},
        {{"", "10y", "30y"}, 0.94},
        {{"", "15y", "2w"}, 0.23},
        {{"", "15y", "1m"}, 0.21},
        {{"", "15y", "3m"}, 0.27},
        {{"", "15y", "6m"}, 0.4},
        {{"", "15y", "1y"}, 0.6},
        {{"", "15y", "2y"}, 0.74},
        {{"", "15y", "3y"}, 0.81},
        {{"", "15y", "5y"}, 0.9},
        {{"", "15y", "10y"}, 0.97},
        {{"", "15y", "20y"}, 0.98},
        {{"", "15y", "30y"}, 0.97},
        {{"", "20y", "2w"}, 0.21},
        {{"", "20y", "1m"}, 0.19},
        {{"", "20y", "3m"}, 0.25},
        {{"", "20y", "6m"}, 0.38},
        {{"", "20y", "1y"}, 0.57},
        {{"", "20y", "2y"}, 0.7},
        {{"", "20y", "3y"}, 0.77},
        {{"", "20y", "5y"}, 0.86},
        {{"", "20y", "10y"}, 0.94},
        {{"", "20y", "15y"}, 0.98},
        {{"", "20y", "30y"}, 0.99},
        {{"", "30y", "2w"}, 0.2},
        {{"", "30y", "1m"}, 0.19},
        {{"", "30y", "3m"}, 0.25},
        {{"", "30y", "6m"}, 0.37},
        {{"", "30y", "1y"}, 0.55},
        {{"", "30y", "2y"}, 0.69},
        {{"", "30y", "3y"}, 0.76},
        {{"", "30y", "5y"}, 0.85},
        {{"", "30y", "10y"}, 0.94},
        {{"", "30y", "15y"}, 0.97},
        {{"", "30y", "20y"}, 0.99}
    };

    // CreditQ inter-bucket correlations
    interBucketCorrelation_[RiskType::CreditQ] = {
        {{"", "1", "2"}, 0.38},
        {{"", "1", "3"}, 0.38},
        {{"", "1", "4"}, 0.35},
        {{"", "1", "5"}, 0.37},
        {{"", "1", "6"}, 0.34},
        {{"", "1", "7"}, 0.42},
        {{"", "1", "8"}, 0.32},
        {{"", "1", "9"}, 0.34},
        {{"", "1", "10"}, 0.33},
        {{"", "1", "11"}, 0.34},
        {{"", "1", "12"}, 0.33},
        {{"", "2", "1"}, 0.38},
        {{"", "2", "3"}, 0.48},
        {{"", "2", "4"}, 0.46},
        {{"", "2", "5"}, 0.48},
        {{"", "2", "6"}, 0.46},
        {{"", "2", "7"}, 0.39},
        {{"", "2", "8"}, 0.4},
        {{"", "2", "9"}, 0.41},
        {{"", "2", "10"}, 0.41},
        {{"", "2", "11"}, 0.43},
        {{"", "2", "12"}, 0.4},
        {{"", "3", "1"}, 0.38},
        {{"", "3", "2"}, 0.48},
        {{"", "3", "4"}, 0.5},
        {{"", "3", "5"}, 0.51},
        {{"", "3", "6"}, 0.5},
        {{"", "3", "7"}, 0.4},
        {{"", "3", "8"}, 0.39},
        {{"", "3", "9"}, 0.45},
        {{"", "3", "10"}, 0.44},
        {{"", "3", "11"}, 0.47},
        {{"", "3", "12"}, 0.42},
        {{"", "4", "1"}, 0.35},
        {{"", "4", "2"}, 0.46},
        {{"", "4", "3"}, 0.5},
        {{"", "4", "5"}, 0.5},
        {{"", "4", "6"}, 0.5},
        {{"", "4", "7"}, 0.37},
        {{"", "4", "8"}, 0.37},
        {{"", "4", "9"}, 0.41},
        {{"", "4", "10"}, 0.43},
        {{"", "4", "11"}, 0.45},
        {{"", "4", "12"}, 0.4},
        {{"", "5", "1"}, 0.37},
        {{"", "5", "2"}, 0.48},
        {{"", "5", "3"}, 0.51},
        {{"", "5", "4"}, 0.5},
        {{"", "5", "6"}, 0.5},
        {{"", "5", "7"}, 0.39},
        {{"", "5", "8"}, 0.38},
        {{"", "5", "9"}, 0.43},
        {{"", "5", "10"}, 0.43},
        {{"", "5", "11"}, 0.46},
        {{"", "5", "12"}, 0.42},
        {{"", "6", "1"}, 0.34},
        {{"", "6", "2"}, 0.46},
        {{"", "6", "3"}, 0.5},
        {{"", "6", "4"}, 0.5},
        {{"", "6", "5"}, 0.5},
        {{"", "6", "7"}, 0.37},
        {{"", "6", "8"}, 0.35},
        {{"", "6", "9"}, 0.39},
        {{"", "6", "10"}, 0.41},
        {{"", "6", "11"}, 0.44},
        {{"", "6", "12"}, 0.41},
        {{"", "7", "1"}, 0.42},
        {{"", "7", "2"}, 0.39},
        {{"", "7", "3"}, 0.4},
        {{"", "7", "4"}, 0.37},
        {{"", "7", "5"}, 0.39},
        {{"", "7", "6"}, 0.37},
        {{"", "7", "8"}, 0.33},
        {{"", "7", "9"}, 0.37},
        {{"", "7", "10"}, 0.37},
        {{"", "7", "11"}, 0.35},
        {{"", "7", "12"}, 0.35},
        {{"", "8", "1"}, 0.32},
        {{"", "8", "2"}, 0.4},
        {{"", "8", "3"}, 0.39},
        {{"", "8", "4"}, 0.37},
        {{"", "8", "5"}, 0.38},
        {{"", "8", "6"}, 0.35},
        {{"", "8", "7"}, 0.33},
        {{"", "8", "9"}, 0.36},
        {{"", "8", "10"}, 0.37},
        {{"", "8", "11"}, 0.37},
        {{"", "8", "12"}, 0.36},
        {{"", "9", "1"}, 0.34},
        {{"", "9", "2"}, 0.41},
        {{"", "9", "3"}, 0.45},
        {{"", "9", "4"}, 0.41},
        {{"", "9", "5"}, 0.43},
        {{"", "9", "6"}, 0.39},
        {{"", "9", "7"}, 0.37},
        {{"", "9", "8"}, 0.36},
        {{"", "9", "10"}, 0.41},
        {{"", "9", "11"}, 0.4},
        {{"", "9", "12"}, 0.38},
        {{"", "10", "1"}, 0.33},
        {{"", "10", "2"}, 0.41},
        {{"", "10", "3"}, 0.44},
        {{"", "10", "4"}, 0.43},
        {{"", "10", "5"}, 0.43},
        {{"", "10", "6"}, 0.41},
        {{"", "10", "7"}, 0.37},
        {{"", "10", "8"}, 0.37},
        {{"", "10", "9"}, 0.41},
        {{"", "10", "11"}, 0.41},
        {{"", "10", "12"}, 0.39},
        {{"", "11", "1"}, 0.34},
        {{"", "11", "2"}, 0.43},
        {{"", "11", "3"}, 0.47},
        {{"", "11", "4"}, 0.45},
        {{"", "11", "5"}, 0.46},
        {{"", "11", "6"}, 0.44},
        {{"", "11", "7"}, 0.35},
        {{"", "11", "8"}, 0.37},
        {{"", "11", "9"}, 0.4},
        {{"", "11", "10"}, 0.41},
        {{"", "11", "12"}, 0.4},
        {{"", "12", "1"}, 0.33},
        {{"", "12", "2"}, 0.4},
        {{"", "12", "3"}, 0.42},
        {{"", "12", "4"}, 0.4},
        {{"", "12", "5"}, 0.42},
        {{"", "12", "6"}, 0.41},
        {{"", "12", "7"}, 0.35},
        {{"", "12", "8"}, 0.36},
        {{"", "12", "9"}, 0.38},
        {{"", "12", "10"}, 0.39},
        {{"", "12", "11"}, 0.4}
    };
<<<<<<< HEAD
    interBucketCorrelation_[CrifRecord::RiskType::CreditQ] = Matrix(12, 12, temp.begin(), temp.end());
=======
>>>>>>> d993676d

     // Equity inter-bucket correlations
    interBucketCorrelation_[RiskType::Equity] = {
        {{"", "1", "2"}, 0.18},
        {{"", "1", "3"}, 0.19},
        {{"", "1", "4"}, 0.19},
        {{"", "1", "5"}, 0.14},
        {{"", "1", "6"}, 0.16},
        {{"", "1", "7"}, 0.15},
        {{"", "1", "8"}, 0.16},
        {{"", "1", "9"}, 0.18},
        {{"", "1", "10"}, 0.12},
        {{"", "1", "11"}, 0.19},
        {{"", "1", "12"}, 0.19},
        {{"", "2", "1"}, 0.18},
        {{"", "2", "3"}, 0.22},
        {{"", "2", "4"}, 0.21},
        {{"", "2", "5"}, 0.15},
        {{"", "2", "6"}, 0.18},
        {{"", "2", "7"}, 0.17},
        {{"", "2", "8"}, 0.19},
        {{"", "2", "9"}, 0.2},
        {{"", "2", "10"}, 0.14},
        {{"", "2", "11"}, 0.21},
        {{"", "2", "12"}, 0.21},
        {{"", "3", "1"}, 0.19},
        {{"", "3", "2"}, 0.22},
        {{"", "3", "4"}, 0.22},
        {{"", "3", "5"}, 0.13},
        {{"", "3", "6"}, 0.16},
        {{"", "3", "7"}, 0.18},
        {{"", "3", "8"}, 0.17},
        {{"", "3", "9"}, 0.22},
        {{"", "3", "10"}, 0.13},
        {{"", "3", "11"}, 0.2},
        {{"", "3", "12"}, 0.2},
        {{"", "4", "1"}, 0.19},
        {{"", "4", "2"}, 0.21},
        {{"", "4", "3"}, 0.22},
        {{"", "4", "5"}, 0.17},
        {{"", "4", "6"}, 0.22},
        {{"", "4", "7"}, 0.22},
        {{"", "4", "8"}, 0.23},
        {{"", "4", "9"}, 0.22},
        {{"", "4", "10"}, 0.17},
        {{"", "4", "11"}, 0.26},
        {{"", "4", "12"}, 0.26},
        {{"", "5", "1"}, 0.14},
        {{"", "5", "2"}, 0.15},
        {{"", "5", "3"}, 0.13},
        {{"", "5", "4"}, 0.17},
        {{"", "5", "6"}, 0.29},
        {{"", "5", "7"}, 0.26},
        {{"", "5", "8"}, 0.29},
        {{"", "5", "9"}, 0.14},
        {{"", "5", "10"}, 0.24},
        {{"", "5", "11"}, 0.32},
        {{"", "5", "12"}, 0.32},
        {{"", "6", "1"}, 0.16},
        {{"", "6", "2"}, 0.18},
        {{"", "6", "3"}, 0.16},
        {{"", "6", "4"}, 0.22},
        {{"", "6", "5"}, 0.29},
        {{"", "6", "7"}, 0.34},
        {{"", "6", "8"}, 0.36},
        {{"", "6", "9"}, 0.17},
        {{"", "6", "10"}, 0.3},
        {{"", "6", "11"}, 0.39},
        {{"", "6", "12"}, 0.39},
        {{"", "7", "1"}, 0.15},
        {{"", "7", "2"}, 0.17},
        {{"", "7", "3"}, 0.18},
        {{"", "7", "4"}, 0.22},
        {{"", "7", "5"}, 0.26},
        {{"", "7", "6"}, 0.34},
        {{"", "7", "8"}, 0.33},
        {{"", "7", "9"}, 0.16},
        {{"", "7", "10"}, 0.28},
        {{"", "7", "11"}, 0.36},
        {{"", "7", "12"}, 0.36},
        {{"", "8", "1"}, 0.16},
        {{"", "8", "2"}, 0.19},
        {{"", "8", "3"}, 0.17},
        {{"", "8", "4"}, 0.23},
        {{"", "8", "5"}, 0.29},
        {{"", "8", "6"}, 0.36},
        {{"", "8", "7"}, 0.33},
        {{"", "8", "9"}, 0.17},
        {{"", "8", "10"}, 0.29},
        {{"", "8", "11"}, 0.4},
        {{"", "8", "12"}, 0.4},
        {{"", "9", "1"}, 0.18},
        {{"", "9", "2"}, 0.2},
        {{"", "9", "3"}, 0.22},
        {{"", "9", "4"}, 0.22},
        {{"", "9", "5"}, 0.14},
        {{"", "9", "6"}, 0.17},
        {{"", "9", "7"}, 0.16},
        {{"", "9", "8"}, 0.17},
        {{"", "9", "10"}, 0.13},
        {{"", "9", "11"}, 0.21},
        {{"", "9", "12"}, 0.21},
        {{"", "10", "1"}, 0.12},
        {{"", "10", "2"}, 0.14},
        {{"", "10", "3"}, 0.13},
        {{"", "10", "4"}, 0.17},
        {{"", "10", "5"}, 0.24},
        {{"", "10", "6"}, 0.3},
        {{"", "10", "7"}, 0.28},
        {{"", "10", "8"}, 0.29},
        {{"", "10", "9"}, 0.13},
        {{"", "10", "11"}, 0.3},
        {{"", "10", "12"}, 0.3},
        {{"", "11", "1"}, 0.19},
        {{"", "11", "2"}, 0.21},
        {{"", "11", "3"}, 0.2},
        {{"", "11", "4"}, 0.26},
        {{"", "11", "5"}, 0.32},
        {{"", "11", "6"}, 0.39},
        {{"", "11", "7"}, 0.36},
        {{"", "11", "8"}, 0.4},
        {{"", "11", "9"}, 0.21},
        {{"", "11", "10"}, 0.3},
        {{"", "11", "12"}, 0.45},
        {{"", "12", "1"}, 0.19},
        {{"", "12", "2"}, 0.21},
        {{"", "12", "3"}, 0.2},
        {{"", "12", "4"}, 0.26},
        {{"", "12", "5"}, 0.32},
        {{"", "12", "6"}, 0.39},
        {{"", "12", "7"}, 0.36},
        {{"", "12", "8"}, 0.4},
        {{"", "12", "9"}, 0.21},
        {{"", "12", "10"}, 0.3},
        {{"", "12", "11"}, 0.45}
    };
<<<<<<< HEAD
    interBucketCorrelation_[CrifRecord::RiskType::Equity] = Matrix(12, 12, temp.begin(), temp.end());
=======
>>>>>>> d993676d

    // Commodity inter-bucket correlations
    interBucketCorrelation_[RiskType::Commodity] = {
        {{"", "1", "2"}, 0.22},
        {{"", "1", "3"}, 0.18},
        {{"", "1", "4"}, 0.21},
        {{"", "1", "5"}, 0.2},
        {{"", "1", "6"}, 0.24},
        {{"", "1", "7"}, 0.49},
        {{"", "1", "8"}, 0.16},
        {{"", "1", "9"}, 0.38},
        {{"", "1", "10"}, 0.14},
        {{"", "1", "11"}, 0.1},
        {{"", "1", "12"}, 0.02},
        {{"", "1", "13"}, 0.12},
        {{"", "1", "14"}, 0.11},
        {{"", "1", "15"}, 0.02},
        {{"", "1", "16"}, 0.0},
        {{"", "1", "17"}, 0.17},
        {{"", "2", "1"}, 0.22},
        {{"", "2", "3"}, 0.92},
        {{"", "2", "4"}, 0.9},
        {{"", "2", "5"}, 0.88},
        {{"", "2", "6"}, 0.25},
        {{"", "2", "7"}, 0.08},
        {{"", "2", "8"}, 0.19},
        {{"", "2", "9"}, 0.17},
        {{"", "2", "10"}, 0.17},
        {{"", "2", "11"}, 0.42},
        {{"", "2", "12"}, 0.28},
        {{"", "2", "13"}, 0.36},
        {{"", "2", "14"}, 0.27},
        {{"", "2", "15"}, 0.2},
        {{"", "2", "16"}, 0.0},
        {{"", "2", "17"}, 0.64},
        {{"", "3", "1"}, 0.18},
        {{"", "3", "2"}, 0.92},
        {{"", "3", "4"}, 0.87},
        {{"", "3", "5"}, 0.84},
        {{"", "3", "6"}, 0.16},
        {{"", "3", "7"}, 0.07},
        {{"", "3", "8"}, 0.15},
        {{"", "3", "9"}, 0.1},
        {{"", "3", "10"}, 0.18},
        {{"", "3", "11"}, 0.33},
        {{"", "3", "12"}, 0.22},
        {{"", "3", "13"}, 0.27},
        {{"", "3", "14"}, 0.23},
        {{"", "3", "15"}, 0.16},
        {{"", "3", "16"}, 0.0},
        {{"", "3", "17"}, 0.54},
        {{"", "4", "1"}, 0.21},
        {{"", "4", "2"}, 0.9},
        {{"", "4", "3"}, 0.87},
        {{"", "4", "5"}, 0.77},
        {{"", "4", "6"}, 0.19},
        {{"", "4", "7"}, 0.11},
        {{"", "4", "8"}, 0.18},
        {{"", "4", "9"}, 0.16},
        {{"", "4", "10"}, 0.14},
        {{"", "4", "11"}, 0.32},
        {{"", "4", "12"}, 0.22},
        {{"", "4", "13"}, 0.28},
        {{"", "4", "14"}, 0.22},
        {{"", "4", "15"}, 0.11},
        {{"", "4", "16"}, 0.0},
        {{"", "4", "17"}, 0.58},
        {{"", "5", "1"}, 0.2},
        {{"", "5", "2"}, 0.88},
        {{"", "5", "3"}, 0.84},
        {{"", "5", "4"}, 0.77},
        {{"", "5", "6"}, 0.19},
        {{"", "5", "7"}, 0.09},
        {{"", "5", "8"}, 0.12},
        {{"", "5", "9"}, 0.13},
        {{"", "5", "10"}, 0.18},
        {{"", "5", "11"}, 0.42},
        {{"", "5", "12"}, 0.34},
        {{"", "5", "13"}, 0.32},
        {{"", "5", "14"}, 0.29},
        {{"", "5", "15"}, 0.13},
        {{"", "5", "16"}, 0.0},
        {{"", "5", "17"}, 0.59},
        {{"", "6", "1"}, 0.24},
        {{"", "6", "2"}, 0.25},
        {{"", "6", "3"}, 0.16},
        {{"", "6", "4"}, 0.19},
        {{"", "6", "5"}, 0.19},
        {{"", "6", "7"}, 0.31},
        {{"", "6", "8"}, 0.62},
        {{"", "6", "9"}, 0.23},
        {{"", "6", "10"}, 0.1},
        {{"", "6", "11"}, 0.21},
        {{"", "6", "12"}, 0.05},
        {{"", "6", "13"}, 0.18},
        {{"", "6", "14"}, 0.1},
        {{"", "6", "15"}, 0.08},
        {{"", "6", "16"}, 0.0},
        {{"", "6", "17"}, 0.28},
        {{"", "7", "1"}, 0.49},
        {{"", "7", "2"}, 0.08},
        {{"", "7", "3"}, 0.07},
        {{"", "7", "4"}, 0.11},
        {{"", "7", "5"}, 0.09},
        {{"", "7", "6"}, 0.31},
        {{"", "7", "8"}, 0.21},
        {{"", "7", "9"}, 0.79},
        {{"", "7", "10"}, 0.17},
        {{"", "7", "11"}, 0.1},
        {{"", "7", "12"}, -0.08},
        {{"", "7", "13"}, 0.1},
        {{"", "7", "14"}, 0.07},
        {{"", "7", "15"}, -0.02},
        {{"", "7", "16"}, 0.0},
        {{"", "7", "17"}, 0.13},
        {{"", "8", "1"}, 0.16},
        {{"", "8", "2"}, 0.19},
        {{"", "8", "3"}, 0.15},
        {{"", "8", "4"}, 0.18},
        {{"", "8", "5"}, 0.12},
        {{"", "8", "6"}, 0.62},
        {{"", "8", "7"}, 0.21},
        {{"", "8", "9"}, 0.16},
        {{"", "8", "10"}, 0.08},
        {{"", "8", "11"}, 0.13},
        {{"", "8", "12"}, -0.07},
        {{"", "8", "13"}, 0.07},
        {{"", "8", "14"}, 0.05},
        {{"", "8", "15"}, 0.02},
        {{"", "8", "16"}, 0.0},
        {{"", "8", "17"}, 0.19},
        {{"", "9", "1"}, 0.38},
        {{"", "9", "2"}, 0.17},
        {{"", "9", "3"}, 0.1},
        {{"", "9", "4"}, 0.16},
        {{"", "9", "5"}, 0.13},
        {{"", "9", "6"}, 0.23},
        {{"", "9", "7"}, 0.79},
        {{"", "9", "8"}, 0.16},
        {{"", "9", "10"}, 0.15},
        {{"", "9", "11"}, 0.09},
        {{"", "9", "12"}, -0.06},
        {{"", "9", "13"}, 0.06},
        {{"", "9", "14"}, 0.06},
        {{"", "9", "15"}, 0.01},
        {{"", "9", "16"}, 0.0},
        {{"", "9", "17"}, 0.16},
        {{"", "10", "1"}, 0.14},
        {{"", "10", "2"}, 0.17},
        {{"", "10", "3"}, 0.18},
        {{"", "10", "4"}, 0.14},
        {{"", "10", "5"}, 0.18},
        {{"", "10", "6"}, 0.1},
        {{"", "10", "7"}, 0.17},
        {{"", "10", "8"}, 0.08},
        {{"", "10", "9"}, 0.15},
        {{"", "10", "11"}, 0.16},
        {{"", "10", "12"}, 0.09},
        {{"", "10", "13"}, 0.14},
        {{"", "10", "14"}, 0.09},
        {{"", "10", "15"}, 0.03},
        {{"", "10", "16"}, 0.0},
        {{"", "10", "17"}, 0.11},
        {{"", "11", "1"}, 0.1},
        {{"", "11", "2"}, 0.42},
        {{"", "11", "3"}, 0.33},
        {{"", "11", "4"}, 0.32},
        {{"", "11", "5"}, 0.42},
        {{"", "11", "6"}, 0.21},
        {{"", "11", "7"}, 0.1},
        {{"", "11", "8"}, 0.13},
        {{"", "11", "9"}, 0.09},
        {{"", "11", "10"}, 0.16},
        {{"", "11", "12"}, 0.36},
        {{"", "11", "13"}, 0.3},
        {{"", "11", "14"}, 0.25},
        {{"", "11", "15"}, 0.18},
        {{"", "11", "16"}, 0.0},
        {{"", "11", "17"}, 0.37},
        {{"", "12", "1"}, 0.02},
        {{"", "12", "2"}, 0.28},
        {{"", "12", "3"}, 0.22},
        {{"", "12", "4"}, 0.22},
        {{"", "12", "5"}, 0.34},
        {{"", "12", "6"}, 0.05},
        {{"", "12", "7"}, -0.08},
        {{"", "12", "8"}, -0.07},
        {{"", "12", "9"}, -0.06},
        {{"", "12", "10"}, 0.09},
        {{"", "12", "11"}, 0.36},
        {{"", "12", "13"}, 0.2},
        {{"", "12", "14"}, 0.18},
        {{"", "12", "15"}, 0.11},
        {{"", "12", "16"}, 0.0},
        {{"", "12", "17"}, 0.26},
        {{"", "13", "1"}, 0.12},
        {{"", "13", "2"}, 0.36},
        {{"", "13", "3"}, 0.27},
        {{"", "13", "4"}, 0.28},
        {{"", "13", "5"}, 0.32},
        {{"", "13", "6"}, 0.18},
        {{"", "13", "7"}, 0.1},
        {{"", "13", "8"}, 0.07},
        {{"", "13", "9"}, 0.06},
        {{"", "13", "10"}, 0.14},
        {{"", "13", "11"}, 0.3},
        {{"", "13", "12"}, 0.2},
        {{"", "13", "14"}, 0.28},
        {{"", "13", "15"}, 0.19},
        {{"", "13", "16"}, 0.0},
        {{"", "13", "17"}, 0.39},
        {{"", "14", "1"}, 0.11},
        {{"", "14", "2"}, 0.27},
        {{"", "14", "3"}, 0.23},
        {{"", "14", "4"}, 0.22},
        {{"", "14", "5"}, 0.29},
        {{"", "14", "6"}, 0.1},
        {{"", "14", "7"}, 0.07},
        {{"", "14", "8"}, 0.05},
        {{"", "14", "9"}, 0.06},
        {{"", "14", "10"}, 0.09},
        {{"", "14", "11"}, 0.25},
        {{"", "14", "12"}, 0.18},
        {{"", "14", "13"}, 0.28},
        {{"", "14", "15"}, 0.13},
        {{"", "14", "16"}, 0.0},
        {{"", "14", "17"}, 0.26},
        {{"", "15", "1"}, 0.02},
        {{"", "15", "2"}, 0.2},
        {{"", "15", "3"}, 0.16},
        {{"", "15", "4"}, 0.11},
        {{"", "15", "5"}, 0.13},
        {{"", "15", "6"}, 0.08},
        {{"", "15", "7"}, -0.02},
        {{"", "15", "8"}, 0.02},
        {{"", "15", "9"}, 0.01},
        {{"", "15", "10"}, 0.03},
        {{"", "15", "11"}, 0.18},
        {{"", "15", "12"}, 0.11},
        {{"", "15", "13"}, 0.19},
        {{"", "15", "14"}, 0.13},
        {{"", "15", "16"}, 0.0},
        {{"", "15", "17"}, 0.21},
        {{"", "16", "1"}, 0.0},
        {{"", "16", "2"}, 0.0},
        {{"", "16", "3"}, 0.0},
        {{"", "16", "4"}, 0.0},
        {{"", "16", "5"}, 0.0},
        {{"", "16", "6"}, 0.0},
        {{"", "16", "7"}, 0.0},
        {{"", "16", "8"}, 0.0},
        {{"", "16", "9"}, 0.0},
        {{"", "16", "10"}, 0.0},
        {{"", "16", "11"}, 0.0},
        {{"", "16", "12"}, 0.0},
        {{"", "16", "13"}, 0.0},
        {{"", "16", "14"}, 0.0},
        {{"", "16", "15"}, 0.0},
        {{"", "16", "17"}, 0.0},
        {{"", "17", "1"}, 0.17},
        {{"", "17", "2"}, 0.64},
        {{"", "17", "3"}, 0.54},
        {{"", "17", "4"}, 0.58},
        {{"", "17", "5"}, 0.59},
        {{"", "17", "6"}, 0.28},
        {{"", "17", "7"}, 0.13},
        {{"", "17", "8"}, 0.19},
        {{"", "17", "9"}, 0.16},
        {{"", "17", "10"}, 0.11},
        {{"", "17", "11"}, 0.37},
        {{"", "17", "12"}, 0.26},
        {{"", "17", "13"}, 0.39},
        {{"", "17", "14"}, 0.26},
        {{"", "17", "15"}, 0.21},
        {{"", "17", "16"}, 0.0}
    };
<<<<<<< HEAD
    interBucketCorrelation_[CrifRecord::RiskType::Commodity] = Matrix(17, 17, temp.begin(), temp.end());

    // Equity intra-bucket correlations (exclude Residual and deal with it in the method - it is 0%) - changed
   intraBucketCorrelation_[CrifRecord::RiskType::Equity] = { 0.18, 0.2, 0.28, 0.24, 0.25, 0.36, 0.35, 0.37, 0.23, 0.27, 0.45, 0.45 };

    // Commodity intra-bucket correlations
   intraBucketCorrelation_[CrifRecord::RiskType::Commodity] = { 0.83, 0.97, 0.93, 0.97, 0.98, 0.9, 0.98, 0.49, 0.8, 0.46, 0.58, 0.53, 0.62, 0.16, 0.18, 0, 0.38 };
=======

    // Equity intra-bucket correlations (exclude Residual and deal with it in the method - it is 0%) - changed
    intraBucketCorrelation_[RiskType::Equity] = {
        {{"1", "", ""}, 0.18},
        {{"2", "", ""}, 0.2},
        {{"3", "", ""}, 0.28},
        {{"4", "", ""}, 0.24},
        {{"5", "", ""}, 0.25},
        {{"6", "", ""}, 0.36},
        {{"7", "", ""}, 0.35},
        {{"8", "", ""}, 0.37},
        {{"9", "", ""}, 0.23},
        {{"10", "", ""}, 0.27},
        {{"11", "", ""}, 0.45},
        {{"12", "", ""}, 0.45}
    };

    // Commodity intra-bucket correlations
    intraBucketCorrelation_[RiskType::Commodity] = {
        {{"1", "", ""}, 0.83},
        {{"2", "", ""}, 0.97},
        {{"3", "", ""}, 0.93},
        {{"4", "", ""}, 0.97},
        {{"5", "", ""}, 0.98},
        {{"6", "", ""}, 0.9},
        {{"7", "", ""}, 0.98},
        {{"8", "", ""}, 0.49},
        {{"9", "", ""}, 0.8},
        {{"10", "", ""}, 0.46},
        {{"11", "", ""}, 0.58},
        {{"12", "", ""}, 0.53},
        {{"13", "", ""}, 0.62},
        {{"14", "", ""}, 0.16},
        {{"15", "", ""}, 0.18},
        {{"16", "", ""}, 0},
        {{"17", "", ""}, 0.38}
    };
>>>>>>> d993676d

    // Initialise the single, ad-hoc type, correlations
    xccyCorr_ = 0.04;
    infCorr_ = 0.24;
    infVolCorr_ = 0.24;
    irSubCurveCorr_ = 0.993;
    irInterCurrencyCorr_ = 0.32;
    crqResidualIntraCorr_ = 0.5;
    crqSameIntraCorr_ = 0.93;
    crqDiffIntraCorr_ = 0.46;
    crnqResidualIntraCorr_ = 0.5;
    crnqSameIntraCorr_ = 0.83;
    crnqDiffIntraCorr_ = 0.32;
    crnqInterCorr_ = 0.43;
    fxCorr_ = 0.5;
    basecorrCorr_ = 0.29;

    // clang-format ond
}

/* The CurvatureMargin must be multiplied by a scale factor of HVR(IR)^{-2}, where HVR(IR)
is the historical volatility ratio for the interest-rate risk class (see page 8 section 11(d)
of the ISDA-SIMM-v2.6 documentation).
*/
QuantLib::Real SimmConfiguration_ISDA_V2_6::curvatureMarginScaling() const { return pow(hvr_ir_, -2.0); }

void SimmConfiguration_ISDA_V2_6::addLabels2(const CrifRecord::RiskType& rt, const string& label_2) {
    // Call the shared implementation
    SimmConfigurationBase::addLabels2Impl(rt, label_2);
}

string SimmConfiguration_ISDA_V2_6::labels2(const boost::shared_ptr<InterestRateIndex>& irIndex) const {
    // Special for BMA
    if (boost::algorithm::starts_with(irIndex->name(), "BMA")) {
        return "Municipal";
    }

    // Otherwise pass off to base class
    return SimmConfigurationBase::labels2(irIndex);
}

} // namespace analytics
} // namespace ore<|MERGE_RESOLUTION|>--- conflicted
+++ resolved
@@ -18,7 +18,7 @@
 
 namespace ore {
 namespace analytics {
-
+    using RiskType = CrifRecord::RiskType;
 QuantLib::Size SimmConfiguration_ISDA_V2_6::group(const string& qualifier,
                                                   const std::map<QuantLib::Size, std::set<string>>& categories) const {
     QuantLib::Size result = 0;
@@ -37,11 +37,11 @@
     return result;
 }
 
-QuantLib::Real SimmConfiguration_ISDA_V2_6::weight(const CrifRecord::RiskType& rt, boost::optional<string> qualifier,
+QuantLib::Real SimmConfiguration_ISDA_V2_6::weight(const RiskType& rt, boost::optional<string> qualifier,
                                                    boost::optional<std::string> label_1,
                                                    const std::string& calculationCurrency) const {
 
-    if (rt == CrifRecord::RiskType::FX) {
+    if (rt == RiskType::FX) {
         QL_REQUIRE(calculationCurrency != "", "no calculation currency provided weight");
         QL_REQUIRE(qualifier, "need a qualifier to return a risk weight for the risk type FX");
 
@@ -53,13 +53,13 @@
     return SimmConfigurationBase::weight(rt, qualifier, label_1);
 }
 
-QuantLib::Real SimmConfiguration_ISDA_V2_6::correlation(const CrifRecord::RiskType& firstRt, const string& firstQualifier,
+QuantLib::Real SimmConfiguration_ISDA_V2_6::correlation(const RiskType& firstRt, const string& firstQualifier,
                                                         const string& firstLabel_1, const string& firstLabel_2,
-                                                        const CrifRecord::RiskType& secondRt, const string& secondQualifier,
+                                                        const RiskType& secondRt, const string& secondQualifier,
                                                         const string& secondLabel_1, const string& secondLabel_2,
                                                         const std::string& calculationCurrency) const {
 
-    if (firstRt == CrifRecord::RiskType::FX && secondRt == CrifRecord::RiskType::FX) {
+    if (firstRt == RiskType::FX && secondRt == RiskType::FX) {
         QL_REQUIRE(calculationCurrency != "", "no calculation currency provided corr");
         QuantLib::Size g = group(calculationCurrency, ccyGroups_);
         QuantLib::Size g1 = group(firstQualifier, ccyGroups_);
@@ -161,20 +161,7 @@
         };
 
         rwBucket_ = {
-<<<<<<< HEAD
-            { CrifRecord::RiskType::CreditQ, { 75, 90, 84, 54, 62, 48, 185, 343, 255, 250, 214, 173, 343 } },
-            { CrifRecord::RiskType::CreditNonQ, { 280, 1300, 1300 } },
-            { CrifRecord::RiskType::Equity, { 30, 33, 36, 29, 26, 25, 34, 28, 36, 50, 19, 19, 50 } },
-            { CrifRecord::RiskType::Commodity, { 48, 29, 33, 25, 35, 30, 60, 52, 68, 63, 21, 21, 15, 16, 13, 68, 17 } },
-            { CrifRecord::RiskType::EquityVol, { 0.45, 0.45, 0.45, 0.45, 0.45, 0.45, 0.45, 0.45, 0.45, 0.45, 0.45, 0.96, 0.45 } },
-        };
-
-        rwLabel_1_ = {
-            { { CrifRecord::RiskType::IRCurve, "1" }, { 109, 105, 90, 71, 66, 66, 64, 60, 60, 61, 61, 67 } },
-            { { CrifRecord::RiskType::IRCurve, "2" }, { 15, 18, 9.0, 11, 13, 15, 19, 23, 23, 22, 22, 23 } },
-            { { CrifRecord::RiskType::IRCurve, "3" }, { 163, 109, 87, 89, 102, 96, 101, 97, 97, 102, 106, 101 } },
-=======
-            {RiskType::CreditQ,
+            {CrifRecord::RiskType::CreditQ,
              {{{"1", "", ""}, 75},
               {{"2", "", ""}, 90},
               {{"3", "", ""}, 84},
@@ -188,8 +175,8 @@
               {{"11", "", ""}, 214},
               {{"12", "", ""}, 173},
               {{"Residual", "", ""}, 343}}},
-            {RiskType::CreditNonQ, {{{"1", "", ""}, 280}, {{"2", "", ""}, 1300}, {{"Residual", "", ""}, 1300}}},
-            {RiskType::Equity,
+            {CrifRecord::RiskType::CreditNonQ, {{{"1", "", ""}, 280}, {{"2", "", ""}, 1300}, {{"Residual", "", ""}, 1300}}},
+            {CrifRecord::RiskType::Equity,
              {{{"1", "", ""}, 30},
               {{"2", "", ""}, 33},
               {{"3", "", ""}, 36},
@@ -203,7 +190,7 @@
               {{"11", "", ""}, 19},
               {{"12", "", ""}, 19},
               {{"Residual", "", ""}, 50}}},
-            {RiskType::Commodity,
+            {CrifRecord::RiskType::Commodity,
              {{{"1", "", ""}, 48},
               {{"2", "", ""}, 29},
               {{"3", "", ""}, 33},
@@ -221,7 +208,7 @@
               {{"15", "", ""}, 13},
               {{"16", "", ""}, 68},
               {{"17", "", ""}, 17}}},
-            {RiskType::EquityVol,
+            {CrifRecord::RiskType::EquityVol,
              {{{"1", "", ""}, 0.45},
               {{"2", "", ""}, 0.45},
               {{"3", "", ""}, 0.45},
@@ -238,7 +225,7 @@
         };
 
         rwLabel_1_ = {
-            {RiskType::IRCurve, {
+            {CrifRecord::RiskType::IRCurve, {
                 {{"1", "2w", ""}, 109},
                 {{"1", "1m", ""}, 105},
                 {{"1", "3m", ""}, 90},
@@ -276,7 +263,6 @@
                 {{"3", "20y", ""}, 106},
                 {{"3", "30y", ""}, 101}}
             }
->>>>>>> d993676d
         };
 
         // Historical volatility ratios
@@ -337,20 +323,7 @@
         };
 
         rwBucket_ = {
-<<<<<<< HEAD
-            { CrifRecord::RiskType::CreditQ, { 20, 27, 17, 12, 13, 12, 50, 93, 51, 57, 43, 37, 93 } },
-            { CrifRecord::RiskType::CreditNonQ, { 66, 280, 280 } },
-            { CrifRecord::RiskType::Equity, { 8.8, 9.6, 10, 9.0, 8.6, 8.6, 11, 10, 9.8, 14, 6.1, 6.1, 14 } },
-            { CrifRecord::RiskType::Commodity, { 11, 9.1, 8.3, 7.4, 10, 9.3, 17, 12, 14, 18, 6.6, 6.7, 5.0, 4.8, 3.8, 18, 5.2 } },
-            { CrifRecord::RiskType::EquityVol, { 0.093, 0.093, 0.093, 0.093, 0.093, 0.093, 0.093, 0.093, 0.093, 0.093, 0.093, 0.23, 0.093 } },
-        };
-
-        rwLabel_1_ = {
-            { { CrifRecord::RiskType::IRCurve, "1" }, { 19, 15, 12, 13, 15, 18, 18, 18, 18, 18, 17, 18 } },
-            { { CrifRecord::RiskType::IRCurve, "2" }, { 1.7, 2.9, 1.7, 2.0, 3.4, 4.8, 5.8, 7.3, 7.8, 7.5, 8.0, 9.0 } },
-            { { CrifRecord::RiskType::IRCurve, "3" }, { 55, 29, 18, 21, 26, 25, 34, 33, 34, 31, 34, 28 } },
-=======
-            {RiskType::CreditQ,
+            {CrifRecord::RiskType::CreditQ,
              {{{"1", "", ""}, 20},
               {{"2", "", ""}, 27},
               {{"3", "", ""}, 17},
@@ -364,8 +337,8 @@
               {{"11", "", ""}, 43},
               {{"12", "", ""}, 37},
               {{"Residual", "", ""}, 93}}},
-            {RiskType::CreditNonQ, {{{"1", "", ""}, 66}, {{"2", "", ""}, 280}, {{"Residual", "", ""}, 280}}},
-            {RiskType::Equity,
+            {CrifRecord::RiskType::CreditNonQ, {{{"1", "", ""}, 66}, {{"2", "", ""}, 280}, {{"Residual", "", ""}, 280}}},
+            {CrifRecord::RiskType::Equity,
              {{{"1", "", ""}, 8.8},
               {{"2", "", ""}, 9.6},
               {{"3", "", ""}, 10},
@@ -379,7 +352,7 @@
               {{"11", "", ""}, 6.1},
               {{"12", "", ""}, 6.1},
               {{"Residual", "", ""}, 14}}},
-            {RiskType::Commodity,
+            {CrifRecord::RiskType::Commodity,
              {{{"1", "", ""}, 11},
               {{"2", "", ""}, 9.1},
               {{"3", "", ""}, 8.3},
@@ -397,7 +370,7 @@
               {{"15", "", ""}, 3.8},
               {{"16", "", ""}, 18},
               {{"17", "", ""}, 5.2}}},
-            {RiskType::EquityVol,
+            {CrifRecord::RiskType::EquityVol,
              {{{"1", "", ""}, 0.093},
               {{"2", "", ""}, 0.093},
               {{"3", "", ""}, 0.093},
@@ -415,7 +388,7 @@
 
         rwLabel_1_ = {
             {
-                RiskType::IRCurve,
+                CrifRecord::RiskType::IRCurve,
              {{{"1", "2w", ""}, 19},
               {{"1", "1m", ""}, 15},
               {{"1", "3m", ""}, 12},
@@ -452,7 +425,6 @@
               {{"3", "15y", ""}, 31},
               {{"3", "20y", ""}, 34},
               {{"3", "30y", ""}, 28}}},
->>>>>>> d993676d
         };
 
         // Historical volatility ratios
@@ -565,7 +537,7 @@
     fxHighVolCorrelation_ = Matrix(2, 2, temp.begin(), temp.end());
 
     // Interest rate tenor correlations (i.e. Label1 level correlations)
-    intraBucketCorrelation_[RiskType::IRCurve] = {
+    intraBucketCorrelation_[CrifRecord::RiskType::IRCurve] = {
         {{"", "2w", "1m"}, 0.77},
         {{"", "2w", "3m"}, 0.67},
         {{"", "2w", "6m"}, 0.59},
@@ -701,7 +673,7 @@
     };
 
     // CreditQ inter-bucket correlations
-    interBucketCorrelation_[RiskType::CreditQ] = {
+    interBucketCorrelation_[CrifRecord::RiskType::CreditQ] = {
         {{"", "1", "2"}, 0.38},
         {{"", "1", "3"}, 0.38},
         {{"", "1", "4"}, 0.35},
@@ -835,13 +807,9 @@
         {{"", "12", "10"}, 0.39},
         {{"", "12", "11"}, 0.4}
     };
-<<<<<<< HEAD
-    interBucketCorrelation_[CrifRecord::RiskType::CreditQ] = Matrix(12, 12, temp.begin(), temp.end());
-=======
->>>>>>> d993676d
 
      // Equity inter-bucket correlations
-    interBucketCorrelation_[RiskType::Equity] = {
+    interBucketCorrelation_[CrifRecord::RiskType::Equity] = {
         {{"", "1", "2"}, 0.18},
         {{"", "1", "3"}, 0.19},
         {{"", "1", "4"}, 0.19},
@@ -975,13 +943,9 @@
         {{"", "12", "10"}, 0.3},
         {{"", "12", "11"}, 0.45}
     };
-<<<<<<< HEAD
-    interBucketCorrelation_[CrifRecord::RiskType::Equity] = Matrix(12, 12, temp.begin(), temp.end());
-=======
->>>>>>> d993676d
 
     // Commodity inter-bucket correlations
-    interBucketCorrelation_[RiskType::Commodity] = {
+    interBucketCorrelation_[CrifRecord::RiskType::Commodity] = {
         {{"", "1", "2"}, 0.22},
         {{"", "1", "3"}, 0.18},
         {{"", "1", "4"}, 0.21},
@@ -1255,18 +1219,9 @@
         {{"", "17", "15"}, 0.21},
         {{"", "17", "16"}, 0.0}
     };
-<<<<<<< HEAD
-    interBucketCorrelation_[CrifRecord::RiskType::Commodity] = Matrix(17, 17, temp.begin(), temp.end());
 
     // Equity intra-bucket correlations (exclude Residual and deal with it in the method - it is 0%) - changed
-   intraBucketCorrelation_[CrifRecord::RiskType::Equity] = { 0.18, 0.2, 0.28, 0.24, 0.25, 0.36, 0.35, 0.37, 0.23, 0.27, 0.45, 0.45 };
-
-    // Commodity intra-bucket correlations
-   intraBucketCorrelation_[CrifRecord::RiskType::Commodity] = { 0.83, 0.97, 0.93, 0.97, 0.98, 0.9, 0.98, 0.49, 0.8, 0.46, 0.58, 0.53, 0.62, 0.16, 0.18, 0, 0.38 };
-=======
-
-    // Equity intra-bucket correlations (exclude Residual and deal with it in the method - it is 0%) - changed
-    intraBucketCorrelation_[RiskType::Equity] = {
+    intraBucketCorrelation_[CrifRecord::RiskType::Equity] = {
         {{"1", "", ""}, 0.18},
         {{"2", "", ""}, 0.2},
         {{"3", "", ""}, 0.28},
@@ -1282,7 +1237,7 @@
     };
 
     // Commodity intra-bucket correlations
-    intraBucketCorrelation_[RiskType::Commodity] = {
+    intraBucketCorrelation_[CrifRecord::RiskType::Commodity] = {
         {{"1", "", ""}, 0.83},
         {{"2", "", ""}, 0.97},
         {{"3", "", ""}, 0.93},
@@ -1301,7 +1256,6 @@
         {{"16", "", ""}, 0},
         {{"17", "", ""}, 0.38}
     };
->>>>>>> d993676d
 
     // Initialise the single, ad-hoc type, correlations
     xccyCorr_ = 0.04;
@@ -1328,7 +1282,7 @@
 */
 QuantLib::Real SimmConfiguration_ISDA_V2_6::curvatureMarginScaling() const { return pow(hvr_ir_, -2.0); }
 
-void SimmConfiguration_ISDA_V2_6::addLabels2(const CrifRecord::RiskType& rt, const string& label_2) {
+void SimmConfiguration_ISDA_V2_6::addLabels2(const RiskType& rt, const string& label_2) {
     // Call the shared implementation
     SimmConfigurationBase::addLabels2Impl(rt, label_2);
 }
