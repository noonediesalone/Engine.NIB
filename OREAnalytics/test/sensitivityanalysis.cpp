--- conflicted
+++ resolved
@@ -738,6 +738,7 @@
     // Repeat analysis using the SensitivityAnalysis class and spot check a few deltas and gammas
     boost::shared_ptr<SensitivityAnalysis> sa = boost::make_shared<SensitivityAnalysis>(
         portfolio, initMarket, Market::defaultConfiguration, data, simMarketData, sensiData, conventions);
+    sa->generateSensitivities();
     map<pair<string, string>, Real> deltaMap = sa->delta();
     map<pair<string, string>, Real> gammaMap = sa->gamma();
 
@@ -768,10 +769,12 @@
         pair<string, string> p(cachedResults2[i].id, cachedResults2[i].label);
         Real delta = cachedResults2[i].npv;   // is delta
         Real gamma = cachedResults2[i].sensi; // is gamma
-        BOOST_CHECK_MESSAGE(fabs((delta - deltaMap[p]) / delta) < tolerance, "delta regression failed for trade "
-                                                                                 << p.first << " factor " << p.second);
-        BOOST_CHECK_MESSAGE(fabs((gamma - gammaMap[p]) / gamma) < tolerance, "gamma regression failed for trade "
-                                                                                 << p.first << " factor " << p.second);
+        BOOST_CHECK_MESSAGE(fabs((delta - deltaMap[p]) / delta) < tolerance, 
+            "delta regression failed for trade " << p.first << " factor " << p.second
+            << ", cached=" << delta << ", computed=" << deltaMap[p]);
+        BOOST_CHECK_MESSAGE(fabs((gamma - gammaMap[p]) / gamma) < tolerance, 
+            "gamma regression failed for trade " << p.first << " factor " << p.second
+            << ", cached=" << gamma << ", computed=" << gammaMap[p]);
     }
 
     BOOST_TEST_MESSAGE("Cube generated in " << elapsed << " seconds");
@@ -1113,17 +1116,12 @@
     }
 
     bool useOriginalFxForBaseCcyConv = true; // convert sensi to EUR using original FX rate (not the shifted rate)
-<<<<<<< HEAD
     boost::shared_ptr<SensitivityAnalysis> sa = 
         boost::make_shared<SensitivityAnalysis>(
             portfolio, initMarket, Market::defaultConfiguration, data, 
             simMarketData, sensiData, conventions, useOriginalFxForBaseCcyConv);
     sa->generateSensitivities();
-=======
-    boost::shared_ptr<SensitivityAnalysis> sa =
-        boost::make_shared<SensitivityAnalysis>(portfolio, initMarket, Market::defaultConfiguration, data,
-                                                simMarketData, sensiData, conventions, useOriginalFxForBaseCcyConv);
->>>>>>> c464d1bb
+
     map<pair<string, string>, Real> deltaMap = sa->delta();
     map<pair<string, string>, Real> gammaMap = sa->gamma();
     map<std::string, Real> baseNpvMap = sa->baseNPV();
@@ -1441,15 +1439,11 @@
 
     bool useOriginalFxForBaseCcyConv = false;
     boost::shared_ptr<SensitivityAnalysis> sa =
-<<<<<<< HEAD
         boost::make_shared<SensitivityAnalysis>(
             portfolio, initMarket, Market::defaultConfiguration, data,
             simMarketData, sensiData, conventions, useOriginalFxForBaseCcyConv);
     sa->generateSensitivities();
-=======
-        boost::make_shared<SensitivityAnalysis>(portfolio, initMarket, Market::defaultConfiguration, data,
-                                                simMarketData, sensiData, conventions, useOriginalFxForBaseCcyConv);
->>>>>>> c464d1bb
+
     map<pair<string, string>, Real> deltaMap = sa->delta();
     map<pair<string, string>, Real> gammaMap = sa->gamma();
     map<tuple<string, string, string>, Real> cgMap = sa->crossGamma();
