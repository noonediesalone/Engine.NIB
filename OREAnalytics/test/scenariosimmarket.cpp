/*
 Copyright (C) 2016 Quaternion Risk Management Ltd
 All rights reserved.

 This file is part of ORE, a free-software/open-source library
 for transparent pricing and risk analysis - http://opensourcerisk.org

 ORE is free software: you can redistribute it and/or modify it
 under the terms of the Modified BSD License.  You should have received a
 copy of the license along with this program.
 The license is also available online at <http://opensourcerisk.org>

 This program is distributed on the basis that it will form a useful
 contribution to risk analytics and model standardisation, but WITHOUT
 ANY WARRANTY; without even the implied warranty of MERCHANTABILITY or
 FITNESS FOR A PARTICULAR PURPOSE. See the license for more details.
*/

#include <test/scenariosimmarket.hpp>
#include <test/testmarket.hpp>
#include <orea/scenario/scenariosimmarket.hpp>
#include <ored/marketdata/market.hpp>
#include <ored/marketdata/marketimpl.hpp>
#include <ql/time/daycounters/actualactual.hpp>
#include <ql/termstructures/yield/flatforward.hpp>
#include <ql/termstructures/volatility/equityfx/blackconstantvol.hpp>
#include <ql/termstructures/volatility/swaption/swaptionconstantvol.hpp>
#include <ql/termstructures/volatility/capfloor/constantcapfloortermvol.hpp>
#include <ql/termstructures/credit/flathazardrate.hpp>
#include <orea/scenario/scenariosimmarketparameters.hpp>
#include <ored/configuration/conventions.hpp>

#include <ql/indexes/ibor/all.hpp>

using namespace QuantLib;
using namespace QuantExt;
using namespace boost::unit_test_framework;
using namespace std;
using namespace ore;

namespace {

boost::shared_ptr<data::Conventions> convs() {
    boost::shared_ptr<data::Conventions> conventions(new data::Conventions());

    boost::shared_ptr<data::Convention> swapIndexConv(
        new data::SwapIndexConvention("EUR-CMS-2Y", "EUR-6M-SWAP-CONVENTIONS"));
    conventions->add(swapIndexConv);

    boost::shared_ptr<data::Convention> swapConv(
        new data::IRSwapConvention("EUR-6M-SWAP-CONVENTIONS", "TARGET", "Annual", "MF", "30/360", "EUR-EURIBOR-6M"));
    conventions->add(swapConv);

    return conventions;
}

boost::shared_ptr<analytics::ScenarioSimMarketParameters> scenarioParameters() {
    boost::shared_ptr<analytics::ScenarioSimMarketParameters> parameters(new analytics::ScenarioSimMarketParameters());
    parameters->baseCcy() = "EUR";
    parameters->ccys() = {"EUR", "USD"};
    parameters->yieldCurveTenors() = {6 * Months, 1 * Years, 2 * Years};
    parameters->indices() = {"EUR-EURIBOR-6M", "USD-LIBOR-6M"};
    parameters->interpolation() = "LogLinear";
    parameters->extrapolate() = true;

    parameters->swapVolTerms() = {6 * Months, 1 * Years};
    parameters->swapVolExpiries() = {1 * Years, 2 * Years};
    parameters->swapVolCcys() = {"EUR", "USD"};
    parameters->swapVolDecayMode() = "ForwardVariance";

    parameters->defaultNames() = {"dc2"};
    parameters->defaultTenors() = {6 * Months, 8 * Months, 1 * Years, 2 * Years};

    parameters->simulateFXVols() = false;
    parameters->fxVolExpiries() = {2 * Years, 3 * Years, 4 * Years};
    parameters->fxVolDecayMode() = "ConstantVariance";
    parameters->simulateEQVols() = false;

    parameters->ccyPairs() = {"EURUSD"};

    return parameters;
}
}

namespace testsuite {

void testFxSpot(boost::shared_ptr<ore::data::Market>& initMarket,
                boost::shared_ptr<ore::analytics::ScenarioSimMarket>& simMarket,
                boost::shared_ptr<analytics::ScenarioSimMarketParameters>& parameters) {

    for (const auto& ccy : parameters->ccys()) {
        if (ccy != parameters->baseCcy()) {
            string ccyPair(parameters->baseCcy() + ccy);
            string ccyReverse(ccy + parameters->baseCcy());

            Handle<Quote> fx_sim = simMarket->fxSpot(ccyPair);
            Handle<Quote> fx_init = initMarket->fxSpot(ccyPair);
            if (fx_sim.empty())
                BOOST_FAIL("fx_sim handle is empty");
            if (fx_init.empty())
                BOOST_FAIL("fx_init handle is empty");

            BOOST_CHECK_CLOSE(fx_init->value(), fx_sim->value(), 1e-12);

            fx_sim = simMarket->fxSpot(ccyReverse);
            fx_init = initMarket->fxSpot(ccyReverse);
            if (fx_sim.empty())
                BOOST_FAIL("fx_sim handle is empty");
            if (fx_init.empty())
                BOOST_FAIL("fx_init handle is empty");

            BOOST_CHECK_CLOSE(fx_init->value(), fx_sim->value(), 1e-12);
        }
    }
}

void testDiscountCurve(boost::shared_ptr<ore::data::Market>& initMarket,
                       boost::shared_ptr<ore::analytics::ScenarioSimMarket>& simMarket,
                       boost::shared_ptr<analytics::ScenarioSimMarketParameters>& parameters) {

    for (const auto& ccy : parameters->ccys()) {
        Handle<YieldTermStructure> simCurve = simMarket->discountCurve(ccy);
        Handle<YieldTermStructure> initCurve = initMarket->discountCurve(ccy);

        BOOST_CHECK_CLOSE(simCurve->discount(0.5), initCurve->discount(0.5), 1e-12);
    }
}

void testIndexCurve(boost::shared_ptr<ore::data::Market>& initMarket,
                    boost::shared_ptr<ore::analytics::ScenarioSimMarket>& simMarket,
                    boost::shared_ptr<analytics::ScenarioSimMarketParameters>& parameters) {

    for (const auto& ind : parameters->indices()) {
        Handle<YieldTermStructure> simCurve = simMarket->iborIndex(ind)->forwardingTermStructure();
        Handle<YieldTermStructure> initCurve = initMarket->iborIndex(ind)->forwardingTermStructure();

        BOOST_CHECK_CLOSE(simCurve->discount(1), initCurve->discount(1), 1e-4);
    }
}

void testSwaptionVolCurve(boost::shared_ptr<ore::data::Market>& initMarket,
                          boost::shared_ptr<ore::analytics::ScenarioSimMarket>& simMarket,
                          boost::shared_ptr<analytics::ScenarioSimMarketParameters>& parameters) {
    for (const auto& ccy : parameters->ccys()) {
        Handle<QuantLib::SwaptionVolatilityStructure> simCurve = simMarket->swaptionVol(ccy);
        Handle<QuantLib::SwaptionVolatilityStructure> initCurve = initMarket->swaptionVol(ccy);
        for (const auto& maturity : parameters->swapVolExpiries()) {
            for (const auto& tenor : parameters->swapVolTerms()) {
                BOOST_CHECK_CLOSE(simCurve->volatility(maturity, tenor, 0.0, true),
                                  initCurve->volatility(maturity, tenor, 0.0, true), 1e-12);
            }
        }
    }
}

void testFxVolCurve(boost::shared_ptr<data::Market>& initMarket,
                    boost::shared_ptr<analytics::ScenarioSimMarket>& simMarket,
                    boost::shared_ptr<analytics::ScenarioSimMarketParameters>& parameters) {
    for (const auto& ccyPair : parameters->ccyPairs()) {
        Handle<BlackVolTermStructure> simCurve = simMarket->fxVol(ccyPair);
        Handle<BlackVolTermStructure> initCurve = initMarket->fxVol(ccyPair);
        vector<Date> dates;
        Date asof = initMarket->asofDate();
        for (Size i = 0; i < parameters->fxVolExpiries().size(); i++) {
            dates.push_back(asof + parameters->fxVolExpiries()[i]);
        }

        for (const auto& date : dates) {
            BOOST_CHECK_CLOSE(simCurve->blackVol(date, 0.0, true), initCurve->blackVol(date, 0.0, true), 1e-12);
        }
    }
}

void testDefaultCurve(boost::shared_ptr<ore::data::Market>& initMarket,
                      boost::shared_ptr<ore::analytics::ScenarioSimMarket>& simMarket,
                      boost::shared_ptr<analytics::ScenarioSimMarketParameters>& parameters) {
    for (const auto& spec : parameters->defaultNames()) {

        Handle<DefaultProbabilityTermStructure> simCurve = simMarket->defaultCurve(spec);
        Handle<DefaultProbabilityTermStructure> initCurve = initMarket->defaultCurve(spec);
        BOOST_CHECK_EQUAL(initCurve->referenceDate(), simCurve->referenceDate());
        vector<Date> dates;
        Date asof = initMarket->asofDate();
        for (Size i = 0; i < parameters->defaultTenors().size(); i++) {
            dates.push_back(asof + parameters->defaultTenors()[i]);
        }

        for (const auto& date : dates) {
            BOOST_CHECK_CLOSE(simCurve->survivalProbability(date, true), initCurve->survivalProbability(date, true),
                              1e-12);
        }
    }
}

void testToXML(boost::shared_ptr<analytics::ScenarioSimMarketParameters> params) {

    BOOST_TEST_MESSAGE("Testing to XML...");
    XMLDocument outDoc;
    XMLDocument inDoc;
    string testFile = "simtest.xml";
    XMLNode* node = params->toXML(outDoc);

    XMLNode* simulationNode = outDoc.allocNode("Simulation");
    outDoc.appendNode(simulationNode);
    XMLUtils::appendNode(simulationNode, node);
    outDoc.toFile(testFile);

    boost::shared_ptr<analytics::ScenarioSimMarketParameters> newParams(new analytics::ScenarioSimMarketParameters());
    newParams->fromFile(testFile);
    BOOST_CHECK(*params == *newParams);

    newParams->baseCcy() = "JPY";
    BOOST_CHECK(*params != *newParams);
}

void ScenarioSimMarketTest::testScenarioSimMarket() {
    BOOST_TEST_MESSAGE("Testing OREAnalytics ScenarioSimMarket...");

<<<<<<< HEAD
    Date tmp = Settings::instance().evaluationDate(); // archive original value
=======
    SavedSettings backup;

>>>>>>> a40900c3
    Date today(20, Jan, 2015);
    Settings::instance().evaluationDate() = today;
    boost::shared_ptr<ore::data::Market> initMarket = boost::make_shared<TestMarket>(today);

    // Empty scenario generator
    boost::shared_ptr<ore::analytics::ScenarioGenerator> scenarioGenerator;

    // build scenario
    boost::shared_ptr<analytics::ScenarioSimMarketParameters> parameters = scenarioParameters();
    Conventions conventions = *convs();
    // build scenario sim market
    boost::shared_ptr<analytics::ScenarioSimMarket> simMarket(
        new analytics::ScenarioSimMarket(scenarioGenerator, initMarket, parameters, conventions));

    // test
    testFxSpot(initMarket, simMarket, parameters);
    testDiscountCurve(initMarket, simMarket, parameters);
    testIndexCurve(initMarket, simMarket, parameters);
    testSwaptionVolCurve(initMarket, simMarket, parameters);
    testFxVolCurve(initMarket, simMarket, parameters);
    testDefaultCurve(initMarket, simMarket, parameters);
    testToXML(parameters);

    Settings::instance().evaluationDate() = tmp; // reset to original value
}

test_suite* ScenarioSimMarketTest::suite() {
    test_suite* suite = BOOST_TEST_SUITE("ScenarioSimMarketTests");
    suite->add(BOOST_TEST_CASE(&ScenarioSimMarketTest::testScenarioSimMarket));
    return suite;
}
}<|MERGE_RESOLUTION|>--- conflicted
+++ resolved
@@ -216,12 +216,9 @@
 void ScenarioSimMarketTest::testScenarioSimMarket() {
     BOOST_TEST_MESSAGE("Testing OREAnalytics ScenarioSimMarket...");
 
-<<<<<<< HEAD
+    SavedSettings backup;
+    
     Date tmp = Settings::instance().evaluationDate(); // archive original value
-=======
-    SavedSettings backup;
-
->>>>>>> a40900c3
     Date today(20, Jan, 2015);
     Settings::instance().evaluationDate() = today;
     boost::shared_ptr<ore::data::Market> initMarket = boost::make_shared<TestMarket>(today);
