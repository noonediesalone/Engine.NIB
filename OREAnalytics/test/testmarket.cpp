/*
 Copyright (C) 2016 Quaternion Risk Management Ltd
 All rights reserved.

 This file is part of ORE, a free-software/open-source library
 for transparent pricing and risk analysis - http://opensourcerisk.org

 ORE is free software: you can redistribute it and/or modify it
 under the terms of the Modified BSD License.  You should have received a
 copy of the license along with this program.
 The license is also available online at <http://opensourcerisk.org>

 This program is distributed on the basis that it will form a useful
 contribution to risk analytics and model standardisation, but WITHOUT
 ANY WARRANTY; without even the implied warranty of MERCHANTABILITY or
 FITNESS FOR A PARTICULAR PURPOSE. See the license for more details.
*/

#include <test/testmarket.hpp>
#include <ql/termstructures/inflation/inflationhelpers.hpp>
#include <ql/termstructures/inflation/piecewisezeroinflationcurve.hpp>
#include <ql/termstructures/inflation/piecewiseyoyinflationcurve.hpp>
#include <ql/time/calendars/target.hpp>
#include <boost/make_shared.hpp>
namespace testsuite {

TestMarket::TestMarket(Date asof) {
    asof_ = asof;

    // add conventions
    boost::shared_ptr<ore::data::Convention> swapIndexEURConv(
        new ore::data::SwapIndexConvention("EUR-CMS-2Y", "EUR-6M-SWAP-CONVENTIONS"));
    boost::shared_ptr<ore::data::Convention> swapIndexEURLongConv(
        new ore::data::SwapIndexConvention("EUR-CMS-30Y", "EUR-6M-SWAP-CONVENTIONS"));
    boost::shared_ptr<ore::data::Convention> swapIndexUSDConv(
        new ore::data::SwapIndexConvention("USD-CMS-2Y", "USD-3M-SWAP-CONVENTIONS"));
    boost::shared_ptr<ore::data::Convention> swapIndexUSDLongConv(
        new ore::data::SwapIndexConvention("USD-CMS-30Y", "USD-3M-SWAP-CONVENTIONS"));
    boost::shared_ptr<ore::data::Convention> swapIndexGBPConv(
        new ore::data::SwapIndexConvention("GBP-CMS-2Y", "GBP-3M-SWAP-CONVENTIONS"));
    boost::shared_ptr<ore::data::Convention> swapIndexGBPLongConv(
        new ore::data::SwapIndexConvention("GBP-CMS-30Y", "GBP-6M-SWAP-CONVENTIONS"));
    boost::shared_ptr<ore::data::Convention> swapIndexCHFConv(
        new ore::data::SwapIndexConvention("CHF-CMS-2Y", "CHF-3M-SWAP-CONVENTIONS"));
    boost::shared_ptr<ore::data::Convention> swapIndexCHFLongConv(
        new ore::data::SwapIndexConvention("CHF-CMS-30Y", "CHF-6M-SWAP-CONVENTIONS"));
    boost::shared_ptr<ore::data::Convention> swapIndexJPYConv(
        new ore::data::SwapIndexConvention("JPY-CMS-2Y", "JPY-LIBOR-6M-SWAP-CONVENTIONS"));
    boost::shared_ptr<ore::data::Convention> swapIndexJPYLongConv(
        new ore::data::SwapIndexConvention("JPY-CMS-30Y", "JPY-LIBOR-6M-SWAP-CONVENTIONS"));

    conventions_.add(swapIndexEURConv);
    conventions_.add(swapIndexEURLongConv);
    conventions_.add(swapIndexUSDConv);
    conventions_.add(swapIndexUSDLongConv);
    conventions_.add(swapIndexGBPConv);
    conventions_.add(swapIndexGBPLongConv);
    conventions_.add(swapIndexCHFConv);
    conventions_.add(swapIndexCHFLongConv);
    conventions_.add(swapIndexJPYConv);
    conventions_.add(swapIndexJPYLongConv);

    boost::shared_ptr<ore::data::Convention> swapEURConv(new ore::data::IRSwapConvention(
        "EUR-6M-SWAP-CONVENTIONS", "TARGET", "Annual", "MF", "30/360", "EUR-EURIBOR-6M"));
    boost::shared_ptr<ore::data::Convention> swapUSDConv(new ore::data::IRSwapConvention(
        "USD-3M-SWAP-CONVENTIONS", "US", "Semiannual", "MF", "30/360", "USD-LIBOR-3M"));
    boost::shared_ptr<ore::data::Convention> swapGBPConv(new ore::data::IRSwapConvention(
        "GBP-3M-SWAP-CONVENTIONS", "UK", "Semiannual", "MF", "A365", "GBP-LIBOR-3M"));
    boost::shared_ptr<ore::data::Convention> swapGBPLongConv(new ore::data::IRSwapConvention(
        "GBP-6M-SWAP-CONVENTIONS", "UK", "Semiannual", "MF", "A365", "GBP-LIBOR-6M"));
    boost::shared_ptr<ore::data::Convention> swapCHFConv(new ore::data::IRSwapConvention(
        "CHF-3M-SWAP-CONVENTIONS", "ZUB", "Annual", "MF", "30/360", "CHF-LIBOR-3M"));
    boost::shared_ptr<ore::data::Convention> swapCHFLongConv(new ore::data::IRSwapConvention(
        "CHF-6M-SWAP-CONVENTIONS", "ZUB", "Annual", "MF", "30/360", "CHF-LIBOR-6M"));
    boost::shared_ptr<ore::data::Convention> swapJPYConv(new ore::data::IRSwapConvention(
        "JPY-LIBOR-6M-SWAP-CONVENTIONS", "JP", "Semiannual", "MF", "A365", "JPY-LIBOR-6M"));

    conventions_.add(swapEURConv);
    conventions_.add(swapUSDConv);
    conventions_.add(swapGBPConv);
    conventions_.add(swapGBPLongConv);
    conventions_.add(swapCHFConv);
    conventions_.add(swapCHFLongConv);
    conventions_.add(swapJPYConv);

    // build discount
    discountCurves_[make_pair(Market::defaultConfiguration, "EUR")] = flatRateYts(0.02);
    discountCurves_[make_pair(Market::defaultConfiguration, "USD")] = flatRateYts(0.03);
    discountCurves_[make_pair(Market::defaultConfiguration, "GBP")] = flatRateYts(0.04);
    discountCurves_[make_pair(Market::defaultConfiguration, "CHF")] = flatRateYts(0.01);
    discountCurves_[make_pair(Market::defaultConfiguration, "JPY")] = flatRateYts(0.005);

    // build ibor indices
    vector<pair<string, Real>> indexData = {
        { "EUR-EONIA", 0.01 },{ "EUR-EURIBOR-6M", 0.02 },{ "USD-FedFunds", 0.01 },{ "USD-LIBOR-3M", 0.03 },
        { "USD-LIBOR-6M", 0.05 },{ "GBP-SONIA", 0.01 },{ "GBP-LIBOR-3M", 0.03 },{ "GBP-LIBOR-6M", 0.04 },
        { "CHF-LIBOR-3M", 0.01 },{ "CHF-LIBOR-6M", 0.02 },{ "JPY-LIBOR-6M", 0.01 } };
    for (auto id : indexData) {
        Handle<IborIndex> h(parseIborIndex(id.first, flatRateYts(id.second)));
        iborIndices_[make_pair(Market::defaultConfiguration, id.first)] = h;

        // set up dummy fixings for the past 400 days
        for (Date d = asof - 400; d < asof; d++) {
            if (h->isValidFixingDate(d))
                h->addFixing(d, 0.01);
        }
    }

    // swap index
    addSwapIndex("EUR-CMS-2Y", "EUR-EONIA", Market::defaultConfiguration);
    addSwapIndex("EUR-CMS-30Y", "EUR-EONIA", Market::defaultConfiguration);
    addSwapIndex("USD-CMS-2Y", "USD-FedFunds", Market::defaultConfiguration);
    addSwapIndex("USD-CMS-30Y", "USD-FedFunds", Market::defaultConfiguration);
    addSwapIndex("GBP-CMS-2Y", "GBP-SONIA", Market::defaultConfiguration);
    addSwapIndex("GBP-CMS-30Y", "GBP-SONIA", Market::defaultConfiguration);
    addSwapIndex("CHF-CMS-2Y", "CHF-LIBOR-6M", Market::defaultConfiguration);
    addSwapIndex("CHF-CMS-30Y", "CHF-LIBOR-6M", Market::defaultConfiguration);
    addSwapIndex("JPY-CMS-2Y", "JPY-LIBOR-6M", Market::defaultConfiguration);
    addSwapIndex("JPY-CMS-30Y", "JPY-LIBOR-6M", Market::defaultConfiguration);

    // add fx rates
    fxSpots_[Market::defaultConfiguration].addQuote("EURUSD", Handle<Quote>(boost::make_shared<SimpleQuote>(1.2)));
    fxSpots_[Market::defaultConfiguration].addQuote("EURGBP", Handle<Quote>(boost::make_shared<SimpleQuote>(0.8)));
    fxSpots_[Market::defaultConfiguration].addQuote("EURCHF", Handle<Quote>(boost::make_shared<SimpleQuote>(1.0)));
    fxSpots_[Market::defaultConfiguration].addQuote("EURJPY",
        Handle<Quote>(boost::make_shared<SimpleQuote>(128.0)));

    // build fx vols
    fxVols_[make_pair(Market::defaultConfiguration, "EURUSD")] = flatRateFxv(0.12);
    fxVols_[make_pair(Market::defaultConfiguration, "EURGBP")] = flatRateFxv(0.15);
    fxVols_[make_pair(Market::defaultConfiguration, "EURCHF")] = flatRateFxv(0.15);
    fxVols_[make_pair(Market::defaultConfiguration, "EURJPY")] = flatRateFxv(0.15);
    fxVols_[make_pair(Market::defaultConfiguration, "GBPCHF")] = flatRateFxv(0.15);

    // Add Equity Spots
    equitySpots_[make_pair(Market::defaultConfiguration, "SP5")] =
        Handle<Quote>(boost::make_shared<SimpleQuote>(2147.56));
    equitySpots_[make_pair(Market::defaultConfiguration, "Lufthansa")] =
        Handle<Quote>(boost::make_shared<SimpleQuote>(12.75));

    equityVols_[make_pair(Market::defaultConfiguration, "SP5")] = flatRateFxv(0.2514);
    equityVols_[make_pair(Market::defaultConfiguration, "Lufthansa")] = flatRateFxv(0.30);

    equityDividendCurves_[make_pair(Market::defaultConfiguration, "SP5")] = flatRateDiv(0.01);
    equityDividendCurves_[make_pair(Market::defaultConfiguration, "Lufthansa")] = flatRateDiv(0.0);

    equityForecastCurves_[make_pair(Market::defaultConfiguration, "SP5")] = flatRateYts(0.03);
    equityForecastCurves_[make_pair(Market::defaultConfiguration, "Lufthansa")] = flatRateYts(0.02);
    // build swaption vols
    swaptionCurves_[make_pair(Market::defaultConfiguration, "EUR")] = flatRateSvs(0.20);
    swaptionCurves_[make_pair(Market::defaultConfiguration, "USD")] = flatRateSvs(0.30);
    swaptionCurves_[make_pair(Market::defaultConfiguration, "GBP")] = flatRateSvs(0.25);
    swaptionCurves_[make_pair(Market::defaultConfiguration, "CHF")] = flatRateSvs(0.25);
    swaptionCurves_[make_pair(Market::defaultConfiguration, "JPY")] = flatRateSvs(0.25);
    swaptionIndexBases_[make_pair(Market::defaultConfiguration, "EUR")] =
        std::make_pair("EUR-CMS-2Y", "EUR-CMS-30Y");
    swaptionIndexBases_[make_pair(Market::defaultConfiguration, "USD")] =
        std::make_pair("USD-CMS-2Y", "USD-CMS-30Y");
    swaptionIndexBases_[make_pair(Market::defaultConfiguration, "GBP")] =
        std::make_pair("GBP-CMS-2Y", "GBP-CMS-30Y");
    swaptionIndexBases_[make_pair(Market::defaultConfiguration, "CHF")] =
        std::make_pair("CHF-CMS-2Y", "CHF-CMS-30Y");
    swaptionIndexBases_[make_pair(Market::defaultConfiguration, "JPY")] =
        std::make_pair("JPY-CMS-2Y", "JPY-CMS-30Y");

    // build cap/floor vol structures
    capFloorCurves_[make_pair(Market::defaultConfiguration, "EUR")] = flatRateCvs(0.0050, Normal);
    capFloorCurves_[make_pair(Market::defaultConfiguration, "USD")] = flatRateCvs(0.0060, Normal);
    capFloorCurves_[make_pair(Market::defaultConfiguration, "GBP")] = flatRateCvs(0.0055, Normal);
    capFloorCurves_[make_pair(Market::defaultConfiguration, "CHF")] = flatRateCvs(0.0045, Normal);
    capFloorCurves_[make_pair(Market::defaultConfiguration, "JPY")] = flatRateCvs(0.0040, Normal);

    // build default curves
    defaultCurves_[make_pair(Market::defaultConfiguration, "dc")] = flatRateDcs(0.1);
    defaultCurves_[make_pair(Market::defaultConfiguration, "dc2")] = flatRateDcs(0.2);
    defaultCurves_[make_pair(Market::defaultConfiguration, "BondIssuer1")] = flatRateDcs(0.0);

    recoveryRates_[make_pair(Market::defaultConfiguration, "dc")] =
        Handle<Quote>(boost::make_shared<SimpleQuote>(0.4));
    recoveryRates_[make_pair(Market::defaultConfiguration, "dc2")] =
        Handle<Quote>(boost::make_shared<SimpleQuote>(0.4));
    recoveryRates_[make_pair(Market::defaultConfiguration, "BondIssuer1")] =
        Handle<Quote>(boost::make_shared<SimpleQuote>(0.0));

    yieldCurves_[make_pair(Market::defaultConfiguration, "BondCurve1")] = flatRateYts(0.05);

    securitySpreads_[make_pair(Market::defaultConfiguration, "Bond1")] =
        Handle<Quote>(boost::make_shared<SimpleQuote>(0.0));

    Handle<IborIndex> hGBP(ore::data::parseIborIndex(
        "GBP-LIBOR-6M", discountCurves_[make_pair(Market::defaultConfiguration, "GBP")]));
    iborIndices_[make_pair(Market::defaultConfiguration, "GBP-LIBOR-6M")] = hGBP;

    // build UKRPI fixing history
    Date cpiFixingEnd(1, asof_.month(), asof_.year());
    Date cpiFixingStart = cpiFixingEnd - Period(14, Months);
    Schedule fixingDatesUKRPI =
        MakeSchedule().from(cpiFixingStart).to(cpiFixingEnd).withTenor(1 * Months);
    Real fixingRatesUKRPI[] = { 258.5, 258.9, 258.6, 259.8, 259.6, 259.5,  259.8, 260.6,
        258.8, 260.0, 261.1, 261.4, 262.1, -264.3, -265.2 };

    // build UKRPI index
    boost::shared_ptr<ZeroInflationIndex> ii = parseZeroInflationIndex("UKRPI");
    boost::shared_ptr<YoYInflationIndex> yi =
        boost::make_shared<QuantExt::YoYInflationIndexWrapper>(ii, false);

    RelinkableHandle<ZeroInflationTermStructure> hcpi;
    bool interp = false;
    ii = boost::shared_ptr<UKRPI>(new UKRPI(interp, hcpi));
    for (Size i = 0; i < fixingDatesUKRPI.size(); i++) {
        // std::cout << i << ", " << fixingDatesUKRPI[i] << ", " << fixingRatesUKRPI[i] << std::endl;
        ii->addFixing(fixingDatesUKRPI[i], fixingRatesUKRPI[i], true);
    };

    vector<Date> datesZCII = { asof_,
        asof_ + 1 * Years,
        asof_ + 2 * Years,
        asof_ + 3 * Years,
        asof_ + 4 * Years,
        asof_ + 5 * Years,
        asof_ + 6 * Years,
        asof_ + 7 * Years,
        asof_ + 8 * Years,
        asof_ + 9 * Years,
        asof_ + 10 * Years,
        asof_ + 12 * Years,
        asof_ + 15 * Years,
        asof_ + 20 * Years };

    vector<Rate> ratesZCII = { 2.825, 2.9425, 2.975,  2.983, 3.0,  3.01,  3.008,
        3.009, 3.013,  3.0445, 3.044, 3.09, 3.109, 3.108 };

    zeroInflationIndices_[make_pair(Market::defaultConfiguration, "UKRPI")] = makeZeroInflationIndex("UKRPI", datesZCII, ratesZCII, ii, discountCurves_[make_pair(Market::defaultConfiguration, "GBP")]);
    yoyInflationIndices_[make_pair(Market::defaultConfiguration, "UKRPI")] = makeYoYInflationIndex("UKRPI", datesZCII, ratesZCII, yi, discountCurves_[make_pair(Market::defaultConfiguration, "GBP")]);
}

Handle<ZeroInflationIndex> TestMarket::makeZeroInflationIndex(string index, vector<Date> dates, vector<Rate> rates, 
                                                           boost::shared_ptr<ZeroInflationIndex> ii, Handle<YieldTermStructure> yts) {
    // build UKRPI index

    boost::shared_ptr<ZeroInflationTermStructure> cpiTS;
    // now build the helpers ...
    vector<boost::shared_ptr<BootstrapHelper<ZeroInflationTermStructure>>> instruments;
    for (Size i = 0; i < dates.size(); i++) {
        Handle<Quote> quote(boost::shared_ptr<Quote>(new SimpleQuote(rates[i] / 100.0)));
        boost::shared_ptr<BootstrapHelper<ZeroInflationTermStructure>> anInstrument(
            new ZeroCouponInflationSwapHelper(quote, Period(2, Months), dates[i], TARGET(),
                ModifiedFollowing, ActualActual(), ii));
        instruments.push_back(anInstrument);
    };
    // we can use historical or first ZCIIS for this
    // we know historical is WAY off market-implied, so use market implied flat.
    Rate baseZeroRate = rates[0] / 100.0;
    boost::shared_ptr<PiecewiseZeroInflationCurve<Linear>> pCPIts(new PiecewiseZeroInflationCurve<Linear>(
        asof_, TARGET(), ActualActual(), Period(2, Months), ii->frequency(), ii->interpolated(),
        baseZeroRate, yts, instruments));
    pCPIts->recalculate();
    cpiTS = boost::dynamic_pointer_cast<ZeroInflationTermStructure>(pCPIts);
    return Handle<ZeroInflationIndex>(
        parseZeroInflationIndex(index, false, Handle<ZeroInflationTermStructure>(cpiTS)));
}

Handle<YoYInflationIndex> TestMarket::makeYoYInflationIndex(string index, vector<Date> dates, vector<Rate> rates,
    boost::shared_ptr<YoYInflationIndex> ii, Handle<YieldTermStructure> yts) {
    // build UKRPI index

    boost::shared_ptr<YoYInflationTermStructure> yoyTS;
    // now build the helpers ...
    vector<boost::shared_ptr<BootstrapHelper<YoYInflationTermStructure>>> instruments;
    for (Size i = 0; i < dates.size(); i++) {
        Handle<Quote> quote(boost::shared_ptr<Quote>(new SimpleQuote(rates[i] / 100.0)));
        boost::shared_ptr<BootstrapHelper<YoYInflationTermStructure>> anInstrument(
            new  YearOnYearInflationSwapHelper(quote, Period(2, Months), dates[i], TARGET(),
                ModifiedFollowing, ActualActual(), ii));
        instruments.push_back(anInstrument);
    };
    // we can use historical or first ZCIIS for this
    // we know historical is WAY off market-implied, so use market implied flat.
    Rate baseZeroRate = rates[0] / 100.0;
    boost::shared_ptr<PiecewiseYoYInflationCurve<Linear>> pYoYts(new PiecewiseYoYInflationCurve<Linear>(
        asof_, TARGET(), ActualActual(), Period(2, Months), ii->frequency(), ii->interpolated(),
        baseZeroRate, yts, instruments));
    pYoYts->recalculate();
    yoyTS = boost::dynamic_pointer_cast<YoYInflationTermStructure>(pYoYts);
    return Handle<YoYInflationIndex>(boost::make_shared<QuantExt::YoYInflationIndexWrapper>(
        parseZeroInflationIndex(index, false), false, Handle<YoYInflationTermStructure>(pYoYts)));
}

boost::shared_ptr<ore::data::Conventions> TestConfigurationObjects::conv() {
    boost::shared_ptr<ore::data::Conventions> conventions(new ore::data::Conventions());

    conventions->add(boost::make_shared<ore::data::SwapIndexConvention>("EUR-CMS-2Y", "EUR-6M-SWAP-CONVENTIONS"));
    conventions->add(boost::make_shared<ore::data::SwapIndexConvention>("EUR-CMS-30Y", "EUR-6M-SWAP-CONVENTIONS"));

    // boost::shared_ptr<data::Convention> swapConv(
    //     new data::IRSwapConvention("EUR-6M-SWAP-CONVENTIONS", "TARGET", "Annual", "MF", "30/360", "EUR-EURIBOR-6M"));
    conventions->add(boost::make_shared<ore::data::IRSwapConvention>("EUR-6M-SWAP-CONVENTIONS", "TARGET", "A", "MF",
                                                                     "30/360", "EUR-EURIBOR-6M"));
    conventions->add(boost::make_shared<ore::data::IRSwapConvention>("USD-3M-SWAP-CONVENTIONS", "TARGET", "Q", "MF",
                                                                     "30/360", "USD-LIBOR-3M"));
    conventions->add(boost::make_shared<ore::data::IRSwapConvention>("USD-6M-SWAP-CONVENTIONS", "TARGET", "Q", "MF",
                                                                     "30/360", "USD-LIBOR-6M"));
    conventions->add(boost::make_shared<ore::data::IRSwapConvention>("GBP-6M-SWAP-CONVENTIONS", "TARGET", "A", "MF",
                                                                     "30/360", "GBP-LIBOR-6M"));
    conventions->add(boost::make_shared<ore::data::IRSwapConvention>("JPY-6M-SWAP-CONVENTIONS", "TARGET", "A", "MF",
                                                                     "30/360", "JPY-LIBOR-6M"));
    conventions->add(boost::make_shared<ore::data::IRSwapConvention>("CHF-6M-SWAP-CONVENTIONS", "TARGET", "A", "MF",
                                                                     "30/360", "CHF-LIBOR-6M"));

    conventions->add(boost::make_shared<ore::data::DepositConvention>("EUR-DEP-CONVENTIONS", "EUR-EURIBOR"));
    conventions->add(boost::make_shared<ore::data::DepositConvention>("USD-DEP-CONVENTIONS", "USD-LIBOR"));
    conventions->add(boost::make_shared<ore::data::DepositConvention>("GBP-DEP-CONVENTIONS", "GBP-LIBOR"));
    conventions->add(boost::make_shared<ore::data::DepositConvention>("JPY-DEP-CONVENTIONS", "JPY-LIBOR"));
    conventions->add(boost::make_shared<ore::data::DepositConvention>("CHF-DEP-CONVENTIONS", "CHF-LIBOR"));

    return conventions;
}

boost::shared_ptr<ore::analytics::ScenarioSimMarketParameters> TestConfigurationObjects::setupSimMarketData2() {
    boost::shared_ptr<ore::analytics::ScenarioSimMarketParameters> simMarketData(
        new ore::analytics::ScenarioSimMarketParameters());
    simMarketData->baseCcy() = "EUR";
    simMarketData->ccys() = {"EUR", "GBP"};
    simMarketData->yieldCurveNames() = {"BondCurve1"};
    simMarketData->setYieldCurveTenors("", {1 * Months, 6 * Months, 1 * Years, 2 * Years, 3 * Years, 4 * Years,
                                            5 * Years, 6 * Years, 7 * Years, 8 * Years, 9 * Years, 10 * Years,
                                            12 * Years, 15 * Years, 20 * Years, 25 * Years, 30 * Years});
    simMarketData->indices() = {"EUR-EURIBOR-6M", "GBP-LIBOR-6M"};
    simMarketData->defaultNames() = {"BondIssuer1"};
    simMarketData->setDefaultTenors(
        "", {6 * Months, 1 * Years, 2 * Years, 3 * Years, 5 * Years, 7 * Years, 10 * Years, 15 * Years, 20 * Years});
    simMarketData->securities() = {"Bond1"};
    simMarketData->simulateSurvivalProbabilities() = true;

    simMarketData->interpolation() = "LogLinear";
    simMarketData->extrapolate() = true;

    simMarketData->swapVolTerms() = {1 * Years, 2 * Years, 3 * Years,  4 * Years,
                                     5 * Years, 7 * Years, 10 * Years, 20 * Years};
    simMarketData->swapVolExpiries() = {6 * Months, 1 * Years, 2 * Years,  3 * Years,
                                        5 * Years,  7 * Years, 10 * Years, 20 * Years};
    simMarketData->swapVolCcys() = {"EUR", "GBP"};
    simMarketData->swapVolDecayMode() = "ForwardVariance";
    simMarketData->simulateSwapVols() = true;

    simMarketData->fxVolExpiries() = {1 * Months, 3 * Months, 6 * Months, 2 * Years, 3 * Years, 4 * Years, 5 * Years};
    simMarketData->fxVolDecayMode() = "ConstantVariance";
    simMarketData->simulateFXVols() = true;
    simMarketData->fxVolCcyPairs() = {"EURGBP"};
    simMarketData->fxVolIsSurface() = true;
    simMarketData->fxVolMoneyness() = {0.1, 0.2, 0.3, 0.5, 1, 2, 3};

    simMarketData->fxCcyPairs() = {"EURGBP"};

    simMarketData->simulateCapFloorVols() = false;

    return simMarketData;
}

boost::shared_ptr<ore::analytics::ScenarioSimMarketParameters> TestConfigurationObjects::setupSimMarketData5() {
    boost::shared_ptr<ore::analytics::ScenarioSimMarketParameters> simMarketData(
        new ore::analytics::ScenarioSimMarketParameters());

    simMarketData->baseCcy() = "EUR";
    simMarketData->ccys() = {"EUR", "GBP", "USD", "CHF", "JPY"};
    simMarketData->setYieldCurveTenors("", {1 * Months, 6 * Months, 1 * Years, 2 * Years, 3 * Years, 4 * Years,
                                            5 * Years, 7 * Years, 10 * Years, 15 * Years, 20 * Years, 30 * Years});
    simMarketData->indices() = {"EUR-EURIBOR-6M", "USD-LIBOR-3M", "USD-LIBOR-6M",
                                "GBP-LIBOR-6M",   "CHF-LIBOR-6M", "JPY-LIBOR-6M"};
    simMarketData->swapIndices() = {{"EUR-CMS-2Y", "EUR-EURIBOR-6M"}, {"EUR-CMS-30Y", "EUR-EURIBOR-6M"}};
    simMarketData->yieldCurveNames() = {"BondCurve1"};
    simMarketData->interpolation() = "LogLinear";
    simMarketData->extrapolate() = true;

    simMarketData->swapVolTerms() = {1 * Years, 2 * Years, 3 * Years, 5 * Years, 7 * Years, 10 * Years, 20 * Years};
    simMarketData->swapVolExpiries() = {6 * Months, 1 * Years, 2 * Years,  3 * Years,
                                        5 * Years,  7 * Years, 10 * Years, 20 * Years};
    simMarketData->swapVolCcys() = {"EUR", "GBP", "USD", "CHF", "JPY"};
    simMarketData->swapVolDecayMode() = "ForwardVariance";
    simMarketData->simulateSwapVols() = true; // false;

    simMarketData->fxVolExpiries() = {1 * Months, 3 * Months, 6 * Months, 2 * Years, 3 * Years, 4 * Years, 5 * Years};
    simMarketData->fxVolDecayMode() = "ConstantVariance";
    simMarketData->simulateFXVols() = true; // false;
    simMarketData->fxVolCcyPairs() = {"EURUSD", "EURGBP", "EURCHF", "EURJPY", "GBPCHF"};
    simMarketData->fxVolIsSurface() = true;
    simMarketData->fxVolMoneyness() = {0.1, 0.2, 0.3, 0.5, 1, 2, 3};

    simMarketData->fxCcyPairs() = { "EURUSD", "EURGBP", "EURCHF", "EURJPY" };

    simMarketData->simulateCapFloorVols() = true;
    simMarketData->capFloorVolDecayMode() = "ForwardVariance";
    simMarketData->capFloorVolCcys() = {"EUR", "USD"};
    simMarketData->setCapFloorVolExpiries(
        "", {6 * Months, 1 * Years, 2 * Years, 3 * Years, 5 * Years, 7 * Years, 10 * Years, 15 * Years, 20 * Years});
    simMarketData->capFloorVolStrikes() = {0.00, 0.01, 0.02, 0.03, 0.04, 0.05, 0.06};

    simMarketData->defaultNames() = {"BondIssuer1"};
    simMarketData->setDefaultTenors(
        "", {6 * Months, 1 * Years, 2 * Years, 3 * Years, 5 * Years, 7 * Years, 10 * Years, 15 * Years, 20 * Years});
    simMarketData->simulateSurvivalProbabilities() = true;
    simMarketData->securities() = {"Bond1"};

    simMarketData->equityNames() = { "SP5", "Lufthansa" };
    simMarketData->setEquityDividendTenors("SP5", { 6 * Months, 1 * Years, 2 * Years });
    simMarketData->setEquityDividendTenors("Lufthansa", { 6 * Months, 1 * Years, 2 * Years });
    simMarketData->setEquityForecastTenors("SP5", {1 * Months, 6 * Months, 1 * Years, 2 * Years, 3 * Years, 4 * Years,
                                            5 * Years, 7 * Years, 10 * Years, 15 * Years, 20 * Years, 30 * Years });
    simMarketData->setEquityForecastTenors("Lufthansa", {1 * Months, 6 * Months, 1 * Years, 2 * Years, 3 * Years, 
                                        4 * Years, 5 * Years, 7 * Years, 10 * Years, 15 * Years, 20 * Years, 30 * Years});

    simMarketData->simulateEquityVols() = true;
    simMarketData->equityVolDecayMode() = "ForwardVariance";
    simMarketData->equityVolNames() = { "SP5", "Lufthansa" };
    simMarketData->equityVolExpiries() = { 6 * Months, 1 * Years, 2 * Years,  3 * Years,
                                           5 * Years,  7 * Years, 10 * Years, 20 * Years };
    simMarketData->equityVolIsSurface() = false;
    simMarketData->simulateEquityVolATMOnly() = true;
    simMarketData->equityVolMoneyness() = {1};

    simMarketData->zeroInflationIndices() = { "UKRPI" };
    simMarketData->setZeroInflationTenors("UKRPI", {6 * Months, 1 * Years,  2 * Years,  3 * Years, 5 * Years,
        7 * Years,  10 * Years, 15 * Years, 20 * Years });

    simMarketData->yoyInflationIndices() = { "UKRPI" };
    simMarketData->setYoyInflationTenors("UKRPI", { 6 * Months, 1 * Years,  2 * Years,  3 * Years, 5 * Years,
        7 * Years,  10 * Years, 15 * Years, 20 * Years });

    return simMarketData;
}

boost::shared_ptr<ore::analytics::SensitivityScenarioData> TestConfigurationObjects::setupSensitivityScenarioData2() {
    boost::shared_ptr<ore::analytics::SensitivityScenarioData> sensiData =
        boost::make_shared<ore::analytics::SensitivityScenarioData>();

    ore::analytics::SensitivityScenarioData::CurveShiftData cvsData;
    cvsData.shiftTenors = {1 * Years, 2 * Years,  3 * Years,  5 * Years,
                           7 * Years, 10 * Years, 15 * Years, 20 * Years}; // multiple tenors: triangular shifts
    cvsData.shiftType = "Absolute";
    cvsData.shiftSize = 0.0001;

    ore::analytics::SensitivityScenarioData::SpotShiftData fxsData;
    fxsData.shiftType = "Relative";
    fxsData.shiftSize = 0.01;

    ore::analytics::SensitivityScenarioData::VolShiftData fxvsData;
    fxvsData.shiftType = "Relative";
    fxvsData.shiftSize = 1.0;
    fxvsData.shiftExpiries = {2 * Years, 5 * Years};

    ore::analytics::SensitivityScenarioData::CapFloorVolShiftData cfvsData;
    cfvsData.shiftType = "Absolute";
    cfvsData.shiftSize = 0.0001;
    cfvsData.shiftExpiries = {1 * Years, 2 * Years, 3 * Years, 5 * Years, 10 * Years};
    cfvsData.shiftStrikes = {0.05};

    ore::analytics::SensitivityScenarioData::SwaptionVolShiftData swvsData;
    swvsData.shiftType = "Relative";
    swvsData.shiftSize = 0.01;
    swvsData.shiftExpiries = {3 * Years, 5 * Years, 10 * Years};
    swvsData.shiftTerms = {2 * Years, 5 * Years, 10 * Years};

    sensiData->discountCurrencies() = {"EUR", "GBP"};
    sensiData->discountCurveShiftData()["EUR"] = cvsData;

    sensiData->discountCurveShiftData()["GBP"] = cvsData;

    sensiData->indexNames() = {"EUR-EURIBOR-6M", "GBP-LIBOR-6M"};
    sensiData->indexCurveShiftData()["EUR-EURIBOR-6M"] = cvsData;
    sensiData->indexCurveShiftData()["GBP-LIBOR-6M"] = cvsData;

    sensiData->yieldCurveNames() = {"BondCurve1"};
    sensiData->yieldCurveShiftData()["BondCurve1"] = cvsData;

    sensiData->fxCcyPairs() = {"EURGBP"};
    sensiData->fxShiftData()["EURGBP"] = fxsData;

    sensiData->fxVolCcyPairs() = {"EURGBP"};
    sensiData->fxVolShiftData()["EURGBP"] = fxvsData;

    sensiData->swaptionVolCurrencies() = {"EUR", "GBP"};
    sensiData->swaptionVolShiftData()["EUR"] = swvsData;
    sensiData->swaptionVolShiftData()["GBP"] = swvsData;

    sensiData->creditNames() = {"BondIssuer1"};
    sensiData->creditCurveShiftData()["BondIssuer1"] = cvsData;

    // sensiData->capFloorVolLabel() = "VOL_CAPFLOOR";
    // sensiData->capFloorVolCurrencies() = { "EUR", "GBP" };
    // sensiData->capFloorVolShiftData()["EUR"] = cfvsData;
    // sensiData->capFloorVolShiftData()["EUR"].indexName = "EUR-EURIBOR-6M";
    // sensiData->capFloorVolShiftData()["GBP"] = cfvsData;
    // sensiData->capFloorVolShiftData()["GBP"].indexName = "GBP-LIBOR-6M";

    return sensiData;
}

boost::shared_ptr<ore::analytics::SensitivityScenarioData> TestConfigurationObjects::setupSensitivityScenarioData2b() {
    boost::shared_ptr<ore::analytics::SensitivityScenarioData> sensiData =
        boost::make_shared<ore::analytics::SensitivityScenarioData>();

    // shift curve has more points than underlying curve, has tenor points where the underlying curve hasn't, skips some
    // tenor points that occur in the underlying curve (e.g. 2Y, 3Y, 4Y)
    ore::analytics::SensitivityScenarioData::CurveShiftData cvsData;
    cvsData.shiftTenors = {1 * Years,   15 * Months, 18 * Months, 21 * Months, 27 * Months, 30 * Months, 33 * Months,
                           42 * Months, 54 * Months, 5 * Years,   6 * Years,   7 * Years,   8 * Years,   9 * Years,
                           10 * Years,  11 * Years,  12 * Years,  13 * Years,  14 * Years,  15 * Years,  16 * Years,
                           17 * Years,  18 * Years,  19 * Years,  20 * Years};
    cvsData.shiftType = "Absolute";
    cvsData.shiftSize = 0.0001;

    ore::analytics::SensitivityScenarioData::SpotShiftData fxsData;
    fxsData.shiftType = "Relative";
    fxsData.shiftSize = 0.01;

    ore::analytics::SensitivityScenarioData::VolShiftData fxvsData;
    fxvsData.shiftType = "Relative";
    fxvsData.shiftSize = 1.0;
    fxvsData.shiftExpiries = {2 * Years, 5 * Years};

    ore::analytics::SensitivityScenarioData::CapFloorVolShiftData cfvsData;
    cfvsData.shiftType = "Absolute";
    cfvsData.shiftSize = 0.0001;
    cfvsData.shiftExpiries = {1 * Years, 2 * Years, 3 * Years, 5 * Years, 10 * Years};
    cfvsData.shiftStrikes = {0.05};

    ore::analytics::SensitivityScenarioData::SwaptionVolShiftData swvsData;
    swvsData.shiftType = "Relative";
    swvsData.shiftSize = 0.01;
    swvsData.shiftExpiries = {3 * Years, 5 * Years, 10 * Years};
    swvsData.shiftTerms = {2 * Years, 5 * Years, 10 * Years};

    sensiData->discountCurrencies() = {"EUR", "GBP"};
    sensiData->discountCurveShiftData()["EUR"] = cvsData;

    sensiData->discountCurveShiftData()["GBP"] = cvsData;

    sensiData->indexNames() = {"EUR-EURIBOR-6M", "GBP-LIBOR-6M"};
    sensiData->indexCurveShiftData()["EUR-EURIBOR-6M"] = cvsData;
    sensiData->indexCurveShiftData()["GBP-LIBOR-6M"] = cvsData;

    sensiData->yieldCurveNames() = {"BondCurve1"};
    sensiData->yieldCurveShiftData()["BondCurve1"] = cvsData;

    sensiData->fxCcyPairs() = {"EURGBP"};
    sensiData->fxShiftData()["EURGBP"] = fxsData;

    sensiData->fxVolCcyPairs() = {"EURGBP"};
    sensiData->fxVolShiftData()["EURGBP"] = fxvsData;

    sensiData->swaptionVolCurrencies() = {"EUR", "GBP"};
    sensiData->swaptionVolShiftData()["EUR"] = swvsData;
    sensiData->swaptionVolShiftData()["GBP"] = swvsData;

    sensiData->creditNames() = {"BondIssuer1"};
    sensiData->creditCurveShiftData()["BondIssuer1"] = cvsData;

    // sensiData->capFloorVolLabel() = "VOL_CAPFLOOR";
    // sensiData->capFloorVolCurrencies() = { "EUR", "GBP" };
    // sensiData->capFloorVolShiftData()["EUR"] = cfvsData;
    // sensiData->capFloorVolShiftData()["EUR"].indexName = "EUR-EURIBOR-6M";
    // sensiData->capFloorVolShiftData()["GBP"] = cfvsData;
    // sensiData->capFloorVolShiftData()["GBP"].indexName = "GBP-LIBOR-6M";

    return sensiData;
}

boost::shared_ptr<ore::analytics::SensitivityScenarioData> TestConfigurationObjects::setupSensitivityScenarioData5() {
    boost::shared_ptr<ore::analytics::SensitivityScenarioData> sensiData =
        boost::make_shared<ore::analytics::SensitivityScenarioData>();

    ore::analytics::SensitivityScenarioData::CurveShiftData cvsData;
    cvsData.shiftTenors = {6 * Months, 1 * Years,  2 * Years,  3 * Years, 5 * Years,
                           7 * Years,  10 * Years, 15 * Years, 20 * Years}; // multiple tenors: triangular shifts
    cvsData.shiftType = "Absolute";
    cvsData.shiftSize = 0.0001;

    ore::analytics::SensitivityScenarioData::SpotShiftData fxsData;
    fxsData.shiftType = "Relative";
    fxsData.shiftSize = 0.01;

    ore::analytics::SensitivityScenarioData::VolShiftData fxvsData;
    fxvsData.shiftType = "Relative";
    fxvsData.shiftSize = 1.0;
    fxvsData.shiftExpiries = {5 * Years};

    ore::analytics::SensitivityScenarioData::CapFloorVolShiftData cfvsData;
    cfvsData.shiftType = "Absolute";
    cfvsData.shiftSize = 0.0001;
    cfvsData.shiftExpiries = {1 * Years, 2 * Years, 3 * Years, 5 * Years, 10 * Years};
    cfvsData.shiftStrikes = {0.01, 0.02, 0.03, 0.04, 0.05};

    ore::analytics::SensitivityScenarioData::SwaptionVolShiftData swvsData;
    swvsData.shiftType = "Relative";
    swvsData.shiftSize = 0.01;
    swvsData.shiftExpiries = {2 * Years, 5 * Years, 10 * Years};
    swvsData.shiftTerms = {5 * Years, 10 * Years};

    ore::analytics::SensitivityScenarioData::SpotShiftData eqsData;
    eqsData.shiftType = "Relative";
    eqsData.shiftSize = 0.01;

    ore::analytics::SensitivityScenarioData::VolShiftData eqvsData;
    eqvsData.shiftType = "Relative";
    eqvsData.shiftSize = 0.01;
    eqvsData.shiftExpiries = {5 * Years};

    ore::analytics::SensitivityScenarioData::CurveShiftData zinfData;
    zinfData.shiftType = "Absolute";
    zinfData.shiftSize = 0.0001;
    zinfData.shiftTenors = { 6 * Months, 1 * Years,  2 * Years,  3 * Years, 5 * Years,
        7 * Years,  10 * Years, 15 * Years, 20 * Years };

    sensiData->discountCurrencies() = {"EUR", "USD", "GBP", "CHF", "JPY"};
    sensiData->discountCurveShiftData()["EUR"] = cvsData;

    sensiData->discountCurveShiftData()["USD"] = cvsData;
    
    sensiData->discountCurveShiftData()["GBP"] = cvsData;

    sensiData->discountCurveShiftData()["JPY"] = cvsData;

    sensiData->discountCurveShiftData()["CHF"] = cvsData;

    sensiData->indexNames() = {"EUR-EURIBOR-6M", "USD-LIBOR-3M", "GBP-LIBOR-6M", "CHF-LIBOR-6M", "JPY-LIBOR-6M"};
    sensiData->indexCurveShiftData()["EUR-EURIBOR-6M"] = cvsData;

    sensiData->indexCurveShiftData()["USD-LIBOR-3M"] = cvsData;

    sensiData->indexCurveShiftData()["GBP-LIBOR-6M"] = cvsData;

    sensiData->indexCurveShiftData()["JPY-LIBOR-6M"] = cvsData;

    sensiData->indexCurveShiftData()["CHF-LIBOR-6M"] = cvsData;

    sensiData->yieldCurveNames() = {"BondCurve1"};
    sensiData->yieldCurveShiftData()["BondCurve1"] = cvsData;

    sensiData->creditNames() = {"BondIssuer1"};
    sensiData->creditCurveShiftData()["BondIssuer1"] = cvsData;

    sensiData->fxCcyPairs() = {"EURUSD", "EURGBP", "EURCHF", "EURJPY"};
    sensiData->fxShiftData()["EURUSD"] = fxsData;
    sensiData->fxShiftData()["EURGBP"] = fxsData;
    sensiData->fxShiftData()["EURJPY"] = fxsData;
    sensiData->fxShiftData()["EURCHF"] = fxsData;

    sensiData->fxVolCcyPairs() = {"EURUSD", "EURGBP", "EURCHF", "EURJPY", "GBPCHF"};
    sensiData->fxVolShiftData()["EURUSD"] = fxvsData;
    sensiData->fxVolShiftData()["EURGBP"] = fxvsData;
    sensiData->fxVolShiftData()["EURJPY"] = fxvsData;
    sensiData->fxVolShiftData()["EURCHF"] = fxvsData;
    sensiData->fxVolShiftData()["GBPCHF"] = fxvsData;

    sensiData->swaptionVolCurrencies() = {"EUR", "USD", "GBP", "CHF", "JPY"};
    sensiData->swaptionVolShiftData()["EUR"] = swvsData;
    sensiData->swaptionVolShiftData()["GBP"] = swvsData;
    sensiData->swaptionVolShiftData()["USD"] = swvsData;
    sensiData->swaptionVolShiftData()["JPY"] = swvsData;
    sensiData->swaptionVolShiftData()["CHF"] = swvsData;

    sensiData->capFloorVolCurrencies() = {"EUR", "USD"};
    sensiData->capFloorVolShiftData()["EUR"] = cfvsData;
    sensiData->capFloorVolShiftData()["EUR"].indexName = "EUR-EURIBOR-6M";
    sensiData->capFloorVolShiftData()["USD"] = cfvsData;
    sensiData->capFloorVolShiftData()["USD"].indexName = "USD-LIBOR-3M";

    sensiData->equityNames() = {"SP5", "Lufthansa"};
    sensiData->equityShiftData()["SP5"] = eqsData;
    sensiData->equityShiftData()["Lufthansa"] = eqsData;

    sensiData->equityVolNames() = {"SP5", "Lufthansa"};
    sensiData->equityVolShiftData()["SP5"] = eqvsData;
    sensiData->equityVolShiftData()["Lufthansa"] = eqvsData;

    sensiData->equityForecastCurveNames() = { "SP5", "Lufthansa" };
    sensiData->equityForecastCurveShiftData()["SP5"] = cvsData;
    sensiData->equityForecastCurveShiftData()["Lufthansa"] = cvsData;
<<<<<<< HEAD

     sensiData->zeroInflationIndices() = { "UKRPI" };
=======
    sensiData->zeroInflationIndices() = { "UKRPI" };
>>>>>>> db433aa7
    sensiData->zeroInflationCurveShiftData()["UKRPI"] = zinfData;

    sensiData->yoyInflationIndices() = { "UKRPI" };
    sensiData->yoyInflationCurveShiftData()["UKRPI"] = zinfData;

    return sensiData;
}

} // namespace testsuite<|MERGE_RESOLUTION|>--- conflicted
+++ resolved
@@ -676,12 +676,7 @@
     sensiData->equityForecastCurveNames() = { "SP5", "Lufthansa" };
     sensiData->equityForecastCurveShiftData()["SP5"] = cvsData;
     sensiData->equityForecastCurveShiftData()["Lufthansa"] = cvsData;
-<<<<<<< HEAD
-
-     sensiData->zeroInflationIndices() = { "UKRPI" };
-=======
     sensiData->zeroInflationIndices() = { "UKRPI" };
->>>>>>> db433aa7
     sensiData->zeroInflationCurveShiftData()["UKRPI"] = zinfData;
 
     sensiData->yoyInflationIndices() = { "UKRPI" };
